--- conflicted
+++ resolved
@@ -35,11 +35,7 @@
       set(GEOMETRY_MESH_BLOCK "CachedOverMeshBlock<${GEOMETRY_MESH_BLOCK}>")
     endif()
   else()
-<<<<<<< HEAD
-    message(FATAL_ERROR "Unkown geometry")
-=======
     message(FATAL_ERROR "Unknown geometry")
->>>>>>> 79392a62
   endif()
 else()
   message(FATAL_ERROR "Only analytic geometries currently supported")
