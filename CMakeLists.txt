#=========================================================================================
# (C) (or copyright) 2021. Triad National Security, LLC. All rights reserved.
#
# This program was produced under U.S. Government contract 89233218CNA000001 for Los
# Alamos National Laboratory (LANL), which is operated by Triad National Security, LLC
# for the U.S. Department of Energy/National Nuclear Security Administration. All rights
# in the program are reserved by Triad National Security, LLC, and the U.S. Department
# of Energy/National Nuclear Security Administration. The Government is granted for
# itself and others acting on its behalf a nonexclusive, paid-up, irrevocable worldwide
# license in this material to reproduce, prepare derivative works, distribute copies to
# the public, perform publicly and display publicly, and to permit others to do so.
#=========================================================================================

# Load machine specific defaults such as architecture and mpi launch command.
# Command line argument takes precedence over environment variable.
# Loading this before project definition to allow setting the compiler.
# In fact, for some reason, this needs to be above the `cmake_minimum_required`.
if (MACHINE_CFG)
  if(EXISTS "${MACHINE_CFG}")
    include(${MACHINE_CFG})
  else()
    message(FATAL_ERROR "Given machine configuration at "
      "${MACHINE_CFG} not found.")
  endif()
elseif (DEFINED ENV{MACHINE_CFG})
  if(EXISTS "$ENV{MACHINE_CFG}")
    include($ENV{MACHINE_CFG})
  else()
    message(FATAL_ERROR "Given machine configuration from environment variable "
      "MACHINE_CFG at $ENV{MACHINE_CFG} not found.")
  endif()
else()
  message(WARNING "Not using any machine configuration. Consider creating a configuration "
    "file following the examples in ${PROJECT_SOURCE_DIR}/external/parthenon/cmake/machine_cfgs/ and then "
    "point the MACHINE_CFG variable to your custom file."
    "Note, that the machine file can be placed in any directory (also outside the repo).")
endif()

# Boiler plate
cmake_minimum_required(VERSION 3.13)
project(phoebus LANGUAGES C CXX)
set(CMAKE_CXX_STANDARD 14)
set(CMAKE_EXPORT_COMPILE_COMMANDS On)

# TODO(JMM): Tests? Copy what's in riot? Hack something in?
# TODO(JMM): Pgen?
include(CTest)
option(PHOEBUS_ENABLE_UNIT_TESTS "Enable unit tests" OFF)
option(PHOEBUS_ENABLE_INTEGRATION_TESTS "Enable integration tests" OFF)
option(PHOEBUS_ENABLE_REGRESSION_TESTS "Enable regression tests" OFF)
option(PHOEBUS_ENABLE_CUDA "Enable cuda for riot and all dependencies" OFF)
option(PHOEBUS_ENABLE_HDF5 "Enable HDF5 for riot and all dependencies" ON)
option(PHOEBUS_ENABLE_MPI "Enable MPI for riot and all dependencies" ON)
option(PHOEBUS_ENABLE_OPENMP "Enable OpenMP for riot and parthenon" OFF)

# Don't allow in-source builds
file(TO_CMAKE_PATH "${PROJECT_BINARY_DIR}/CMakeLists.txt" LOC_PATH)
if(EXISTS "${LOC_PATH}")
  message(FATAL_ERROR
    "You cannot build in a source directory (or any directory with a CMakeLists.txt file). "
    "Please make a build subdirectory. Feel free to remove CMakeCache.txt and CMakeFiles.")
endif()

# If the user doesn't specify a build type, prefer RelWithDebInfo
set(default_build_type "RelWithDebInfo")
if(NOT CMAKE_BUILD_TYPE AND NOT CMAKE_CONFIGURATION_TYPES)
  message(STATUS "Setting build type to '${default_build_type}' as none was specified.")
  set(CMAKE_BUILD_TYPE "${default_build_type}" CACHE
    STRING "Choose the type of build." FORCE)
  # Set the possible values of build type for cmake-gui
  set_property(CACHE CMAKE_BUILD_TYPE PROPERTY STRINGS
    "Debug" "Release" "MinSizeRel" "RelWithDebInfo")
endif()

# If this is a debug build, set kokkos debug on
if (${CMAKE_BUILD_TYPE} STREQUAL "Debug")
  message(STATUS "Enabling Kokkos debug mode")
  set(Kokkos_ENABLE_DEBUG ON CACHE BOOL "Most general debug settings")
  set(Kokkos_ENABLE_DEBUG_BOUNDS_CHECK ON CACHE BOOL
     "Bounds checking on Kokkos views")
  set(Kokkos_ENABLE_DEBUG_DUALVIEW_MODIFY_CHECK ON CACHE BOOL
      "Sanity checks on Kokkos DualView")
endif()

# append to CMAKE_MODULE_PATH
list(APPEND CMAKE_MODULE_PATH ${CMAKE_CURRENT_LIST_DIR}/cmake)

# TODO(JMM): do we want parent flags for both singularity and
# parthenon? I dunno.
set(Kokkos_ENABLE_AGGRESSIVE_VECTORIZATION ON CACHE BOOL
    "Kokkos aggressive vectorization" FORCE)

# CUDA
if(PHOEBUS_ENABLE_CUDA)
  set(SINGULARITY_USE_CUDA ON CACHE BOOL "" FORCE)
  set(Kokkos_ENABLE_CUDA ON CACHE BOOL "" FORCE)
  set(Kokkos_ENABLE_SERIAL ON CACHE BOOL "" FORCE)
  set(Kokkos_ENABLE_CUDA_LAMBDA ON CACHE BOOL "" FORCE)
  set(Kokkos_ENABLE_CUDA_RELOCATABLE_DEVICE_CODE ON CACHE BOOL "" FORCE)
  set(Kokkos_ENABLE_CUDA_LAMBDA ON CACHE BOOL "" FORCE)
endif()

# HDF5
if(PHOEBUS_ENABLE_HDF5)
  set(SINGULARITY_USE_HDF5 ON CACHE BOOL "" FORCE)
  set(PARTHENON_DISABLE_HDF5 OFF CACHE BOOL "" FORCE)
else()
  set(SINGULARITY_USE_HDF5 OFF CACHE BOOL "" FORCE)
  set(PARTHENON_DISABLE_HDF5 ON CACHE BOOL "" FORCE)
endif()

if(PHOEBUS_ENABLE_MPI)
  find_package(MPI COMPONENTS CXX)
else()
  set(PARTHENON_DISABLE_MPI ON CACHE BOOL "" FORCE)
endif()

if(PHOEBUS_ENABLE_OPENMP)
  find_package(OpenMP COMPONENTS CXX)
else()
  set(PARTHENON_DISABLE_OPENM
  P ON CACHE BOOL "" FORCE)
endif()

# TODO(JMM): For some reason, order still maters for including
# parthenon and singularity. Likely has to do with project
# includes other than Kokkos. MPI and OpenMP likely culprits.

# parthenon
# TODO(JMM): This should be renamed PARTHENON_BUILD_TESTING
message("Configuring Parthenon")
set(PARTHENON_LINT_DEFAULT OFF CACHE BOOL "" FORCE)
set(PARTHENON_DISABLE_EXAMPLES ON CACHE BOOL "" FORCE)
set(BUILD_TESTING OFF CACHE BOOL "" FORCE)
add_subdirectory(external/parthenon parthenon)

# singularity eos
message("Configuring singularity-eos")
set(SINGULARITY_USE_KOKKOS ON CACHE BOOL "" FORCE)
set(SINGULARITY_USE_FORTRAN OFF CACHE BOOL "" FORCE)
set(SINGULARITY_SUBMODULE_MODE ON CACHE BOOL "" FORCE)
set(SINGULARITY_USE_KOKKOSKERNELS OFF CACHE BOOL "" FORCE)
set(SINGULARITY_BUILD_MIX OFF CACHE BOOL "" FORCE)
add_subdirectory(external/singularity-eos singularity-eos)

<<<<<<< HEAD
# Radiation
include(cmake/Radiation.cmake)
=======
# Geometry
include(cmake/Geometry.cmake)

# Print RHS
option(PHOEBUS_PRINT_RHS "Print right hand sides" OFF)
if (PHOEBUS_PRINT_RHS)
   set(PRINT_RHS 1)
else()
   set(PRINT_RHS 0)
endif()
>>>>>>> 360021fc

# Phoebus src
message("\nConfiguring src")
add_subdirectory(src)

# TODO(JMM): Testing?
if(PHOEBUS_ENABLE_UNIT_TESTS OR PHOEBUS_ENABLE_INTEGRATION_TESTS OR PHOEBUS_ENABLE_REGRESSION_TESTS)
  message("\nConfiguring tests")
  add_subdirectory(external/catch2 Catch2)
  list(APPEND CMAKE_MODULE_PATH ${CMAKE_CURRENT_LIST_DIR}/external/catch2/contrib)
  add_subdirectory(tst)
endif()<|MERGE_RESOLUTION|>--- conflicted
+++ resolved
@@ -143,10 +143,9 @@
 set(SINGULARITY_BUILD_MIX OFF CACHE BOOL "" FORCE)
 add_subdirectory(external/singularity-eos singularity-eos)
 
-<<<<<<< HEAD
 # Radiation
 include(cmake/Radiation.cmake)
-=======
+
 # Geometry
 include(cmake/Geometry.cmake)
 
@@ -157,7 +156,6 @@
 else()
    set(PRINT_RHS 0)
 endif()
->>>>>>> 360021fc
 
 # Phoebus src
 message("\nConfiguring src")
