// © 2021. Triad National Security, LLC. All rights reserved.  This
// program was produced under U.S. Government contract
// 89233218CNA000001 for Los Alamos National Laboratory (LANL), which
// is operated by Triad National Security, LLC for the U.S.
// Department of Energy/National Nuclear Security Administration. All
// rights in the program are reserved by Triad National Security, LLC,
// and the U.S. Department of Energy/National Nuclear Security
// Administration. The Government is granted for itself and others
// acting on its behalf a nonexclusive, paid-up, irrevocable worldwide
// license in this material to reproduce, prepare derivative works,
// distribute copies to the public, perform publicly and display
// publicly, and to permit others to do so.

#include "radiation.hpp"
#include "geometry/geometry.hpp"
#include "phoebus_utils/programming_utils.hpp"
#include "phoebus_utils/variables.hpp"

#include <singularity-opac/neutrinos/opac_neutrinos.hpp>

namespace radiation {

std::shared_ptr<StateDescriptor> Initialize(ParameterInput *pin) {
  namespace iv = internal_variables;
  auto physics = std::make_shared<StateDescriptor>("radiation");

  Params &params = physics->AllParams();

  const bool active = pin->GetBoolean("physics", "rad");
  params.Add("active", active);

  if (!active) {
    const bool moments_active = false;
    params.Add("moments_active", moments_active);
    return physics;
  }

  auto unit_conv = phoebus::UnitConversions(pin);

  std::vector<int> four_vec(1, 4);
  Metadata mfourforce = Metadata({Metadata::Cell, Metadata::OneCopy}, four_vec);
  physics->AddField(iv::Gcov, mfourforce);

  Metadata mscalar = Metadata({Metadata::Cell, Metadata::OneCopy});
  physics->AddField(iv::Gye, mscalar);

  std::string method = pin->GetString("radiation", "method");
  params.Add("method", method);

  std::set<std::string> known_methods = {"cooling_function", "moment_m1",
                                         "moment_eddington", "monte_carlo", "mocmc"};
  if (!known_methods.count(method)) {
    std::stringstream msg;
    msg << "Radiation method \"" << method << "\" not recognized!";
    PARTHENON_FAIL(msg);
  }

<<<<<<< HEAD
  bool is_gray = (method == "monte_carlo" || method == "mocmc") ? true : false;
=======
  bool is_frequency_dependent = (method == "monte_carlo" || method == "mocmc");
>>>>>>> 22c70694

  // Set which neutrino species to include in simulation
  bool do_nu_electron = pin->GetOrAddBoolean("radiation", "do_nu_electron", true);
  params.Add("do_nu_electron", do_nu_electron);
  bool do_nu_electron_anti =
      pin->GetOrAddBoolean("radiation", "do_nu_electron_anti", true);
  params.Add("do_nu_electron_anti", do_nu_electron_anti);
  bool do_nu_heavy = pin->GetOrAddBoolean("radiation", "do_nu_heavy", true);
  params.Add("do_nu_heavy", do_nu_heavy);

  // Boundary conditions
  const std::string bc_vars = pin->GetOrAddString("phoebus/mesh", "bc_vars", "conserved");
  params.Add("bc_vars", bc_vars);

  // Set radiation cfl factor
  Real cfl = pin->GetOrAddReal("radiation", "cfl", 0.8);
  params.Add("cfl", cfl);

  // Get fake scattering value for testing in anticipation of scattering in
  // singularity-opac
  Real scattering_fraction = pin->GetOrAddReal("radiation", "scattering_fraction", 0.0);
  params.Add("scattering_fraction", scattering_fraction);

  // Initialize frequency discretization
<<<<<<< HEAD
  if (is_gray) {
    Real nu_min = pin->GetReal("radiation", "nu_min");
    params.Add("nu_min", nu_min);
    Real nu_max = pin->GetReal("radiation", "nu_max");
    params.Add("nu_max", nu_max);
    int nu_bins = pin->GetInteger("radiation", "nu_bins");
    params.Add("nu_bins", nu_bins);
    Real dlnu = (log(nu_max) - log(nu_min)) / nu_bins;
    params.Add("dlnu", dlnu);
    ParArray1D<Real> nusamp("Frequency grid", nu_bins + 1);
    auto nusamp_h = Kokkos::create_mirror_view(Kokkos::HostSpace(), nusamp);
    for (int n = 0; n < nu_bins + 1; n++) {
      nusamp_h(n) = exp(log(nu_min) + n * dlnu);
    }
    Kokkos::deep_copy(nusamp, nusamp_h);
    params.Add("nusamp", nusamp);
=======
  Real nu_min;
  Real nu_max;
  int nu_bins;
  Real dlnu;
  if (is_frequency_dependent) {
    nu_min = pin->GetReal("radiation", "nu_min") / unit_conv.GetTimeCGSToCode();
    ;
    params.Add("nu_min", nu_min);
    nu_max = pin->GetReal("radiation", "nu_max") / unit_conv.GetTimeCGSToCode();
    ;
    params.Add("nu_max", nu_max);
    nu_bins = pin->GetInteger("radiation", "nu_bins");
    params.Add("nu_bins", nu_bins);
    dlnu = (log(nu_max) - log(nu_min)) / nu_bins;
    params.Add("dlnu", dlnu);
>>>>>>> 22c70694
  }

  int num_species = pin->GetOrAddInteger("radiation", "num_species", 1);
  params.Add("num_species", num_species);
  std::vector<RadiationType> species;
  if (do_nu_electron) {
    species.push_back(RadiationType::NU_ELECTRON);
  }
  if (do_nu_electron_anti) {
    species.push_back(RadiationType::NU_ELECTRON_ANTI);
  }
  if (do_nu_heavy) {
    species.push_back(RadiationType::NU_HEAVY);
  }
  params.Add("species", species);
  PARTHENON_REQUIRE(num_species == species.size(),
                    "Number of species does not match requested species!");

  bool absorption = pin->GetOrAddBoolean("radiation", "absorption", true);
  params.Add("absorption", absorption);

  if (method == "mocmc") {
    std::string swarm_name = "mocmc";
    Metadata swarm_metadata({Metadata::Provides});
    physics->AddSwarm(swarm_name, swarm_metadata);
    Metadata real_swarmvalue_metadata({Metadata::Real});
    physics->AddSwarmValue("t", swarm_name, real_swarmvalue_metadata);
    physics->AddSwarmValue("mu_lo", swarm_name, real_swarmvalue_metadata);
    physics->AddSwarmValue("mu_hi", swarm_name, real_swarmvalue_metadata);
    physics->AddSwarmValue("phi_lo", swarm_name, real_swarmvalue_metadata);
    physics->AddSwarmValue("phi_hi", swarm_name, real_swarmvalue_metadata);
    Metadata fourv_swarmvalue_metadata({Metadata::Real}, std::vector<int>{4});
    physics->AddSwarmValue("ncov", swarm_name, fourv_swarmvalue_metadata);
    Metadata Inu_swarmvalue_metadata({Metadata::Real},
                                     std::vector<int>{NumRadiationTypes, nu_bins});
    physics->AddSwarmValue("Inuinv", swarm_name, Inu_swarmvalue_metadata);

    // Boundary temperatures for outflow sample boundary conditions
    const std::string ix1_bc = pin->GetOrAddString("phoebus", "ix1_bc", "None");
    if (ix1_bc == "outflow") {
      params.Add("ix1_bc", MOCMCBoundaries::outflow);
    } else if (ix1_bc == "fixed_temp") {
      params.Add("ix1_bc", MOCMCBoundaries::fixed_temp);
    } else {
      params.Add("ix1_bc", MOCMCBoundaries::periodic);
    }
    if (ix1_bc == "fixed_temp") {
      const Real ix1_temp = pin->GetOrAddReal("phoebus", "ix1_temp", 0.) *
                            unit_conv.GetTemperatureCGSToCode();
      params.Add("ix1_temp", ix1_temp);
    }

    const std::string ox1_bc = pin->GetOrAddString("phoebus", "ox1_bc", "None");
    if (ox1_bc == "outflow") {
      params.Add("ox1_bc", MOCMCBoundaries::outflow);
    } else if (ox1_bc == "fixed_temp") {
      params.Add("ox1_bc", MOCMCBoundaries::fixed_temp);
    } else {
      params.Add("ox1_bc", MOCMCBoundaries::periodic);
    }
    if (ox1_bc == "fixed_temp") {
      const Real ox1_temp = pin->GetOrAddReal("phoebus", "ox1_temp", 0.) *
                            unit_conv.GetTemperatureCGSToCode();
      params.Add("ox1_temp", ox1_temp);
    }

    const int nsamp_per_zone =
        pin->GetOrAddInteger("radiation/mocmc", "nsamp_per_zone", 32);
    params.Add("nsamp_per_zone", nsamp_per_zone);

    ParArray1D<Real> nusamp("Frequency grid", nu_bins);
    auto nusamp_h = Kokkos::create_mirror_view(Kokkos::HostSpace(), nusamp);
    for (int n = 0; n < nu_bins; n++) {
      nusamp_h(n) = exp(log(nu_min) + (n + 0.5) * dlnu);
    }
    Kokkos::deep_copy(nusamp, nusamp_h);
    params.Add("nusamp", nusamp);

    std::string mocmc_recon_str =
        pin->GetOrAddString("radiation/mocmc", "recon", "kdgrid");
    MOCMCRecon mocmc_recon;
    if (mocmc_recon_str == "kdgrid") {
      mocmc_recon = MOCMCRecon::kdgrid;
    } else {
      std::stringstream msg;
      msg << "MOCMC reconstruction method \"" << mocmc_recon_str << "\" not recognized!";
      PARTHENON_FAIL(msg);
    }
    params.Add("mocmc_recon", mocmc_recon);

    std::vector<int> Inu_size{NumRadiationTypes, nu_bins};
    Metadata mInu = Metadata({Metadata::Cell, Metadata::OneCopy}, Inu_size);
    physics->AddField(mocmc_internal::Inu0, mInu);
    physics->AddField(mocmc_internal::Inu1, mInu);
    physics->AddField(mocmc_internal::jinvs, mInu);
    physics->AddField(iv::Gye, mscalar);

    Real num_total = 0.;
    params.Add("num_total", num_total, true);
  }

  if (method == "monte_carlo") {
    std::string swarm_name = "monte_carlo";
    Metadata swarm_metadata({Metadata::Provides});
    physics->AddSwarm(swarm_name, swarm_metadata);
    Metadata real_swarmvalue_metadata({Metadata::Real});
    physics->AddSwarmValue("t", swarm_name, real_swarmvalue_metadata);
    physics->AddSwarmValue("k0", swarm_name, real_swarmvalue_metadata);
    physics->AddSwarmValue("k1", swarm_name, real_swarmvalue_metadata);
    physics->AddSwarmValue("k2", swarm_name, real_swarmvalue_metadata);
    physics->AddSwarmValue("k3", swarm_name, real_swarmvalue_metadata);
    physics->AddSwarmValue("weight", swarm_name, real_swarmvalue_metadata);
    Metadata int_swarmvalue_metadata({Metadata::Integer});
    physics->AddSwarmValue("species", swarm_name, int_swarmvalue_metadata);

    Metadata mspecies_scalar = Metadata({Metadata::Cell, Metadata::OneCopy},
                                        std::vector<int>(1, NumRadiationTypes));
    physics->AddField("dNdlnu_max", mspecies_scalar);
    physics->AddField("dN", mspecies_scalar);
    physics->AddField("Ns", mspecies_scalar);

    std::vector<int> dNdlnu_size{NumRadiationTypes, params.Get<int>("nu_bins") + 1};
    Metadata mdNdlnu = Metadata({Metadata::Cell, Metadata::OneCopy}, dNdlnu_size);
    physics->AddField("dNdlnu", mdNdlnu);

    // Parameters controlling automatic sampling resolution.
    // This system targets 1 scattering per light crossing time.
    // This explicit Monte Carlo method is not accurate once optical depths per
    // zone become >~ 1.
    int num_particles = pin->GetOrAddInteger("radiation", "num_particles", 100);
    params.Add("num_particles", num_particles);

    Real num_total = 0.;
    params.Add("num_total", num_total, true);

    Real num_emitted = 0.;
    params.Add("num_emitted", num_emitted, true);

    Real num_absorbed = 0.;
    params.Add("num_absorbed", num_absorbed, true);

    std::string tuning = pin->GetOrAddString("radiation", "tuning", "static");
    params.Add("tuning", tuning);

    Real dt_tune_emission = pin->GetOrAddReal("radiation", "dt_tune_emission", 1.);
    params.Add("dt_tune_emission", dt_tune_emission);

    // Time of first tuning. Make > dt_tune_emission to avoid tuning to a transient
    Real t_tune_emission =
        pin->GetOrAddReal("radiation", "t_tune_emission", dt_tune_emission);
    PARTHENON_REQUIRE(t_tune_emission >= dt_tune_emission,
                      "Must wait at least dt_tune_emission before tuning!");
    params.Add("t_tune_emission", t_tune_emission, true);

    // Tuning parameter for particle emission
    Real tune_emission = pin->GetOrAddReal("radiation", "tune_emission", 1.);
    PARTHENON_REQUIRE(tune_emission > 0.0,
                      "tune_emission must be > 0 for resolution controls!");
    params.Add("tune_emission", tune_emission, true);

    Real num_scattered = 0.;
    params.Add("num_scattered", num_scattered, true);

    // Approximately the light crossing time for the simulation volume.
    Real dt_tune_scattering = pin->GetOrAddReal("radiation", "dt_tune_scattering", 100.);
    params.Add("dt_tune_scattering", dt_tune_scattering);

    // Time of first tuning. Make > dt_tune_scattering to avoid tuning to a transient
    Real t_tune_scattering =
        pin->GetOrAddReal("radiation", "t_tune_scattering", dt_tune_scattering);
    PARTHENON_REQUIRE(t_tune_scattering >= dt_tune_scattering,
                      "Must wait at least dt_tune_scattering before tuning!");
    params.Add("t_tune_scattering", t_tune_scattering, true);

    // Tuning parameter for biased particle scattering
    Real tune_scattering = pin->GetOrAddReal("radiation", "tune_scattering", 1.0);
    PARTHENON_REQUIRE(tune_scattering > 0.0,
                      "tune_scattering must be > 0 for resolution controls!");
    params.Add("tune_scattering", tune_scattering, true);

    bool remove_emitted_particles =
        pin->GetOrAddBoolean("monte_carlo", "remove_emitted_particles", false);
    params.Add("remove_emitted_particles", remove_emitted_particles);

    ParArray1D<Real> nusamp("Frequency grid", nu_bins + 1);
    auto nusamp_h = Kokkos::create_mirror_view(Kokkos::HostSpace(), nusamp);
    for (int n = 0; n < nu_bins + 1; n++) {
      nusamp_h(n) = exp(log(nu_min) + n * dlnu);
    }
    Kokkos::deep_copy(nusamp, nusamp_h);
    params.Add("nusamp", nusamp);
  }

  if (method == "monte_carlo" || method == "mocmc") {
    // Initialize random number generator pool
    int rng_seed = pin->GetOrAddInteger("radiation", "rng_seed", 238947);
    physics->AddParam<>("rng_seed", rng_seed);
    RNGPool rng_pool(rng_seed);
    physics->AddParam<>("rng_pool", rng_pool);
  }

  bool moments_active = false;
  if ((method == "mocmc") || (method == "moment_m1") || (method == "moment_eddington")) {
    moments_active = true;

    namespace p = radmoment_prim;
    namespace c = radmoment_cons;
    namespace i = radmoment_internal;

    int ndim = 3;
    // if (pin->GetInteger("parthenon/mesh", "nx3") > 1) ndim = 3;
    // else if (pin->GetInteger("parthenon/mesh", "nx2") > 1) ndim = 2;

    Metadata mspecies_three_vector =
        Metadata({Metadata::Cell, Metadata::OneCopy, Metadata::Derived,
                  Metadata::Intensive, Metadata::FillGhost, Metadata::Vector},
                 std::vector<int>{NumRadiationTypes, 3});
    Metadata mspecies_scalar =
        Metadata({Metadata::Cell, Metadata::OneCopy, Metadata::Derived,
                  Metadata::Intensive, Metadata::FillGhost},
                 std::vector<int>{NumRadiationTypes});

    Metadata mspecies_three_vector_cons = Metadata(
        {Metadata::Cell, Metadata::Independent, Metadata::Conserved, Metadata::Intensive,
         Metadata::WithFluxes, Metadata::FillGhost, Metadata::Vector},
        std::vector<int>{NumRadiationTypes, 3});
    Metadata mspecies_scalar_cons =
        Metadata({Metadata::Cell, Metadata::Independent, Metadata::Conserved,
                  Metadata::Intensive, Metadata::WithFluxes, Metadata::FillGhost},
                 std::vector<int>{NumRadiationTypes});

    physics->AddField(c::E, mspecies_scalar_cons);
    physics->AddField(c::F, mspecies_three_vector_cons);

    physics->AddField(p::J, mspecies_scalar);
    physics->AddField(p::H, mspecies_three_vector);

    // Fields for saving guesses for NR iteration in the radiation Con2Prim type solve
    physics->AddField(i::xi, mspecies_scalar);
    physics->AddField(i::phi, mspecies_scalar);

    // Fields for cell edge reconstruction
    /// TODO: (LFR) The amount of storage can likely be reduced, but maybe at the expense
    /// of more dependency
    int nrecon = 4;
    if (method == "mocmc") {
      nrecon += 9; // Reconstruct conTilPi // TODO(BRR) Use 6 elements by symmetry
    }
    Metadata mrecon = Metadata({Metadata::Cell, Metadata::Derived, Metadata::OneCopy},
                               std::vector<int>{NumRadiationTypes, nrecon, ndim});
    Metadata mrecon_v = Metadata({Metadata::Cell, Metadata::Derived, Metadata::OneCopy},
                                 std::vector<int>{3, ndim});
    physics->AddField(i::ql, mrecon);
    physics->AddField(i::qr, mrecon);
    physics->AddField(i::ql_v, mrecon_v);
    physics->AddField(i::qr_v, mrecon_v);

    // Add variable for calculating gradients of rest frame energy density
    Metadata mdJ = Metadata({Metadata::Cell, Metadata::Derived, Metadata::OneCopy},
                            std::vector<int>{NumRadiationTypes, ndim, ndim});
    physics->AddField(i::dJ, mdJ);

    // Add variables for source functions
    Metadata mSourceVar = Metadata({Metadata::Cell, Metadata::Derived, Metadata::OneCopy},
                                   std::vector<int>{NumRadiationTypes});
    physics->AddField(i::kappaJ, mSourceVar);
    physics->AddField(i::kappaH, mSourceVar);
    physics->AddField(i::JBB, mSourceVar);

    // Make Eddington tensor an independent quantity for MOCMC to supply
    if (method == "mocmc") {
      Metadata mspecies_three_tensor = Metadata(
          {Metadata::Cell, Metadata::Derived, Metadata::OneCopy, Metadata::FillGhost},
          std::vector<int>{NumRadiationTypes, 3, 3});

      physics->AddField(i::tilPi, mspecies_three_tensor);
      physics->AddField(mocmc_internal::dnsamp, mscalar);
    }

    physics->FillDerivedBlock = MomentCon2Prim<MeshBlockData<Real>>;
  }

  params.Add("moments_active", moments_active);

  physics->EstimateTimestepBlock = EstimateTimestepBlock;

  printf("Done initializing\n");

  return physics;
}

TaskStatus ApplyRadiationFourForce(MeshBlockData<Real> *rc, const double dt) {
  namespace c = fluid_cons;
  namespace iv = internal_variables;
  auto *pmb = rc->GetParentPointer().get();

  std::vector<std::string> vars({c::energy, c::momentum, c::ye, iv::Gcov, iv::Gye});
  PackIndexMap imap;
  auto v = rc->PackVariables(vars, imap);
  const int ceng = imap[c::energy].first;
  const int cmom_lo = imap[c::momentum].first;
  const int cmom_hi = imap[c::momentum].second;
  const int cye = imap[c::ye].first;
  const int Gcov_lo = imap[iv::Gcov].first;
  const int Gcov_hi = imap[iv::Gcov].second;
  const int Gye = imap[iv::Gye].first;

  IndexRange ib = pmb->cellbounds.GetBoundsI(IndexDomain::interior);
  IndexRange jb = pmb->cellbounds.GetBoundsJ(IndexDomain::interior);
  IndexRange kb = pmb->cellbounds.GetBoundsK(IndexDomain::interior);

  parthenon::par_for(
      DEFAULT_LOOP_PATTERN, "ApplyRadiationFourForce", DevExecSpace(), kb.s, kb.e, jb.s,
      jb.e, ib.s, ib.e, KOKKOS_LAMBDA(const int k, const int j, const int i) {
        v(ceng, k, j, i) += v(Gcov_lo, k, j, i) * dt;
        v(cmom_lo, k, j, i) += v(Gcov_lo + 1, k, j, i) * dt;
        v(cmom_lo + 1, k, j, i) += v(Gcov_lo + 2, k, j, i) * dt;
        v(cmom_lo + 2, k, j, i) += v(Gcov_lo + 3, k, j, i) * dt;
        v(cye, k, j, i) += v(Gye, k, j, i) * dt;
      });

  return TaskStatus::complete;
}

Real EstimateTimestepBlock(MeshBlockData<Real> *rc) {
  // Note that this is still used for the cooling function even though that option
  // contains no transport. This is useful for consistency between methods.
  auto pmb = rc->GetBlockPointer();
  IndexRange ib = pmb->cellbounds.GetBoundsI(IndexDomain::interior);
  IndexRange jb = pmb->cellbounds.GetBoundsJ(IndexDomain::interior);
  IndexRange kb = pmb->cellbounds.GetBoundsK(IndexDomain::interior);

  auto &coords = pmb->coords;
  const int ndim = pmb->pmy_mesh->ndim;

  // TODO(BRR) Can't just use dx^i/dx^0 = 1 for speed of light
  // TODO(BRR) add a cfl-like fudge factor to radiation
  auto &pars = pmb->packages.Get("radiation")->AllParams();
  Real min_dt;
  pmb->par_reduce(
      "Radiation::EstimateTimestep::1", kb.s, kb.e, jb.s, jb.e, ib.s, ib.e,
      KOKKOS_LAMBDA(const int k, const int j, const int i, Real &lmin_dt) {
        Real csig = 1.0;
        for (int d = 0; d < ndim; d++) {
          lmin_dt = std::min(lmin_dt, 1.0 / (csig / coords.Dx(X1DIR + d, k, j, i)));
        }
      },
      Kokkos::Min<Real>(min_dt));
  const auto &cfl = pars.Get<Real>("cfl");
  return cfl * min_dt;
}

} // namespace radiation<|MERGE_RESOLUTION|>--- conflicted
+++ resolved
@@ -55,11 +55,7 @@
     PARTHENON_FAIL(msg);
   }
 
-<<<<<<< HEAD
-  bool is_gray = (method == "monte_carlo" || method == "mocmc") ? true : false;
-=======
   bool is_frequency_dependent = (method == "monte_carlo" || method == "mocmc");
->>>>>>> 22c70694
 
   // Set which neutrino species to include in simulation
   bool do_nu_electron = pin->GetOrAddBoolean("radiation", "do_nu_electron", true);
@@ -84,24 +80,6 @@
   params.Add("scattering_fraction", scattering_fraction);
 
   // Initialize frequency discretization
-<<<<<<< HEAD
-  if (is_gray) {
-    Real nu_min = pin->GetReal("radiation", "nu_min");
-    params.Add("nu_min", nu_min);
-    Real nu_max = pin->GetReal("radiation", "nu_max");
-    params.Add("nu_max", nu_max);
-    int nu_bins = pin->GetInteger("radiation", "nu_bins");
-    params.Add("nu_bins", nu_bins);
-    Real dlnu = (log(nu_max) - log(nu_min)) / nu_bins;
-    params.Add("dlnu", dlnu);
-    ParArray1D<Real> nusamp("Frequency grid", nu_bins + 1);
-    auto nusamp_h = Kokkos::create_mirror_view(Kokkos::HostSpace(), nusamp);
-    for (int n = 0; n < nu_bins + 1; n++) {
-      nusamp_h(n) = exp(log(nu_min) + n * dlnu);
-    }
-    Kokkos::deep_copy(nusamp, nusamp_h);
-    params.Add("nusamp", nusamp);
-=======
   Real nu_min;
   Real nu_max;
   int nu_bins;
@@ -117,7 +95,6 @@
     params.Add("nu_bins", nu_bins);
     dlnu = (log(nu_max) - log(nu_min)) / nu_bins;
     params.Add("dlnu", dlnu);
->>>>>>> 22c70694
   }
 
   int num_species = pin->GetOrAddInteger("radiation", "num_species", 1);
