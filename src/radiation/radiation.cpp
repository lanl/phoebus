// © 2021. Triad National Security, LLC. All rights reserved.  This
// program was produced under U.S. Government contract
// 89233218CNA000001 for Los Alamos National Laboratory (LANL), which
// is operated by Triad National Security, LLC for the U.S.
// Department of Energy/National Nuclear Security Administration. All
// rights in the program are reserved by Triad National Security, LLC,
// and the U.S. Department of Energy/National Nuclear Security
// Administration. The Government is granted for itself and others
// acting on its behalf a nonexclusive, paid-up, irrevocable worldwide
// license in this material to reproduce, prepare derivative works,
// distribute copies to the public, perform publicly and display
// publicly, and to permit others to do so.

#include "radiation.hpp"
#include "geometry/geometry.hpp"
#include "phoebus_utils/variables.hpp"

#include <singularity-opac/neutrinos/opac_neutrinos.hpp>

namespace radiation {

std::shared_ptr<StateDescriptor> Initialize(ParameterInput *pin) {
  namespace iv = internal_variables;
  auto physics = std::make_shared<StateDescriptor>("radiation");

  Params &params = physics->AllParams();

  const bool active = pin->GetBoolean("physics", "rad");
  params.Add("active", active);

  if (!active) {
    const bool moments_active = false;
    params.Add("moments_active", moments_active);
    return physics;
  }

  std::vector<int> four_vec(1, 4);
  Metadata mfourforce = Metadata({Metadata::Cell, Metadata::OneCopy}, four_vec);
  physics->AddField(iv::Gcov, mfourforce);

  Metadata mscalar = Metadata({Metadata::Cell, Metadata::OneCopy});
  physics->AddField(iv::Gye, mscalar);

  std::string method = pin->GetString("radiation", "method");
  params.Add("method", method);

  std::vector<std::string> known_methods = {"cooling_function", "moment_m1",
                                            "moment_eddington", "monte_carlo", "mocmc"};
  if (std::find(known_methods.begin(), known_methods.end(), method) ==
      known_methods.end()) {
    std::stringstream msg;
    msg << "Radiation method \"" << method << "\" not recognized!";
    PARTHENON_FAIL(msg);
  }

  // Set which neutrino species to include in simulation
  bool do_nu_electron = pin->GetOrAddBoolean("radiation", "do_nu_electron", true);
  params.Add("do_nu_electron", do_nu_electron);
  bool do_nu_electron_anti =
      pin->GetOrAddBoolean("radiation", "do_nu_electron_anti", true);
  params.Add("do_nu_electron_anti", do_nu_electron_anti);
  bool do_nu_heavy = pin->GetOrAddBoolean("radiation", "do_nu_heavy", true);
  params.Add("do_nu_heavy", do_nu_heavy);

  // Boundary conditions
  const std::string bc_vars = pin->GetOrAddString("phoebus/mesh", "bc_vars", "conserved");
  params.Add("bc_vars", bc_vars);

  // Set radiation cfl factor
  Real cfl = pin->GetOrAddReal("radiation", "cfl", 0.8);
  params.Add("cfl", cfl);

  // Get fake value for integrated BB for testing
  Real B_fake = pin->GetOrAddReal("radiation", "B_fake", 1.0);
  params.Add("B_fake", B_fake);
  bool use_B_fake = pin->GetOrAddBoolean("radiation", "use_B_fake", false);
  params.Add("use_B_fake", use_B_fake);
  Real scattering_fraction = pin->GetOrAddReal("radiation", "scattering_fraction", 0.0);
  params.Add("scattering_fraction", scattering_fraction);

  // Initialize frequency discretization
  Real nu_min = pin->GetReal("radiation", "nu_min");
  params.Add("nu_min", nu_min);
  Real nu_max = pin->GetReal("radiation", "nu_max");
  params.Add("nu_max", nu_max);
  int nu_bins = pin->GetInteger("radiation", "nu_bins");
  params.Add("nu_bins", nu_bins);
  Real dlnu = (log(nu_max) - log(nu_min)) / nu_bins;
  params.Add("dlnu", dlnu);

  int num_species = pin->GetOrAddInteger("radiation", "num_species", 1);
  params.Add("num_species", num_species);
  std::vector<RadiationType> species;
  if (do_nu_electron) {
    species.push_back(RadiationType::NU_ELECTRON);
  }
  if (do_nu_electron_anti) {
    species.push_back(RadiationType::NU_ELECTRON_ANTI);
  }
  if (do_nu_heavy) {
    species.push_back(RadiationType::NU_HEAVY);
  }
  params.Add("species", species);
  PARTHENON_REQUIRE(num_species == species.size(),
                    "Number of species does not match requested species!");

  bool absorption = pin->GetOrAddBoolean("radiation", "absorption", true);
  params.Add("absorption", absorption);

  if (method == "mocmc") {
    std::string swarm_name = "mocmc";
    Metadata swarm_metadata({Metadata::Provides});
    physics->AddSwarm(swarm_name, swarm_metadata);
    Metadata real_swarmvalue_metadata({Metadata::Real, Metadata::Particle});
    physics->AddSwarmValue("t", swarm_name, real_swarmvalue_metadata);
<<<<<<< HEAD
    physics->AddSwarmValue("mu_lo", swarm_name, real_swarmvalue_metadata);
    physics->AddSwarmValue("mu_hi", swarm_name, real_swarmvalue_metadata);
    physics->AddSwarmValue("phi_lo", swarm_name, real_swarmvalue_metadata);
    physics->AddSwarmValue("phi_hi", swarm_name, real_swarmvalue_metadata);
    Metadata fourv_swarmvalue_metadata({Metadata::Real, Metadata::Particle}, std::vector<int>{4});
=======
    Metadata fourv_swarmvalue_metadata({Metadata::Real, Metadata::Particle},
                                       std::vector<int>{4});
>>>>>>> 096b7ffa
    physics->AddSwarmValue("ncov", swarm_name, fourv_swarmvalue_metadata);
    Metadata Inu_swarmvalue_metadata({Metadata::Real, Metadata::Particle},
                                     std::vector<int>{NumRadiationTypes, nu_bins});
    physics->AddSwarmValue("Inuinv", swarm_name, Inu_swarmvalue_metadata);

    const int nsamp_per_zone =
        pin->GetOrAddInteger("radiation/mocmc", "nsamp_per_zone", 32);
    params.Add("nsamp_per_zone", nsamp_per_zone);

    ParArray1D<Real> nusamp("Frequency grid", nu_bins);
    auto nusamp_h = Kokkos::create_mirror_view(Kokkos::HostSpace(), nusamp);
    for (int n = 0; n < nu_bins; n++) {
      nusamp_h(n) = exp(log(nu_min) + (n + 0.5) * dlnu);
    }
    Kokkos::deep_copy(nusamp, nusamp_h);
    params.Add("nusamp", nusamp);

<<<<<<< HEAD
    std::string mocmc_recon_str = pin->GetOrAddString("radiation/mocmc", "recon", "kdgrid");
=======
    std::string mocmc_recon_str =
        pin->GetOrAddString("radiation/mocmc", "recon", "constdmudphi");
>>>>>>> 096b7ffa
    MOCMCRecon mocmc_recon;
    if (mocmc_recon_str == "kdgrid") {
      mocmc_recon = MOCMCRecon::kdgrid;
    } else {
      std::stringstream msg;
      msg << "MOCMC reconstruction method \"" << mocmc_recon_str << "\" not recognized!";
      PARTHENON_FAIL(msg);
    }
    params.Add("mocmc_recon", mocmc_recon);

    std::vector<int> Inu_size{NumRadiationTypes, nu_bins};
    Metadata mInu = Metadata({Metadata::Cell, Metadata::OneCopy}, Inu_size);
    physics->AddField(mocmc_internal::Inu0, mInu);
    physics->AddField(mocmc_internal::Inu1, mInu);
    physics->AddField(iv::Gye, mscalar);
  }

  if (method == "monte_carlo") {
    std::string swarm_name = "monte_carlo";
    Metadata swarm_metadata({Metadata::Provides});
    physics->AddSwarm(swarm_name, swarm_metadata);
    Metadata real_swarmvalue_metadata({Metadata::Real, Metadata::Particle});
    physics->AddSwarmValue("t", swarm_name, real_swarmvalue_metadata);
    physics->AddSwarmValue("k0", swarm_name, real_swarmvalue_metadata);
    physics->AddSwarmValue("k1", swarm_name, real_swarmvalue_metadata);
    physics->AddSwarmValue("k2", swarm_name, real_swarmvalue_metadata);
    physics->AddSwarmValue("k3", swarm_name, real_swarmvalue_metadata);
    physics->AddSwarmValue("weight", swarm_name, real_swarmvalue_metadata);
    Metadata int_swarmvalue_metadata({Metadata::Integer});
    physics->AddSwarmValue("species", swarm_name, int_swarmvalue_metadata);

    Metadata mspecies_scalar = Metadata({Metadata::Cell, Metadata::OneCopy},
                                        std::vector<int>(1, NumRadiationTypes));
    physics->AddField("dNdlnu_max", mspecies_scalar);
    physics->AddField("dN", mspecies_scalar);
    physics->AddField("Ns", mspecies_scalar);

    std::vector<int> dNdlnu_size{NumRadiationTypes, nu_bins + 1};
    Metadata mdNdlnu = Metadata({Metadata::Cell, Metadata::OneCopy}, dNdlnu_size);
    physics->AddField("dNdlnu", mdNdlnu);

    // Parameters controlling automatic sampling resolution.
    // This system targets 1 scattering per light crossing time.
    // This explicit Monte Carlo method is not accurate once optical depths per
    // zone become >~ 1.
    int num_particles = pin->GetOrAddInteger("radiation", "num_particles", 100);
    params.Add("num_particles", num_particles);

    Real num_total = 0.;
    params.Add("num_total", num_total, true);

    Real num_emitted = 0.;
    params.Add("num_emitted", num_emitted, true);

    Real num_absorbed = 0.;
    params.Add("num_absorbed", num_absorbed, true);

    std::string tuning = pin->GetOrAddString("radiation", "tuning", "static");
    params.Add("tuning", tuning);

    Real dt_tune_emission = pin->GetOrAddReal("radiation", "dt_tune_emission", 1.);
    params.Add("dt_tune_emission", dt_tune_emission);

    // Time of first tuning. Make > dt_tune_emission to avoid tuning to a transient
    Real t_tune_emission =
        pin->GetOrAddReal("radiation", "t_tune_emission", dt_tune_emission);
    PARTHENON_REQUIRE(t_tune_emission >= dt_tune_emission,
                      "Must wait at least dt_tune_emission before tuning!");
    params.Add("t_tune_emission", t_tune_emission, true);

    // Tuning parameter for particle emission
    Real tune_emission = pin->GetOrAddReal("radiation", "tune_emission", 1.);
    PARTHENON_REQUIRE(tune_emission > 0.0,
                      "tune_emission must be > 0 for resolution controls!");
    params.Add("tune_emission", tune_emission, true);

    Real num_scattered = 0.;
    params.Add("num_scattered", num_scattered, true);

    // Approximately the light crossing time for the simulation volume.
    Real dt_tune_scattering = pin->GetOrAddReal("radiation", "dt_tune_scattering", 100.);
    params.Add("dt_tune_scattering", dt_tune_scattering);

    // Time of first tuning. Make > dt_tune_scattering to avoid tuning to a transient
    Real t_tune_scattering =
        pin->GetOrAddReal("radiation", "t_tune_scattering", dt_tune_scattering);
    PARTHENON_REQUIRE(t_tune_scattering >= dt_tune_scattering,
                      "Must wait at least dt_tune_scattering before tuning!");
    params.Add("t_tune_scattering", t_tune_scattering, true);

    // Tuning parameter for biased particle scattering
    Real tune_scattering = pin->GetOrAddReal("radiation", "tune_scattering", 1.0);
    PARTHENON_REQUIRE(tune_scattering > 0.0,
                      "tune_scattering must be > 0 for resolution controls!");
    params.Add("tune_scattering", tune_scattering, true);

    bool remove_emitted_particles =
        pin->GetOrAddBoolean("monte_carlo", "remove_emitted_particles", false);
    params.Add("remove_emitted_particles", remove_emitted_particles);

    ParArray1D<Real> nusamp("Frequency grid", nu_bins + 1);
    auto nusamp_h = Kokkos::create_mirror_view(Kokkos::HostSpace(), nusamp);
    for (int n = 0; n < nu_bins + 1; n++) {
      nusamp_h(n) = exp(log(nu_min) + n * dlnu);
    }
    Kokkos::deep_copy(nusamp, nusamp_h);
    params.Add("nusamp", nusamp);
  }

  if (method == "monte_carlo" || method == "mocmc") {
    // Initialize random number generator pool
    int rng_seed = pin->GetOrAddInteger("radiation", "rng_seed", 238947);
    physics->AddParam<>("rng_seed", rng_seed);
    RNGPool rng_pool(rng_seed);
    physics->AddParam<>("rng_pool", rng_pool);
  }

  bool moments_active = false;
  if ((method == "mocmc") || (method == "moment_m1") || (method == "moment_eddington")) {
    moments_active = true;

    namespace p = radmoment_prim;
    namespace c = radmoment_cons;
    namespace i = radmoment_internal;

    int ndim = 3;
    // if (pin->GetInteger("parthenon/mesh", "nx3") > 1) ndim = 3;
    // else if (pin->GetInteger("parthenon/mesh", "nx2") > 1) ndim = 2;

    Metadata mspecies_three_vector =
        Metadata({Metadata::Cell, Metadata::OneCopy, Metadata::Derived,
                  Metadata::Intensive, Metadata::FillGhost, Metadata::Vector},
                 std::vector<int>{NumRadiationTypes, 3});
    Metadata mspecies_scalar =
        Metadata({Metadata::Cell, Metadata::OneCopy, Metadata::Derived,
                  Metadata::Intensive, Metadata::FillGhost},
                 std::vector<int>{NumRadiationTypes});

    Metadata mspecies_three_vector_cons = Metadata(
        {Metadata::Cell, Metadata::Independent, Metadata::Conserved, Metadata::Intensive,
         Metadata::WithFluxes, Metadata::FillGhost, Metadata::Vector},
        std::vector<int>{NumRadiationTypes, 3});
    Metadata mspecies_scalar_cons =
        Metadata({Metadata::Cell, Metadata::Independent, Metadata::Conserved,
                  Metadata::Intensive, Metadata::WithFluxes, Metadata::FillGhost},
                 std::vector<int>{NumRadiationTypes});

    physics->AddField(c::E, mspecies_scalar_cons);
    physics->AddField(c::F, mspecies_three_vector_cons);

    physics->AddField(p::J, mspecies_scalar);
    physics->AddField(p::H, mspecies_three_vector);

    // Fields for saving guesses for NR iteration in the radiation Con2Prim type solve
    physics->AddField(i::xi, mspecies_scalar);
    physics->AddField(i::phi, mspecies_scalar);

    // Fields for cell edge reconstruction
    /// TODO: (LFR) The amount of storage can likely be reduced, but maybe at the expense
    /// of more dependency
    Metadata mrecon = Metadata({Metadata::Cell, Metadata::Derived, Metadata::OneCopy},
                               std::vector<int>{NumRadiationTypes, 4, ndim});
    Metadata mrecon_v = Metadata({Metadata::Cell, Metadata::Derived, Metadata::OneCopy},
                                 std::vector<int>{3, ndim});
    physics->AddField(i::ql, mrecon);
    physics->AddField(i::qr, mrecon);
    physics->AddField(i::ql_v, mrecon_v);
    physics->AddField(i::qr_v, mrecon_v);

    // Add variable for calculating gradients of rest frame energy density
    Metadata mdJ = Metadata({Metadata::Cell, Metadata::Derived, Metadata::OneCopy},
                            std::vector<int>{NumRadiationTypes, ndim, ndim});
    physics->AddField(i::dJ, mdJ);

    // Add variables for source functions
    Metadata mSourceVar = Metadata({Metadata::Cell, Metadata::Derived, Metadata::OneCopy},
                                   std::vector<int>{NumRadiationTypes});
    physics->AddField(i::kappaJ, mSourceVar);
    physics->AddField(i::kappaH, mSourceVar);
    physics->AddField(i::JBB, mSourceVar);

    // Make Eddington tensor an independent quantity for MOCMC to supply
    if (method == "mocmc") {
      Metadata mspecies_three_tensor =
          Metadata({Metadata::Cell, Metadata::Derived, Metadata::OneCopy},
                   std::vector<int>{NumRadiationTypes, 3, 3});

      physics->AddField(i::tilPi, mspecies_three_tensor);
      physics->AddField(mocmc_internal::dnsamp, mscalar);
    }

    physics->FillDerivedBlock = MomentCon2Prim<MeshBlockData<Real>>;
  }

  params.Add("moments_active", moments_active);

  if (method != "cooling_function") {
    physics->EstimateTimestepBlock = EstimateTimestepBlock;
  }

  printf("Done initializing\n");

  return physics;
}

TaskStatus ApplyRadiationFourForce(MeshBlockData<Real> *rc, const double dt) {
  namespace c = fluid_cons;
  namespace iv = internal_variables;
  auto *pmb = rc->GetParentPointer().get();

  std::vector<std::string> vars({c::energy, c::momentum, c::ye, iv::Gcov, iv::Gye});
  PackIndexMap imap;
  auto v = rc->PackVariables(vars, imap);
  const int ceng = imap[c::energy].first;
  const int cmom_lo = imap[c::momentum].first;
  const int cmom_hi = imap[c::momentum].second;
  const int cye = imap[c::ye].first;
  const int Gcov_lo = imap[iv::Gcov].first;
  const int Gcov_hi = imap[iv::Gcov].second;
  const int Gye = imap[iv::Gye].first;

  IndexRange ib = pmb->cellbounds.GetBoundsI(IndexDomain::interior);
  IndexRange jb = pmb->cellbounds.GetBoundsJ(IndexDomain::interior);
  IndexRange kb = pmb->cellbounds.GetBoundsK(IndexDomain::interior);

  parthenon::par_for(
      DEFAULT_LOOP_PATTERN, "ApplyRadiationFourForce", DevExecSpace(), kb.s, kb.e, jb.s,
      jb.e, ib.s, ib.e, KOKKOS_LAMBDA(const int k, const int j, const int i) {
        v(ceng, k, j, i) += v(Gcov_lo, k, j, i) * dt;
        v(cmom_lo, k, j, i) += v(Gcov_lo + 1, k, j, i) * dt;
        v(cmom_lo + 1, k, j, i) += v(Gcov_lo + 2, k, j, i) * dt;
        v(cmom_lo + 2, k, j, i) += v(Gcov_lo + 3, k, j, i) * dt;
        v(cye, k, j, i) += v(Gye, k, j, i) * dt;
      });

  return TaskStatus::complete;
}

Real EstimateTimestepBlock(MeshBlockData<Real> *rc) {
  auto pmb = rc->GetBlockPointer();
  IndexRange ib = pmb->cellbounds.GetBoundsI(IndexDomain::interior);
  IndexRange jb = pmb->cellbounds.GetBoundsJ(IndexDomain::interior);
  IndexRange kb = pmb->cellbounds.GetBoundsK(IndexDomain::interior);

  auto &coords = pmb->coords;
  const int ndim = pmb->pmy_mesh->ndim;

  // TODO(BRR) Can't just use dx^i/dx^0 = 1 for speed of light
  // TODO(BRR) add a cfl-like fudge factor to radiation
  auto &pars = pmb->packages.Get("radiation")->AllParams();
  Real min_dt;
  pmb->par_reduce(
      "Radiation::EstimateTimestep::1", kb.s, kb.e, jb.s, jb.e, ib.s, ib.e,
      KOKKOS_LAMBDA(const int k, const int j, const int i, Real &lmin_dt) {
        Real csig = 1.0;
        for (int d = 0; d < ndim; d++) {
          lmin_dt = std::min(lmin_dt, 1.0 / (csig / coords.Dx(X1DIR + d, k, j, i)));
        }
      },
      Kokkos::Min<Real>(min_dt));
  const auto &cfl = pars.Get<Real>("cfl");
  return cfl * min_dt;
}

} // namespace radiation<|MERGE_RESOLUTION|>--- conflicted
+++ resolved
@@ -113,16 +113,11 @@
     physics->AddSwarm(swarm_name, swarm_metadata);
     Metadata real_swarmvalue_metadata({Metadata::Real, Metadata::Particle});
     physics->AddSwarmValue("t", swarm_name, real_swarmvalue_metadata);
-<<<<<<< HEAD
     physics->AddSwarmValue("mu_lo", swarm_name, real_swarmvalue_metadata);
     physics->AddSwarmValue("mu_hi", swarm_name, real_swarmvalue_metadata);
     physics->AddSwarmValue("phi_lo", swarm_name, real_swarmvalue_metadata);
     physics->AddSwarmValue("phi_hi", swarm_name, real_swarmvalue_metadata);
     Metadata fourv_swarmvalue_metadata({Metadata::Real, Metadata::Particle}, std::vector<int>{4});
-=======
-    Metadata fourv_swarmvalue_metadata({Metadata::Real, Metadata::Particle},
-                                       std::vector<int>{4});
->>>>>>> 096b7ffa
     physics->AddSwarmValue("ncov", swarm_name, fourv_swarmvalue_metadata);
     Metadata Inu_swarmvalue_metadata({Metadata::Real, Metadata::Particle},
                                      std::vector<int>{NumRadiationTypes, nu_bins});
@@ -140,12 +135,7 @@
     Kokkos::deep_copy(nusamp, nusamp_h);
     params.Add("nusamp", nusamp);
 
-<<<<<<< HEAD
     std::string mocmc_recon_str = pin->GetOrAddString("radiation/mocmc", "recon", "kdgrid");
-=======
-    std::string mocmc_recon_str =
-        pin->GetOrAddString("radiation/mocmc", "recon", "constdmudphi");
->>>>>>> 096b7ffa
     MOCMCRecon mocmc_recon;
     if (mocmc_recon_str == "kdgrid") {
       mocmc_recon = MOCMCRecon::kdgrid;
