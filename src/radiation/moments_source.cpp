--- conflicted
+++ resolved
@@ -24,8 +24,8 @@
 #include "radiation/closure_m1.hpp"
 #include "radiation/closure_mocmc.hpp"
 #include "radiation/frequency_info.hpp"
+#include "radiation/local_three_geometry.hpp"
 #include "radiation/opacity_averager.hpp"
-#include "radiation/local_three_geometry.hpp"
 #include "radiation/radiation.hpp"
 #include "reconstruction.hpp"
 
@@ -60,9 +60,11 @@
 
   KOKKOS_INLINE_FUNCTION
   void CalculateMHDConserved(Real P_mhd[4], Real U_mhd[4]) {
-    Real Pg = eos_.PressureFromDensityInternalEnergy(rho_, robust::ratio(P_mhd[0], rho_), lambda_);
-    Real gam1 =
-        robust::ratio(eos_.BulkModulusFromDensityInternalEnergy(rho_, robust::ratio(P_mhd[0], rho_), lambda_), Pg);
+    Real Pg = eos_.PressureFromDensityInternalEnergy(rho_, robust::ratio(P_mhd[0], rho_),
+                                                     lambda_);
+    Real gam1 = robust::ratio(eos_.BulkModulusFromDensityInternalEnergy(
+                                  rho_, robust::ratio(P_mhd[0], rho_), lambda_),
+                              Pg);
     Real D;
     Real bcons[3];
     Real ye_cons;
@@ -106,24 +108,6 @@
   KOKKOS_INLINE_FUNCTION
   void CalculateSource(Real P_mhd[4], Real P_rad[4], Real S[4]) {
     Real Tg = eos_.TemperatureFromDensityInternalEnergy(rho_, P_mhd[0] / rho_, lambda_);
-<<<<<<< HEAD
-    Real JBB = opac_.EnergyDensityFromTemperature(Tg, species_);
-    Real kappaH =
-        mopac_.RosselandMeanAbsorptionCoefficient(rho_, Tg, lambda_[0], species_);
-
-    //Real kappaH, kappaJ;
-    //c.GetAverageOpacities(rho_, Tg, lambda_[0], species_, kappaJ, kappaH);
-    // TODO(BRR) remove this when removing scattering_fraction
-    //kappaH = kappaJ;
-
-    //Real kappaH = c.mean_opac.RosselandMeanAbsorption
-
-    // TODO(BRR) this is arguably cheating, arguably not. Should include dt though
-    // kappaH * dt < 1 / eps
-    kappaH = std::min<Real>(kappaH, 1.e5);
-    // TODO(BRR) remove scattering_fraction
-    Real kappaJ = (1. - scattering_fraction_) * kappaH;
-=======
     Real JBB = opacities_.EnergyDensityFromTemperature(Tg, species_);
     Real kappaJ =
         opacities_.RosselandMeanAbsorptionCoefficient(rho_, Tg, lambda_[0], species_);
@@ -133,7 +117,6 @@
     // kappaH * dt < 1 / eps
     kappaH = std::min<Real>(kappaH, 1.e5);
     kappaJ = std::min<Real>(kappaJ, 1.e5);
->>>>>>> db87ef14
     Real W = 0.;
     SPACELOOP2(ii, jj) { W += (*gcov_)[ii + 1][jj + 1] * P_mhd[ii + 1] * P_mhd[jj + 1]; }
     W = std::sqrt(1. + W);
@@ -172,21 +155,23 @@
   const int &k_, &j_, &i_;
 };
 
-//template <typename T>
+// template <typename T>
 class VarAccessor2D {
-  public:
-  VarAccessor2D(const VariablePack<Real> &v, const int &b, const FlatIdx &idx, const int &k, const int &j, const int &i) :
-    v_(v), b_(b), idx_(idx), k_(k), j_(j), i_(i) {
-      PARTHENON_DEBUG_REQUIRE(idx_.IsValid(), "Creating VarAccessor2D with invalid FlatIdx!");
-      }
+ public:
+  VarAccessor2D(const VariablePack<Real> &v, const int &b, const FlatIdx &idx,
+                const int &k, const int &j, const int &i)
+      : v_(v), b_(b), idx_(idx), k_(k), j_(j), i_(i) {
+    PARTHENON_DEBUG_REQUIRE(idx_.IsValid(),
+                            "Creating VarAccessor2D with invalid FlatIdx!");
+  }
 
   KOKKOS_FORCEINLINE_FUNCTION
-    Real &operator()(const int &ii, const int &jj) {
-      PARTHENON_DEBUG_REQUIRE(idx_.IsValid(), "Accessing invalid index!");
-      return v_(b_, idx_(ii, jj), k_, j_, i_);
-    }
-
-  private:
+  Real &operator()(const int &ii, const int &jj) {
+    PARTHENON_DEBUG_REQUIRE(idx_.IsValid(), "Accessing invalid index!");
+    return v_(b_, idx_(ii, jj), k_, j_, i_);
+  }
+
+ private:
   const VariablePack<Real> &v_;
   const int &b_;
   const FlatIdx &idx_;
@@ -199,22 +184,14 @@
 class InteractionTResidual {
  public:
   KOKKOS_FUNCTION
-<<<<<<< HEAD
-  InteractionTResidual(const EOS &eos, const CLOSURE closure, const OpacityAverager &opac_avgr, const Opacity &opacity,
-                       const MeanOpacity &mean_opacity, const Real &rho, const Real &ug0,
+  InteractionTResidual(const EOS &eos, const CLOSURE closure,
+                       const OpacityAverager &opac_avgr, const Real &rho, const Real &ug0,
                        const Real &Ye, const Real J0[3], const int &nspec,
-                       const RadiationType species[3], const Real &scattering_fraction,
-                       const Real &dtau, const VarAccessor2D &Inu0, const VarAccessor2D &Inu1)
-      : eos_(eos), closure_(closure), opacity_(opacity), mean_opacity_(mean_opacity), rho_(rho), ug0_(ug0),
-        Ye_(Ye), nspec_(nspec), scattering_fraction_(scattering_fraction), dtau_(dtau), Inu0_(Inu0), Inu1_(Inu1) {
-=======
-  InteractionTResidual(const EOS &eos, const Opacities &opacities, const Real &rho,
-                       const Real &ug0, const Real &Ye, const Real J0[3],
-                       const int &nspec, const RadiationType species[3], const Real &dtau,
-                       const Real &alpha_max)
-      : eos_(eos), opacities_(opacities), rho_(rho), ug0_(ug0), Ye_(Ye), nspec_(nspec),
-        dtau_(dtau), alpha_max_(alpha_max) {
->>>>>>> db87ef14
+                       const RadiationType species[3], const Real &dtau,
+                       VarAccessor2D &Inu0, VarAccessor2D &Inu1, const Real &alpha_max)
+      : eos_(eos), closure_(closure), opacities_(opacities), rho_(rho), ug0_(ug0),
+        Ye_(Ye), nspec_(nspec), dtau_(dtau), Inu0_(Inu0), Inu1_(Inu1),
+        alpha_max_(alpha_max) {
     for (int ispec = 0; ispec < nspec; ++ispec) {
       J0_[ispec] = J0[ispec];
       species_[ispec] = species[ispec];
@@ -230,26 +207,12 @@
 
     for (int ispec = 0; ispec < nspec_; ++ispec) {
       J0_tot += J0_[ispec];
-<<<<<<< HEAD
-
-      // Update n+1 to get
-
-      // Get Inu^n+1 from Inu0
-      //const Real kappa =
-      //    (1. - scattering_fraction_) *
-      //    mean_opacity_.RosselandMeanAbsorptionCoefficient(rho_, T, Ye_, species_[ispec]);
-      Real kappaJ = opac_avgr.GetAveragedAbsorptionOpacity(rho_, T, Ye_, ispec);
-      //closure_.GetAveragedAbsorptionOpacity(rho_, T, Ye_, species_[ispec], kappaJ);
-      kappaJ = (1. - scattering_fraction_) * kappaJ;
-      // TODO(BRR) remove scattering_fraction
-
-=======
-      Real kappa =
-          opacities_.RosselandMeanAbsorptionCoefficient(rho_, T, Ye_, species_[ispec]);
-      kappa = std::min<Real>(kappa, alpha_max_);
->>>>>>> db87ef14
-
-      const Real JBB = opacities_.EnergyDensityFromTemperature(T, species_[ispec]);
+
+      Real kappaJ = opac_avgr_.GetAveragedAbsorptionOpacity(rho_, T, Ye_, ispec);
+      kappaJ = std::min<Real>(kappaJ, alpha_max_);
+
+      const Real JBB =
+          opac_avgr_.opacities_.EnergyDensityFromTemperature(T, species_[ispec]);
 
       dJ_tot += (J0_[ispec] + dtau_ * kappaJ * JBB) / (1. + dtau_ * kappaJ) - J0_[ispec];
     }
@@ -261,28 +224,17 @@
 
  private:
   const EOS &eos_;
-<<<<<<< HEAD
   const CLOSURE &closure_;
   const OpacityAverager &opac_avgr_;
-  const Opacity &opacity_;
-  const MeanOpacity &mean_opacity_;
-=======
-  const Opacities &opacities_;
->>>>>>> db87ef14
   const Real &rho_;
   const Real &ug0_;
   const Real &Ye_;
   Real J0_[MaxNumRadiationSpecies];
   const int &nspec_;
-<<<<<<< HEAD
-  const Real &scattering_fraction_;
   const Real &dtau_; // Proper time
   const VarAccessor2D &Inu0_;
   const VarAccessor2D &Inu1_;
-=======
-  const Real &dtau_;      // Proper time
   const Real &alpha_max_; // Maximum optical depth per timestep
->>>>>>> db87ef14
   RadiationType species_[MaxNumRadiationSpecies];
 };
 
@@ -302,19 +254,29 @@
   namespace ir = radmoment_internal;
   namespace c = fluid_cons;
   namespace p = fluid_prim;
-<<<<<<< HEAD
-  std::vector<std::string> vars{c::energy, c::momentum, c::ye,       cr::E,
-                                cr::F,     c::bfield,   p::density,  p::temperature,
-                                p::energy, p::ye,       p::velocity, p::bfield,
-                                pr::J,     pr::H,       ir::kappaJ,  ir::kappaH,
-                                ir::JBB,   ir::tilPi,   ir::srcfail, mocmc_internal::Inu0};
-=======
-  std::vector<std::string> vars{
-      c::density,  c::energy,  c::momentum,    c::ye,     cr::E, cr::F,
-      c::bfield,   p::density, p::temperature, p::energy, p::ye, p::velocity,
-      p::pressure, p::gamma1,  p::bfield,      pr::J,     pr::H, ir::kappaJ,
-      ir::kappaH,  ir::JBB,    ir::tilPi};
->>>>>>> db87ef14
+  std::vector<std::string> vars{c::density,
+                                c::energy,
+                                c::momentum,
+                                c::ye,
+                                cr::E,
+                                cr::F,
+                                c::bfield,
+                                p::density,
+                                p::temperature,
+                                p::energy,
+                                p::ye,
+                                p::velocity,
+                                p::pressure,
+                                p::gamma1,
+                                p::bfield,
+                                pr::J,
+                                pr::H,
+                                ir::kappaJ,
+                                ir::kappaH,
+                                ir::JBB,
+                                ir::tilPi,
+                                mocmc_internal::Inu0,
+                                mocmc_internal::Inu1};
 
   PackIndexMap imap;
   auto v = rc->PackVariables(vars, imap);
@@ -450,22 +412,18 @@
 
             // Rootfind over fluid temperature in fluid rest frame
             root_find::RootFind root_find(src_rootfind_maxiter);
-<<<<<<< HEAD
-            // TODO(BRR) Pass Residual another class that holds Inu(nu) and can average opacities
-            // Can closure provide this?
-            // Note that con_v doesn't change during temperature update
-            CLOSURE c(con_v, &g, &d_opacity, &d_mean_opacity, &v, &idx_Inu, nu_bins, dlnu, &nusamp);
-            OpacityAverager<CLOSURE> opac_avgr(c, freq_info, d_opacity, d_mean_opacity, v, idx_Inu, species_d, iblock, k, j, i);
-            Real mykappaJ =
-            opac_avgr.GetAveragedAbsorptionOpacity(rho, v(iblock, pT, k, j, i), Ye, ispec);
+            // TODO(BRR) Pass Residual another class that holds Inu(nu) and can average
+            // opacities Can closure provide this? Note that con_v doesn't change during
+            // temperature update
+            CLOSURE c(con_v, &g, &d_opacity, &d_mean_opacity, &v, &idx_Inu, nu_bins, dlnu,
+                      &nusamp);
+            OpacityAverager<CLOSURE> opac_avgr(c, freq_info, opacities, v, idx_Inu,
+                                               species_d, iblock, k, j, i);
+            Real mykappaJ = opac_avgr.GetAveragedAbsorptionOpacity(
+                rho, v(iblock, pT, k, j, i), Ye, ispec);
             PARTHENON_FAIL("sotp here");
-            //c.InitializeSpectrum(&v, nu_bins, dlnu, &nusamp, &idx_Inu);
-            InteractionTResidual<CLOSURE> res(eos, c, opac_avgr, d_opacity, d_mean_opacity, rho, ug, Ye, J0,
-                                     num_species, species_d, scattering_fraction, dtau);
-=======
-            InteractionTResidual res(eos, opacities, rho, ug, Ye, J0, num_species,
-                                     species_d, dtau, alpha_max);
->>>>>>> db87ef14
+            InteractionTResidual<CLOSURE> res(eos, c, opac_avgr, rho, ug, Ye, J0,
+                                              num_species, species_d, dtau, alpha_max);
             root_find::RootFindStatus status;
             Real T1 = root_find.regula_falsi(res, 1.e-2 * v(iblock, pT, k, j, i),
                                              1.e2 * v(iblock, pT, k, j, i),
@@ -505,7 +463,8 @@
             }};
             Tens2 con_tilPi;
 
-            // TODO(BRR) Using updated T, update sample intensities and re-evaluate idx_tilPi()
+            // TODO(BRR) Using updated T, update sample intensities and re-evaluate
+            // idx_tilPi()
 
             if (idx_tilPi.IsValid()) {
               SPACELOOP2(ii, jj) {
@@ -515,16 +474,8 @@
               c.GetConTilPiFromPrim(J, cov_H, &con_tilPi);
             }
 
-<<<<<<< HEAD
-            // TODO(BRR) Evaluate kappa with updated intensities (or just get it from rootfind
-            // output that produced T1)
-
-            Real JBB = d_opacity.EnergyDensityFromTemperature(T1, species_d[ispec]);
-            Real kappa = d_mean_opacity.RosselandMeanAbsorptionCoefficient(
-                rho, T1, Ye, species_d[ispec]);
-            Real tauJ = alpha * dt * (1. - scattering_fraction) * kappa;
-            Real tauH = alpha * dt * kappa;
-=======
+            // TODO(BRR) Use opacity averager with updated temperature (and updated
+            // intensities?)
             Real JBB = opacities.EnergyDensityFromTemperature(T1, species_d[ispec]);
             Real kappaJ = opacities.RosselandMeanAbsorptionCoefficient(rho, T1, Ye,
                                                                        species_d[ispec]);
@@ -535,7 +486,6 @@
             kappaH += kappaJ;
             Real tauJ = alpha * dt * kappaJ;
             Real tauH = alpha * dt * kappaH;
->>>>>>> db87ef14
 
             if (status == root_find::RootFindStatus::success) {
               c.LinearSourceUpdate(Estar, cov_Fstar, con_tilPi, JBB, tauJ, tauH,
