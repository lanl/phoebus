// © 2022. Triad National Security, LLC. All rights reserved.
// This program was produced under U.S. Government contract
// 89233218CNA000001 for Los Alamos National Laboratory (LANL), which
// is operated by Triad National Security, LLC for the U.S.
// Department of Energy/National Nuclear Security Administration. All
// rights in the program are reserved by Triad National Security, LLC,
// and the U.S. Department of Energy/National Nuclear Security
// Administration. The Government is granted for itself and others
// acting on its behalf a nonexclusive, paid-up, irrevocable worldwide
// license in this material to reproduce, prepare derivative works,
// distribute copies to the public, perform publicly and display
// publicly, and to permit others to do so.

#include <globals.hpp>
#include <kokkos_abstraction.hpp>
#include <utils/error_checking.hpp>

#include <singularity-eos/eos/eos.hpp>

#include "phoebus_utils/linear_algebra.hpp"
#include "phoebus_utils/programming_utils.hpp"
#include "phoebus_utils/root_find.hpp"
#include "radiation/closure.hpp"
#include "radiation/closure_m1.hpp"
#include "radiation/closure_mocmc.hpp"
#include "radiation/frequency_info.hpp"
#include "radiation/local_three_geometry.hpp"
<<<<<<< HEAD
=======
#include "radiation/mocmc.hpp"
>>>>>>> 467166b6
#include "radiation/opacity_averager.hpp"
#include "radiation/radiation.hpp"
#include "reconstruction.hpp"

<<<<<<< HEAD
=======
#include "radiation/source_residual_1.hpp"
#include "radiation/source_residual_4.hpp"

//#include "fluid/con2prim_robust.hpp"
>>>>>>> 467166b6
#include "fixup/fixup.hpp"
#include "fluid/con2prim_robust.hpp"
#include "fluid/prim2con.hpp"

namespace radiation {

using fixup::Bounds;
<<<<<<< HEAD
using Microphysics::Opacities;
using parthenon::vpack_types::FlatIdx;
using singularity::EOS;

template <typename CLOSURE>
class SourceResidual4 {
 public:
  KOKKOS_FUNCTION
  SourceResidual4(const EOS &eos, const Opacities &opacities, const Real rho,
                  const Real Ye, const Real bprim[3], const RadiationType species,
                  /*const*/ Tens2 &conTilPi, const Real (&gcov)[4][4],
                  const Real (&gammacon)[3][3], const Real alpha, const Real beta[3],
                  const Real sdetgam, typename CLOSURE::LocalGeometryType &g,
                  Real (&U_mhd_0)[4], Real (&U_rad_0)[4], const int &k, const int &j,
                  const int &i)
      : eos_(eos), opacities_(opacities), rho_(rho), bprim_(&(bprim[0])),
        species_(species), conTilPi_(conTilPi), gcov_(&gcov), gammacon_(&gammacon),
        alpha_(alpha), beta_(&(beta[0])), sdetgam_(sdetgam), g_(g), U_mhd_0_(&U_mhd_0),
        U_rad_0_(&U_rad_0), k_(k), j_(j), i_(i) {
    lambda_[0] = Ye;
    lambda_[1] = 0.;
  }

  KOKKOS_INLINE_FUNCTION
  void CalculateMHDConserved(Real P_mhd[4], Real U_mhd[4]) {
    Real Pg = eos_.PressureFromDensityInternalEnergy(rho_, robust::ratio(P_mhd[0], rho_),
                                                     lambda_);
    Real gam1 = robust::ratio(eos_.BulkModulusFromDensityInternalEnergy(
                                  rho_, robust::ratio(P_mhd[0], rho_), lambda_),
                              Pg);
    Real D;
    Real bcons[3];
    Real ye_cons;
    prim2con::p2c(rho_, &(P_mhd[1]), bprim_, P_mhd[0], lambda_[0], Pg, gam1, *gcov_,
                  *gammacon_, beta_, alpha_, sdetgam_, D, &(U_mhd[1]), bcons, U_mhd[0],
                  ye_cons);
  }

  KOKKOS_INLINE_FUNCTION
  void CalculateRadConserved(Real U_mhd[4], Real U_rad[4]) {
    for (int n = 0; n < 4; n++) {
      U_rad[n] = (*U_rad_0_)[n] - (U_mhd[n] - (*U_mhd_0_)[n]);
    }
  }

  KOKKOS_INLINE_FUNCTION
  void CalculateRadConservedFromRadPrim(Real P_rad[4], Real U_rad[4]) {
    PARTHENON_FAIL("Not implemented!");
  }

  KOKKOS_INLINE_FUNCTION
  ClosureStatus CalculateRadPrimitive(Real P_mhd[4], Real U_rad[4], Real P_rad[4]) {
    const Real E = U_rad[0] / sdetgam_;
    Vec cov_F{U_rad[1] / sdetgam_, U_rad[2] / sdetgam_, U_rad[3] / sdetgam_};
    Vec cov_H;
    Real W = 0.;
    SPACELOOP2(ii, jj) { W += (*gcov_)[ii + 1][jj + 1] * P_mhd[ii + 1] * P_mhd[jj + 1]; }
    W = std::sqrt(1. + W);
    Vec con_v{P_mhd[1] / W, P_mhd[2] / W, P_mhd[3] / W};
    CLOSURE c(con_v, &g_);
    // TODO(BRR) Accept separately calculated con_tilPi as an option
    // TODO(BRR) Store xi, phi guesses
    Real xi;
    Real phi;
    c.GetConTilPiFromCon(E, cov_F, xi, phi, &conTilPi_);
    auto status = c.Con2Prim(E, cov_F, conTilPi_, &(P_rad[0]), &cov_H);
    SPACELOOP(ii) { P_rad[ii + 1] = cov_H(ii); }
    return status;
  }

  KOKKOS_INLINE_FUNCTION
  void CalculateSource(Real P_mhd[4], Real P_rad[4], Real S[4]) {
    Real Tg = eos_.TemperatureFromDensityInternalEnergy(rho_, P_mhd[0] / rho_, lambda_);
    Real JBB = opacities_.EnergyDensityFromTemperature(Tg, species_);
    Real kappaJ =
        opacities_.RosselandMeanAbsorptionCoefficient(rho_, Tg, lambda_[0], species_);
    Real kappaH = kappaJ + opacities_.RosselandMeanAbsorptionCoefficient(
                               rho_, Tg, lambda_[0], species_);
    // TODO(BRR) this is arguably cheating, arguably not. Should include dt though
    // kappaH * dt < 1 / eps
    kappaH = std::min<Real>(kappaH, 1.e5);
    kappaJ = std::min<Real>(kappaJ, 1.e5);
    Real W = 0.;
    SPACELOOP2(ii, jj) { W += (*gcov_)[ii + 1][jj + 1] * P_mhd[ii + 1] * P_mhd[jj + 1]; }
    W = std::sqrt(1. + W);
    Real cov_v[3] = {0};
    SPACELOOP2(ii, jj) { cov_v[ii] += (*gcov_)[ii + 1][jj + 1] * P_mhd[ii + 1] / W; }
    Real vdH = 0.;
    SPACELOOP(ii) { vdH += P_mhd[ii + 1] / W * P_rad[ii + 1]; }

    S[0] = alpha_ * sdetgam_ * (kappaJ * W * (JBB - P_rad[0]) - kappaH * vdH);
    SPACELOOP(ii) {
      S[ii + 1] = alpha_ * sdetgam_ *
                  (kappaJ * W * cov_v[ii] * (JBB - P_rad[0]) - kappaH * P_rad[1 + ii]);
    }
  }

 private:
  const EOS &eos_;
  const Opacities &opacities_;
  const Real rho_;
  const Real *bprim_;
  const RadiationType species_;
  Real lambda_[2];
  Tens2 &conTilPi_;

  const Real (*gcov_)[4][4];
  const Real (*gammacon_)[3][3];
  const Real alpha_;
  const Real *beta_;
  const Real sdetgam_;

  typename CLOSURE::LocalGeometryType &g_;

  const Real (*U_mhd_0_)[4];
  const Real (*U_rad_0_)[4];

  const int &k_, &j_, &i_;
};

// template <typename T>
class VarAccessor2D {
 public:
  VarAccessor2D(const VariablePack<Real> &v, const int &b, const FlatIdx &idx,
                const int &k, const int &j, const int &i)
      : v_(v), b_(b), idx_(idx), k_(k), j_(j), i_(i) {
    PARTHENON_DEBUG_REQUIRE(idx_.IsValid(),
                            "Creating VarAccessor2D with invalid FlatIdx!");
  }

  KOKKOS_FORCEINLINE_FUNCTION
  Real &operator()(const int &ii, const int &jj) {
    PARTHENON_DEBUG_REQUIRE(idx_.IsValid(), "Accessing invalid index!");
    return v_(b_, idx_(ii, jj), k_, j_, i_);
  }

 private:
  const VariablePack<Real> &v_;
  const int &b_;
  const FlatIdx &idx_;
  const int &k_;
  const int &j_;
  const int &i_;
};

template <typename CLOSURE>
class InteractionTResidual {
 public:
  KOKKOS_FUNCTION
  InteractionTResidual(const EOS &eos, const CLOSURE closure,
                       const OpacityAverager<CLOSURE> &opac_avgr, const Real &rho,
                       const Real &ug0, const Real &Ye, const Real J0[3],
                       const int &nspec, const RadiationType species[3], const Real &dtau,
                       VarAccessor2D &Inu0, VarAccessor2D &Inu1, const Real &alpha_max)
      : eos_(eos), closure_(closure), opac_avgr_(opac_avgr), rho_(rho), ug0_(ug0),
        Ye_(Ye), nspec_(nspec), dtau_(dtau), Inu0_(Inu0), Inu1_(Inu1),
        alpha_max_(alpha_max) {
    for (int ispec = 0; ispec < nspec; ++ispec) {
      J0_[ispec] = J0[ispec];
      species_[ispec] = species[ispec];
    }
  }

  KOKKOS_INLINE_FUNCTION
  Real operator()(const Real T) {
    Real lambda[2] = {Ye_, 0.0};

    Real J0_tot = 0.;
    Real dJ_tot = 0.;

    for (int ispec = 0; ispec < nspec_; ++ispec) {
      J0_tot += J0_[ispec];

      Real kappaJ = opac_avgr_.GetAveragedAbsorptionOpacity(rho_, T, Ye_, ispec);
      kappaJ = std::min<Real>(kappaJ, alpha_max_);

      const Real JBB =
          opac_avgr_.opacities_.EnergyDensityFromTemperature(T, species_[ispec]);

      dJ_tot += (J0_[ispec] + dtau_ * kappaJ * JBB) / (1. + dtau_ * kappaJ) - J0_[ispec];
    }

    const Real ug1 = rho_ * eos_.InternalEnergyFromDensityTemperature(rho_, T, lambda);

    return ((ug1 - ug0_) + (dJ_tot)) / (ug0_ + J0_tot);
  }

 private:
  const EOS &eos_;
  const CLOSURE &closure_;
  const OpacityAverager<CLOSURE> &opac_avgr_;
  const Real &rho_;
  const Real &ug0_;
  const Real &Ye_;
  Real J0_[MaxNumRadiationSpecies];
  const int &nspec_;
  const Real &dtau_; // Proper time
  const VarAccessor2D &Inu0_;
  const VarAccessor2D &Inu1_;
  const Real &alpha_max_; // Maximum optical depth per timestep
  RadiationType species_[MaxNumRadiationSpecies];
};

=======
using parthenon::vpack_types::FlatIdx;
using singularity::EOS;

>>>>>>> 467166b6
template <class T, class CLOSURE>
TaskStatus MomentFluidSourceImpl(T *rc, Real dt, bool update_fluid) {
  PARTHENON_REQUIRE(USE_VALENCIA, "Covariant MHD formulation not supported!");

  auto *pmb = rc->GetParentPointer().get();
  StateDescriptor *fluid_pkg = pmb->packages.Get("fluid").get();
  StateDescriptor *rad = pmb->packages.Get("radiation").get();
  StateDescriptor *eos_pkg = pmb->packages.Get("eos").get();
  StateDescriptor *opac = pmb->packages.Get("opacity").get();
  StateDescriptor *fix_pkg = pmb->packages.Get("fixup").get();
  auto eos = eos_pkg->Param<singularity::EOS>("d.EOS");
  namespace cr = radmoment_cons;
  namespace pr = radmoment_prim;
  namespace ir = radmoment_internal;
  namespace mi = mocmc_internal;
  namespace c = fluid_cons;
  namespace p = fluid_prim;
<<<<<<< HEAD
  std::vector<std::string> vars{c::density,
                                c::energy,
                                c::momentum,
                                c::ye,
                                cr::E,
                                cr::F,
                                c::bfield,
                                p::density,
                                p::temperature,
                                p::energy,
                                p::ye,
                                p::velocity,
                                p::pressure,
                                p::gamma1,
                                p::bfield,
                                pr::J,
                                pr::H,
                                ir::kappaJ,
                                ir::kappaH,
                                ir::JBB,
                                ir::tilPi,
                                mocmc_internal::Inu0,
                                mocmc_internal::Inu1};
=======
  std::vector<std::string> vars{
      c::energy,   c::momentum,    c::ye,      cr::E,      cr::F,       c::bfield,
      p::density,  p::temperature, p::energy,  p::ye,      p::velocity, p::bfield,
      pr::J,       pr::H,          ir::kappaJ, ir::kappaH, ir::JBB,     ir::tilPi,
      ir::srcfail, mi::Inu0,       mi::Inu1};
>>>>>>> 467166b6

  PackIndexMap imap;
  auto v = rc->PackVariables(vars, imap);
  auto idx_E = imap.GetFlatIdx(cr::E);
  auto idx_F = imap.GetFlatIdx(cr::F);
  auto idx_J = imap.GetFlatIdx(pr::J);
  auto idx_H = imap.GetFlatIdx(pr::H);

<<<<<<< HEAD
  auto idx_Inu0 = imap.GetFlatIdx(mocmc_internal::Inu0);
  auto idx_Inu1 = imap.GetFlatIdx(mocmc_internal::Inu1);
=======
  auto idx_Inu0 = imap.GetFlatIdx(mi::Inu0);
  auto idx_Inu1 = imap.GetFlatIdx(mi::Inu1);
>>>>>>> 467166b6

  auto idx_kappaJ = imap.GetFlatIdx(ir::kappaJ);
  auto idx_kappaH = imap.GetFlatIdx(ir::kappaH);
  auto idx_JBB = imap.GetFlatIdx(ir::JBB);
  auto idx_tilPi = imap.GetFlatIdx(ir::tilPi, false);
  auto pv = imap.GetFlatIdx(p::velocity);

  int prho = imap[p::density].first;
  int peng = imap[p::energy].first;
  int pT = imap[p::temperature].first;
  int pprs = imap[p::pressure].first;
  int pgm1 = imap[p::gamma1].first;
  int pYe = imap[p::ye].first;
  int pb_lo = imap[p::bfield].first;
  int cb_lo = imap[c::bfield].first;

  int crho = imap[c::density].first;
  int ceng = imap[c::energy].first;
  int cmom_lo = imap[c::momentum].first;
  int cmom_hi = imap[c::momentum].second;
  int cye = imap[c::ye].first;

  IndexRange ib = rc->GetBoundsI(IndexDomain::interior);
  IndexRange jb = rc->GetBoundsJ(IndexDomain::interior);
  IndexRange kb = rc->GetBoundsK(IndexDomain::interior);

  // Get the background geometry
  auto geom = Geometry::GetCoordinateSystem(rc);

  int nblock = v.GetDim(5);

  auto nusamp = rad->Param<ParArray1D<Real>>("nusamp");
  const int nu_bins = rad->Param<int>("nu_bins");
  const Real dlnu = rad->Param<Real>("dlnu");
  const auto freq_info = rad->Param<FrequencyInfo>("freq_info");
  auto species = rad->Param<std::vector<RadiationType>>("species");
  auto num_species = rad->Param<int>("num_species");
  RadiationType species_d[3] = {};
  for (int s = 0; s < num_species; s++) {
    species_d[s] = species[s];
  }

  auto bounds = fix_pkg->Param<fixup::Bounds>("bounds");

  auto coords = pmb->coords;

  const auto &opacities = opac->Param<Opacities>("opacities");

  const auto src_solver = rad->Param<SourceSolver>("src_solver");
  const auto src_use_oned_backup = rad->Param<bool>("src_use_oned_backup");
  const auto src_rootfind_eps = rad->Param<Real>("src_rootfind_eps");
  const auto src_rootfind_tol = rad->Param<Real>("src_rootfind_tol");
  const auto src_rootfind_maxiter = rad->Param<int>("src_rootfind_maxiter");
  const auto oned_fixup_strategy = rad->Param<OneDFixupStrategy>("oned_fixup_strategy");

<<<<<<< HEAD
  const Real c2p_tol = update_fluid ? fluid_pkg->Param<Real>("c2p_tol") : 0.;
  const int c2p_max_iter = update_fluid ? fluid_pkg->Param<int>("c2p_max_iter") : 0;
  const Real c2p_floor_scale_fac =
      update_fluid ? fluid_pkg->Param<Real>("c2p_floor_scale_fac") : 0.;
  const bool c2p_fail_on_floors = true;
  const bool c2p_fail_on_ceilings = true;
  auto invert = con2prim_robust::ConToPrimSetup(rc, bounds, c2p_tol, c2p_max_iter,
                                                c2p_floor_scale_fac, c2p_fail_on_floors,
                                                c2p_fail_on_ceilings);
=======
  // TODO(BRR) will cpp17 mean we dont need to be explicit about these template params?
  MOCMCInteractions<T, VariablePack<Real>, CLOSURE> mocmc_int(
      rc, v, idx_Inu0, idx_Inu1, freq_info, num_species, species_d);
>>>>>>> 467166b6

  parthenon::par_for(
      DEFAULT_LOOP_PATTERN, "RadMoments::FluidSource", DevExecSpace(), 0,
      nblock - 1, // Loop over blocks
      kb.s, kb.e, // z-loop
      jb.s, jb.e, // y-loop
      ib.s, ib.e, // x-loop
      KOKKOS_LAMBDA(const int iblock, const int k, const int j, const int i) {
        // Geometry
        Tens2 cov_gamma;
        geom.Metric(CellLocation::Cent, iblock, k, j, i, cov_gamma.data);
        Tens2 con_gamma;
        geom.MetricInverse(CellLocation::Cent, iblock, k, j, i, con_gamma.data);
        Real cov_g[4][4];
        geom.SpacetimeMetric(CellLocation::Cent, iblock, k, j, i, cov_g);
        Real beta[3];
        geom.ContravariantShift(CellLocation::Cent, iblock, k, j, i, beta);
        Real alpha = geom.Lapse(CellLocation::Cent, iblock, k, j, i);
        Real sdetgam = geom.DetGamma(CellLocation::Cent, iblock, k, j, i);
        typename CLOSURE::LocalGeometryType g(geom, CellLocation::Cent, iblock, k, j, i);

        // Bounds
        Real xi_max;
        Real tau_max;
        bounds.GetRadiationCeilings(coords.x1v(k, j, i), coords.x2v(k, j, i),
                                    coords.x3v(k, j, i), xi_max, tau_max);
        const Real alpha_max = tau_max / (alpha * dt);

        // Initial four-velocity
        const Real vpcon[3] = {v(iblock, pv(0), k, j, i), v(iblock, pv(1), k, j, i),
                               v(iblock, pv(2), k, j, i)};
        Real ucon[4];
        Real W = 0.;
        SPACELOOP2(ii, jj) { W += cov_gamma(ii, jj) * vpcon[ii] * vpcon[jj]; }
        W = std::sqrt(1. + W);
        ucon[0] = robust::ratio(W, std::abs(alpha));
        SPACELOOP(ii) { ucon[ii + 1] = vpcon[ii] - ucon[0] * beta[ii]; }

        // Comoving frame angle-averaged intensities
        VarAccessor2D Inu0(v, iblock, idx_Inu0, k, j, i);
        VarAccessor2D Inu1(v, iblock, idx_Inu1, k, j, i);

        Real rho = v(iblock, prho, k, j, i);
        Real ug = v(iblock, peng, k, j, i);
        Real Tg = v(iblock, pT, k, j, i);
        Real Ye = pYe > 0 ? v(iblock, pYe, k, j, i) : 0.5;
        Real bprim[3] = {0};
        if (pb_lo > -1) {
          Real bprim[3] = {v(iblock, pb_lo, k, j, i), v(iblock, pb_lo + 1, k, j, i),
                           v(iblock, pb_lo + 2, k, j, i)};
        }
        Real lambda[2] = {Ye, 0.};
        Real con_vp[3] = {v(iblock, pv(0), k, j, i), v(iblock, pv(1), k, j, i),
                          v(iblock, pv(2), k, j, i)};

        VarAccessor2D Inu0(v, iblock, idx_Inu0, k, j, i);
        VarAccessor2D Inu1(v, iblock, idx_Inu1, k, j, i);

        Real dE[MaxNumRadiationSpecies];
        Vec cov_dF[MaxNumRadiationSpecies];

        // If MOCMC, get angle-averaged intensity from samples
        PARTHENON_FAIL("Set Inu0");
        for (int ispec = 0; ispec < num_species; ispec++) {
          for (int idx_nu = 0; idx_nu < freq_info.GetNumBins(); idx_nu++) {
            Inu1(ispec, idx_nu) = Inu0(ispec, idx_nu);
          }
        }

        bool success = false;
        if (src_solver == SourceSolver::zerod) {
          PARTHENON_FAIL("zerod solver temporarily disabled!");
          success = true;
        } else if (src_solver == SourceSolver::oned) {
        oned_solver_begin:
          for (int ispec = 0; ispec < num_species; ispec++) {

            const Real W = phoebus::GetLorentzFactor(con_vp, cov_gamma.data);
            Vec con_v{{con_vp[0] / W, con_vp[1] / W, con_vp[2] / W}};

            Real J0[3] = {v(iblock, idx_J(0), k, j, i), 0, 0};
            PARTHENON_REQUIRE(num_species == 1, "Multiple species not implemented");

            const Real dtau = alpha * dt / W; // Elapsed time in fluid frame

            // printf("%s:%i:%s\n", __FILE__, __LINE__, __func__);
            mocmc_int.CalculateInu0(iblock, ispec, k, j, i, ucon);

            // Rootfind over fluid temperature in fluid rest frame
            root_find::RootFind root_find(src_rootfind_maxiter);
            // TODO(BRR) Pass Residual another class that holds Inu(nu) and can average
            // opacities Can closure provide this? Note that con_v doesn't change during
            // temperature update
            CLOSURE c(con_v, &g);
<<<<<<< HEAD

            OpacityAverager<CLOSURE> opac_avgr(c, freq_info, opacities, v, idx_Inu1,
                                               species_d, iblock, k, j, i);
            Real mykappaJ = opac_avgr.GetAveragedAbsorptionOpacity(
                rho, v(iblock, pT, k, j, i), Ye, ispec);
            PARTHENON_FAIL("sotp here");
            InteractionTResidual<CLOSURE> res(eos, c, opac_avgr, rho, ug, Ye, J0,
                                              num_species, species_d, dtau, Inu0, Inu1,
                                              alpha_max);
=======
            // printf("%s:%i:%s\n", __FILE__, __LINE__, __func__);
            //, &d_opacity, &d_mean_opacity, &v, &idx_Inu, nu_bins, dlnu,
            //          &nusamp);
            OpacityAverager<CLOSURE> opac_avgr(c, freq_info, d_opacity, d_mean_opacity, v,
                                               idx_Inu1, species_d, iblock, k, j, i);
            // printf("%s:%i:%s\n", __FILE__, __LINE__, __func__);
            // Real mykappaJ = opac_avgr.GetAveragedAbsorptionOpacity(
            //    rho, v(iblock, pT, k, j, i), Ye, ispec);
            // printf("%s:%i:%s\n", __FILE__, __LINE__, __func__);
            // c.InitializeSpectrum(&v, nu_bins, dlnu, &nusamp, &idx_Inu);

            SourceResidual1<T, VariablePack<Real>, CLOSURE> res(
                eos, c, opac_avgr, mocmc_int, freq_info, d_opacity, d_mean_opacity, rho,
                ug, Ye, J0, num_species, species_d, scattering_fraction, dtau, Inu0, Inu1,
                iblock, k, j, i);
>>>>>>> 467166b6
            root_find::RootFindStatus status;
            Real T1 = root_find.regula_falsi(res, 1.e-2 * v(iblock, pT, k, j, i),
                                             1.e2 * v(iblock, pT, k, j, i),
                                             src_rootfind_tol * v(iblock, pT, k, j, i),
                                             v(iblock, pT, k, j, i), &status);
            Real rebracketing_fac = 10.;
            int n_rebracketing_tries = 0;
            constexpr int MAX_REBRACKETING_TRIES = 4;
            while (status == root_find::RootFindStatus::failure &&
                   n_rebracketing_tries < MAX_REBRACKETING_TRIES) {
              T1 = root_find.regula_falsi(
                  res, 1.e-1 / rebracketing_fac * v(iblock, pT, k, j, i),
                  1.e1 * rebracketing_fac * v(iblock, pT, k, j, i),
                  src_rootfind_tol * v(iblock, pT, k, j, i), v(iblock, pT, k, j, i),
                  &status);

              n_rebracketing_tries++;
              rebracketing_fac *= 10.;
            }

            if (status == root_find::RootFindStatus::failure) {
<<<<<<< HEAD
              PARTHENON_DEBUG_WARN("1D source rootfind failure!");
=======
              printf("1D ROOTFIND FAILURE! %i %i %i\n", k, j, i);
>>>>>>> 467166b6
              success = false;
            }

            Real Estar = v(iblock, idx_E(ispec), k, j, i) / sdetgam;
            Vec cov_Fstar{v(iblock, idx_F(ispec, 0), k, j, i) / sdetgam,
                          v(iblock, idx_F(ispec, 1), k, j, i) / sdetgam,
                          v(iblock, idx_F(ispec, 2), k, j, i) / sdetgam};

            // Treat the Eddington tensor explicitly for now
            Real J = v(iblock, idx_J(ispec), k, j, i);
            Vec cov_H{{
                J * v(iblock, idx_H(ispec, 0), k, j, i),
                J * v(iblock, idx_H(ispec, 1), k, j, i),
                J * v(iblock, idx_H(ispec, 2), k, j, i),
            }};
            Tens2 con_tilPi;

            // TODO(BRR) Using updated T, update sample intensities and re-evaluate
            // idx_tilPi()

            if (idx_tilPi.IsValid()) {
              SPACELOOP2(ii, jj) {
                con_tilPi(ii, jj) = v(iblock, idx_tilPi(ispec, ii, jj), k, j, i);
              }
            } else {
              c.GetConTilPiFromPrim(J, cov_H, &con_tilPi);
            }

<<<<<<< HEAD
            // TODO(BRR) Use opacity averager with updated temperature (and updated
            // intensities?)
            Real JBB = opacities.EnergyDensityFromTemperature(T1, species_d[ispec]);
            Real kappaJ = opacities.RosselandMeanAbsorptionCoefficient(rho, T1, Ye,
                                                                       species_d[ispec]);
            kappaJ = std::min<Real>(kappaJ, alpha_max);
            Real kappaH = opacities.RosselandMeanScatteringCoefficient(rho, T1, Ye,
                                                                       species_d[ispec]);
            kappaH = std::min<Real>(kappaH, alpha_max);
            kappaH += kappaJ;
            Real tauJ = alpha * dt * kappaJ;
            Real tauH = alpha * dt * kappaH;
=======
            // TODO(BRR) Evaluate kappa with updated intensities (or just get it from
            // rootfind output that produced T1)

            Real JBB = d_opacity.EnergyDensityFromTemperature(T1, species_d[ispec]);
            Real kappa = d_mean_opacity.RosselandMeanAbsorptionCoefficient(
                rho, T1, Ye, species_d[ispec]);
            Real tauJ = alpha * dt * (1. - scattering_fraction) * kappa;
            Real tauH = alpha * dt * kappa;
>>>>>>> 467166b6

            if (status == root_find::RootFindStatus::success) {
              c.LinearSourceUpdate(Estar, cov_Fstar, con_tilPi, JBB, tauJ, tauH,
                                   &(dE[ispec]), &(cov_dF[ispec]));

              if (std::isnan(dE[ispec])) {
                printf("E: %e F: %e %e %e\n", Estar, cov_Fstar(0), cov_Fstar(1),
                       cov_Fstar(2));
                SPACELOOP2(ii, jj) {
                  printf("pi[%i %i] = %e\n", ii, jj, con_tilPi(ii, jj));
                  printf("T1: %e JBB: %e tauJ: %e tauH: %e\n", T1, JBB, tauJ, tauH);
                }
              }
              PARTHENON_DEBUG_REQUIRE(!std::isnan(dE[ispec]), "Nan dE!\n");

              Estar += dE[ispec];
              SPACELOOP(ii) cov_Fstar(ii) += cov_dF[ispec](ii);

              // Check result for sanity (note that this doesn't check fluid energy
              // density)
              auto c2p_status = c.Con2Prim(Estar, cov_Fstar, con_tilPi, &J, &cov_H);
              if (c2p_status == ClosureStatus::success) {
                success = true;
              } else {
                PARTHENON_DEBUG_WARN("closure failure!");
                success = false;
              }
            } else {
              PARTHENON_DEBUG_WARN("success is false!");
              success = false;
            }

            if (!success && oned_fixup_strategy == OneDFixupStrategy::ignore_dJ) {
              // Retry the solver update but without updating internal energy
              Estar = v(iblock, idx_E(ispec), k, j, i) / sdetgam;
              SPACELOOP(ii) {
                cov_Fstar(ii) = v(iblock, idx_F(ispec, ii), k, j, i) / sdetgam;
              }

              Real JBB = opacities.EnergyDensityFromTemperature(v(iblock, pT, k, j, i),
                                                                species_d[ispec]);
              // Real kappa = d_mean_opacity.RosselandMeanAbsorptionCoefficient(
              Real kappaJ = opacities.RosselandMeanAbsorptionCoefficient(
                  rho, T1, Ye, species_d[ispec]);
              Real kappaH = opacities.RosselandMeanScatteringCoefficient(
                                rho, T1, Ye, species_d[ispec]) +
                            kappaJ;
              tauJ = alpha * dt * kappaJ;
              tauH = alpha * dt * kappaH;
              c.LinearSourceUpdate(Estar, cov_Fstar, con_tilPi, JBB, tauJ, tauH,
                                   &(dE[ispec]), &(cov_dF[ispec]));

              // Check xi
              Estar = v(iblock, idx_E(ispec), k, j, i) / sdetgam + dE[ispec];
              SPACELOOP(ii) {
                cov_Fstar(ii) =
                    v(iblock, idx_F(ispec, ii), k, j, i) / sdetgam + cov_dF[ispec](ii);
              }
              auto c2p_status = c.Con2Prim(Estar, cov_Fstar, con_tilPi, &J, &cov_H);

              const Real xi =
                  std::sqrt(g.contractCov3Vectors(cov_H, cov_H) -
                            std::pow(g.contractConCov3Vectors(con_v, cov_H), 2)) /
                  J;
              if (c2p_status == ClosureStatus::success) {
                printf("c2p ignore dJ success!\n");
                success = true;
              } else {
                printf("c2p ignore dJ failure!\n");
                success = false;
                break;
              }
            } else if (!success && oned_fixup_strategy == OneDFixupStrategy::ignore_all) {
              dE[ispec] = 0.;
              SPACELOOP(ii) { cov_dF[ispec](ii) = 0.; }
              success = true;
            } else {
              break; // Don't bother with other species if this failed
            }
          } // ispec
        } else if (src_solver == SourceSolver::fourd) {
          // TODO(BRR) generalize to multiple species
          int ispec = 0;

          // Rootfind via Newton's method over 4-momentum with some fixups inside the
          // rootfind.
          Real P_mhd_guess[4] = {ug, v(iblock, pv(0), k, j, i), v(iblock, pv(1), k, j, i),
                                 v(iblock, pv(2), k, j, i)};
          Real U_mhd_0[4];
          const Real Pg0 = eos.PressureFromDensityInternalEnergy(rho, ug / rho, lambda);
          const Real gam1 =
              eos.BulkModulusFromDensityInternalEnergy(rho, ug / rho, lambda) / Pg0;
          Real D;
          Real bcons[3];
          Real ye_cons;
          prim2con::p2c(rho, &(P_mhd_guess[1]), bprim, P_mhd_guess[0], lambda[0], Pg0,
                        gam1, cov_g, con_gamma.data, beta, alpha, sdetgam, D,
                        &(U_mhd_0[1]), bcons, U_mhd_0[0], ye_cons);
          Real U_rad_0[4] = {
              v(iblock, idx_E(ispec), k, j, i), v(iblock, idx_F(ispec, 0), k, j, i),
              v(iblock, idx_F(ispec, 1), k, j, i), v(iblock, idx_F(ispec, 2), k, j, i)};

          // TODO(BRR) instead update con_TilPi each substep?
          // TODO(BRR) update v in closure each substep?
          Vec con_v{{P_mhd_guess[1], P_mhd_guess[2], P_mhd_guess[3]}};
          const Real W = phoebus::GetLorentzFactor(con_v.data, cov_gamma.data);
          SPACELOOP(ii) { con_v(ii) /= W; }
          CLOSURE c(con_v, &g);
          Tens2 con_tilPi = {0};
          if (idx_tilPi.IsValid()) {
            SPACELOOP2(ii, jj) {
              con_tilPi(ii, jj) = v(iblock, idx_tilPi(ispec, ii, jj), k, j, i);
            }
          } else {
            Real J = v(iblock, idx_J(ispec), k, j, i);
            Vec covH{{v(iblock, idx_F(ispec, 0), k, j, i),
                      v(iblock, idx_F(ispec, 1), k, j, i),
                      v(iblock, idx_F(ispec, 2), k, j, i)}};
            c.GetConTilPiFromPrim(J, covH, &con_tilPi);
          }
          SourceResidual4<CLOSURE> srm(eos, opacities, rho, Ye, bprim, species_d[ispec],
                                       con_tilPi, cov_g, con_gamma.data, alpha, beta,
                                       sdetgam, g, U_mhd_0, U_rad_0, k, j, i);

          // Memory for evaluating Jacobian via finite differences
          Real P_rad_m[4];
          Real P_rad_p[4];
          Real U_mhd_m[4];
          Real U_mhd_p[4];
          Real U_rad_m[4];
          Real U_rad_p[4];
          Real dS_m[4];
          Real dS_p[4];

          Real U_mhd_guess[4];
          Real U_rad_guess[4];
          Real P_rad_guess[4];
          Real dS_guess[4];

          // Initialize residuals
          Real resid[4];
          srm.CalculateMHDConserved(P_mhd_guess, U_mhd_guess);
          srm.CalculateRadConserved(U_mhd_guess, U_rad_guess);
          auto status = srm.CalculateRadPrimitive(P_mhd_guess, U_rad_guess, P_rad_guess);
          srm.CalculateSource(P_mhd_guess, P_rad_guess, dS_guess);
          for (int n = 0; n < 4; n++) {
            resid[n] = U_mhd_guess[n] - U_mhd_0[n] + dt * dS_guess[n];
          }

          Real err = 1.e100;
          int niter = 0;
          bool bad_guess = false;
          do {
            // Numerically calculate Jacobian
            Real jac[4][4] = {0};

            // Minimum non-zero magnitude from P_mhd_guess
            Real P_mhd_mag_min = robust::LARGE();
            for (int m = 0; m < 4; m++) {
              if (std::fabs(P_mhd_guess[m]) > 0.) {
                P_mhd_mag_min = std::min<Real>(P_mhd_mag_min, std::fabs(P_mhd_guess[m]));
              }
            }

            bool bad_guess_m = false;
            bool bad_guess_p = false;
            for (int m = 0; m < 4; m++) {
              Real P_mhd_m[4] = {P_mhd_guess[0], P_mhd_guess[1], P_mhd_guess[2],
                                 P_mhd_guess[3]};
              Real P_mhd_p[4] = {P_mhd_guess[0], P_mhd_guess[1], P_mhd_guess[2],
                                 P_mhd_guess[3]};
              const Real fd_step = std::max(src_rootfind_eps * P_mhd_mag_min,
                                            src_rootfind_eps * std::fabs(P_mhd_guess[m]));
              P_mhd_m[m] -= fd_step;
              P_mhd_p[m] += fd_step;

              srm.CalculateMHDConserved(P_mhd_m, U_mhd_m);
              srm.CalculateRadConserved(U_mhd_m, U_rad_m);
              auto status_m = srm.CalculateRadPrimitive(P_mhd_m, U_rad_m, P_rad_m);
              srm.CalculateSource(P_mhd_m, P_rad_m, dS_m);
              if (status_m == ClosureStatus::failure) {
                bad_guess_m = true;
              }

              srm.CalculateMHDConserved(P_mhd_p, U_mhd_p);
              srm.CalculateRadConserved(U_mhd_p, U_rad_p);
              auto status_p = srm.CalculateRadPrimitive(P_mhd_p, U_rad_p, P_rad_p);
              srm.CalculateSource(P_mhd_p, P_rad_p, dS_p);
              if (status_p == ClosureStatus::failure) {
                bad_guess_p = true;
              }

              for (int n = 0; n < 4; n++) {
                Real fp = U_mhd_p[n] - U_mhd_0[n] + dt * dS_p[n];
                Real fm = U_mhd_m[n] - U_mhd_0[n] + dt * dS_m[n];
                jac[n][m] = (fp - fm) / (P_mhd_p[m] - P_mhd_m[m]);
              }
            }

            // Fail or repair if jacobian evaluation was pathological
            if (bad_guess_m == true && bad_guess_p == true) {
              // If both + and - finite difference support points are bad, this
              // interaction fails
              bad_guess = true;
              break;
            } else if (bad_guess_m == true) {
              // If only - finite difference support point is bad, do one-sided
              // difference with + support point
              for (int m = 0; m < 4; m++) {
                Real P_mhd_p[4] = {P_mhd_guess[0], P_mhd_guess[1], P_mhd_guess[2],
                                   P_mhd_guess[3]};
                P_mhd_p[m] += std::max(src_rootfind_eps * P_mhd_mag_min,
                                       src_rootfind_eps * std::fabs(P_mhd_p[m]));
                srm.CalculateMHDConserved(P_mhd_p, U_mhd_p);
                srm.CalculateRadConserved(U_mhd_p, U_rad_p);
                auto status_p = srm.CalculateRadPrimitive(P_mhd_p, U_rad_p, P_rad_p);
                srm.CalculateSource(P_mhd_p, P_rad_p, dS_p);
                PARTHENON_DEBUG_REQUIRE(status_p == ClosureStatus::success,
                                        "This inversion should have already worked!");
                for (int n = 0; n < 4; n++) {
                  Real fp = U_mhd_p[n] - U_mhd_0[n] + dt * dS_p[n];
                  Real fguess = U_mhd_guess[n] - U_mhd_0[n] + dt * dS_guess[n];
                  jac[n][m] = (fp - fguess) / (P_mhd_p[m] - P_mhd_guess[m]);
                }
              }
            } else if (bad_guess_p == true) {
              // If only + finite difference support point is bad, do one-sided
              // difference with - support point
              for (int m = 0; m < 4; m++) {
                Real P_mhd_m[4] = {P_mhd_guess[0], P_mhd_guess[1], P_mhd_guess[2],
                                   P_mhd_guess[3]};
                P_mhd_m[m] -= std::max(src_rootfind_eps * P_mhd_mag_min,
                                       src_rootfind_eps * std::fabs(P_mhd_m[m]));
                srm.CalculateMHDConserved(P_mhd_m, U_mhd_m);
                srm.CalculateRadConserved(U_mhd_m, U_rad_m);
                auto status_m = srm.CalculateRadPrimitive(P_mhd_m, U_rad_m, P_rad_m);
                srm.CalculateSource(P_mhd_m, P_rad_m, dS_m);
                PARTHENON_DEBUG_REQUIRE(status_m == ClosureStatus::success,
                                        "This inversion should have already worked!");
                for (int n = 0; n < 4; n++) {
                  Real fguess = U_mhd_guess[n] - U_mhd_0[n] + dt * dS_guess[n];
                  Real fm = U_mhd_m[n] - U_mhd_0[n] + dt * dS_m[n];
                  jac[n][m] = (fguess - fm) / (P_mhd_guess[m] - P_mhd_m[m]);
                }
              }
            }

            Real jacinv[4][4];
            LinearAlgebra::matrixInverse4x4(jac, jacinv);

            if (bad_guess == false) {

              // Save energies before update in case we need to rescale step
              double ug0 = P_mhd_guess[0];
              double ur0 = P_rad_guess[0];

              // Update guess
              for (int m = 0; m < 4; m++) {
                for (int n = 0; n < 4; n++) {
                  P_mhd_guess[m] -= jacinv[m][n] * resid[n];
                }
              }

              srm.CalculateMHDConserved(P_mhd_guess, U_mhd_guess);
              srm.CalculateRadConserved(U_mhd_guess, U_rad_guess);
              status = srm.CalculateRadPrimitive(P_mhd_guess, U_rad_guess, P_rad_guess);
              srm.CalculateSource(P_mhd_guess, P_rad_guess, dS_guess);
              if (status == ClosureStatus::failure) {
                bad_guess = true;
              }

              if (bad_guess) {
                // Try reducing the step size so xi < ximax, ug > 0, J > 0
                Vec cov_H{P_rad_guess[1] / P_rad_guess[0],
                          P_rad_guess[2] / P_rad_guess[0],
                          P_rad_guess[3] / P_rad_guess[0]};
                Vec con_v{P_mhd_guess[1], P_mhd_guess[2], P_mhd_guess[3]};
                Real J = P_rad_guess[0];
                const Real xi =
                    std::sqrt(g.contractCov3Vectors(cov_H, cov_H) -
                              std::pow(g.contractConCov3Vectors(con_v, cov_H), 2)) /
                    J;

                constexpr Real umin = 100. * robust::SMALL();
                constexpr Real Jmin = 100. * robust::SMALL();

                Real scaling_factor = 0.;
                if (xi > xi_max) {
                  scaling_factor = std::max<Real>(scaling_factor, xi_max / xi);
                }
                if (P_mhd_guess[0] < umin) {
                  scaling_factor = std::max<Real>(scaling_factor,
                                                  (ug0 - umin) / (ug0 - P_mhd_guess[0]));
                }
                if (P_rad_guess[0] < Jmin) {
                  scaling_factor = std::max<Real>(scaling_factor,
                                                  (ur0 - Jmin) / (ur0 - P_rad_guess[0]));
                }
                if (!(scaling_factor > robust::SMALL() && scaling_factor >= 1.)) {
                  // Nonsensical scaling factor, maybe negative P_rad_guess[0]
                  printf("bad scaling factor! breaking [%i %i %i]\n", k, j, i);
                  bad_guess = true;
                  break;
                }
                // Nudge it a bit
                scaling_factor *= 0.5;
                for (int m = 0; m < 4; m++) {
                  for (int n = 0; n < 4; n++) {
                    P_mhd_guess[m] += (1. - scaling_factor) * jacinv[m][n] * resid[n];
                  }
                }
                srm.CalculateMHDConserved(P_mhd_guess, U_mhd_guess);
                srm.CalculateRadConserved(U_mhd_guess, U_rad_guess);
                status = srm.CalculateRadPrimitive(P_mhd_guess, U_rad_guess, P_rad_guess);
                srm.CalculateSource(P_mhd_guess, P_rad_guess, dS_guess);
                if (status == ClosureStatus::success) {
                  bad_guess = false;
                }
              }
            }

            // If guess was invalid, break and mark this zone as a failure
            if (bad_guess) {
              break;
            }

            // Update residuals
            for (int n = 0; n < 4; n++) {
              resid[n] = U_mhd_guess[n] - U_mhd_0[n] + dt * dS_guess[n];
              if (std::isnan(resid[n])) {
                bad_guess = true;
                break;
              }
            }
            if (bad_guess == true) {
              break;
            }

            // Calculate error
            err = robust::SMALL();
            Real max_divisor = robust::SMALL();
            for (int n = 0; n < 4; n++) {
              max_divisor = std::max<Real>(max_divisor, std::fabs(U_mhd_guess[n]) +
                                                            std::fabs(U_mhd_0[n]) +
                                                            std::fabs(dt * dS_guess[n]));
            }
            for (int n = 0; n < 4; n++) {
              Real suberr = std::fabs(resid[n]) / max_divisor;
              if (suberr > err) {
                err = suberr;
              }
            }

            niter++;
            if (niter == src_rootfind_maxiter) {
              break;
            }
          } while (err > src_rootfind_tol);

          if (niter == src_rootfind_maxiter || err > src_rootfind_tol ||
              std::isnan(U_rad_guess[0]) || std::isnan(U_rad_guess[1]) ||
              std::isnan(U_rad_guess[2]) || std::isnan(U_rad_guess[3]) || bad_guess) {
            success = false;
          } else {
            success = true;
            dE[ispec] = (U_rad_guess[0] - v(iblock, idx_E(ispec), k, j, i)) / sdetgam;
            SPACELOOP(ii) {
              cov_dF[ispec](ii) =
                  (U_rad_guess[ii + 1] - v(iblock, idx_F(ispec, ii), k, j, i)) / sdetgam;
            }
          }

          if (success == false) {
            // Optionally fall back to oned solver if fourd encounters an issue
            if (src_use_oned_backup) {
              goto oned_solver_begin;
            }
          }
        } // SourceSolver

        // TODO(BRR) Check this logic for multiple species
        for (int ispec = 0; ispec < num_species; ispec++) {

          if (success == true) {
            v(iblock, idx_E(ispec), k, j, i) += sdetgam * dE[ispec];
            SPACELOOP(ii) {
              v(iblock, idx_F(ispec, ii), k, j, i) += sdetgam * cov_dF[ispec](ii);
            }
          }

          Tens2 conTilPi = {0};
          Real E = v(iblock, idx_E(ispec), k, j, i) / sdetgam;
          Vec covF;
          Real J;
          Vec covH;

          bool successful_prim_recovery = false;

          if (update_fluid) {
            if (cye > 0) {
              v(iblock, cye, k, j, i) -= sdetgam * 0.0;
            }
            v(iblock, ceng, k, j, i) -= sdetgam * dE[ispec];
            SPACELOOP(ii) {
              v(iblock, cmom_lo + ii, k, j, i) -= sdetgam * cov_dF[ispec](ii);
            }

            // Do GRMHD inversion and check that it works
            auto mhd_c2p_status = invert(geom, eos, coords, k, j, i);
            if (mhd_c2p_status == con2prim_robust::ConToPrimStatus::failure) {
              successful_prim_recovery = false;
            } else {
              // Set con_v
              Vec con_v{{v(iblock, pv(0), k, j, i), v(iblock, pv(1), k, j, i),
                         v(iblock, pv(2), k, j, i)}};
              const Real W = phoebus::GetLorentzFactor(con_v.data, cov_gamma.data);
              SPACELOOP(ii) { con_v(ii) /= W; }

              // Do rad inversion and check that it works
              CLOSURE c(con_v, &g, {ClosureCon2PrimStrategy::frail});

              // Update pi
              SPACELOOP(ii) { covF(ii) = v(iblock, idx_F(ispec, ii), k, j, i) / sdetgam; }
              if (idx_tilPi.IsValid()) {
                SPACELOOP2(ii, jj) {
                  conTilPi(ii, jj) = v(iblock, idx_tilPi(ispec, ii, jj), k, j, i);
                }
              } else {
                Real xi = 0.0;
                Real phi = M_PI;
                // TODO(BRR) Remove STORE_GUESS parameter and instead check if closure
                // type is M1?
                // if (STORE_GUESS) {
                //  xi = v(iblock, iXi(ispec), k, j, i);
                //  phi = 1.0001 * v(iblock, iPhi(ispec), k, j, i);
                // }
                c.GetConTilPiFromCon(E, covF, xi, phi, &conTilPi);
                // if (STORE_GUESS) {
                //  v(iblock, iXi(ispec), k, j, i) = xi;
                //  v(iblock, iPhi(ispec), k, j, i) = phi;
                //}
              }

              auto rad_c2p_status = c.Con2Prim(E, covF, conTilPi, &J, &covH);

              if (rad_c2p_status == ClosureStatus::success) {
                successful_prim_recovery = true;
                // Store rad prims
                v(iblock, idx_J(ispec), k, j, i) = J;
                SPACELOOP(ii) { v(iblock, idx_H(ispec, ii), k, j, i) = covH(ii) / J; }
              } else {
                successful_prim_recovery = false;
              }
            }

          } else {
            // No fluid update; just do rad inversion and check that it works

            const Real W = phoebus::GetLorentzFactor(con_vp, cov_gamma.data);
            Vec con_v{{con_vp[0] / W, con_vp[1] / W, con_vp[2] / W}};
            CLOSURE c(con_v, &g, {ClosureCon2PrimStrategy::frail});
            // Update pi
            SPACELOOP(ii) { covF(ii) = v(iblock, idx_F(ispec, ii), k, j, i) / sdetgam; }
            if (idx_tilPi.IsValid()) {
              SPACELOOP2(ii, jj) {
                conTilPi(ii, jj) = v(iblock, idx_tilPi(ispec, ii, jj), k, j, i);
              }
            } else {
              Real xi = 0.0;
              Real phi = M_PI;
              // TODO(BRR) Remove STORE_GUESS parameter and instead check if closure type
              // is M1?
              // if (STORE_GUESS) {
              //  xi = v(iblock, iXi(ispec), k, j, i);
              //  phi = 1.0001 * v(iblock, iPhi(ispec), k, j, i);
              // }
              c.GetConTilPiFromCon(E, covF, xi, phi, &conTilPi);
              // if (STORE_GUESS) {
              //  v(iblock, iXi(ispec), k, j, i) = xi;
              //  v(iblock, iPhi(ispec), k, j, i) = phi;
              //}
            }

            auto status = c.Con2Prim(E, covF, conTilPi, &J, &covH);
            if (status == ClosureStatus::success) {
              // If it worked, set prims
              v(iblock, idx_J(ispec), k, j, i) = J;
              SPACELOOP(ii) { v(iblock, idx_H(ispec, ii), k, j, i) = covH(ii) / J; }
              successful_prim_recovery = true;
            } else {
              successful_prim_recovery = false;
            }
          }

          if (!successful_prim_recovery) {
            // Source update failed. Try again with smaller kappas? Set to floors? Zero
            // source update?

            if (update_fluid) {
              // Also set con_v for the closure
              v(iblock, prho, k, j, i) = 10. * robust::SMALL();
              v(iblock, peng, k, j, i) = 10. * robust::SMALL();
              SPACELOOP(ii) { v(iblock, pv(ii), k, j, i) = 0.; }
              // TODO(BRR) use Ye here!
              Real ye = 0.5;
              if (pYe >= 0) {
                ye = v(iblock, pYe, k, j, i);
              }
              Real eos_lambda[2] = {ye, 0};
              v(iblock, pprs, k, j, i) = eos.PressureFromDensityInternalEnergy(
                  v(iblock, prho, k, j, i),
                  robust::ratio(v(iblock, peng, k, j, i), v(iblock, prho, k, j, i)),
                  eos_lambda);
              v(iblock, pT, k, j, i) = eos.TemperatureFromDensityInternalEnergy(
                  v(iblock, prho, k, j, i),
                  robust::ratio(v(iblock, peng, k, j, i), v(iblock, prho, k, j, i)),
                  eos_lambda);
              v(iblock, pgm1, k, j, i) = eos.BulkModulusFromDensityTemperature(
                  v(iblock, prho, k, j, i), v(iblock, pT, k, j, i), eos_lambda);
              Real vp[3] = {v(iblock, pv(0), k, j, i), v(iblock, pv(1), k, j, i),
                            v(iblock, pv(2), k, j, i)};
              Real bp[3];
              if (pb_lo >= 0) {
                SPACELOOP(ii) { bp[ii] = v(iblock, pb_lo + ii, k, j, i); }
              }
              Real S[3];
              Real Bcons[3];
              Real yecons;
              prim2con::p2c(v(iblock, prho, k, j, i), vp, bp, v(iblock, peng, k, j, i),
                            eos_lambda[0], v(iblock, pprs, k, j, i),
                            v(iblock, pgm1, k, j, i), cov_g, con_gamma.data, beta, alpha,
                            sdetgam, v(iblock, crho, k, j, i), S, Bcons,
                            v(iblock, ceng, k, j, i), yecons);
              if (cye >= 0) {
                v(iblock, cye, k, j, i) = yecons;
              }
              SPACELOOP(ii) { v(iblock, cmom_lo + ii, k, j, i) = S[ii]; }
            }

            Vec con_v{{v(iblock, pv(0), k, j, i), v(iblock, pv(1), k, j, i),
                       v(iblock, pv(2), k, j, i)}};
            const Real W = phoebus::GetLorentzFactor(con_v.data, cov_gamma.data);
            SPACELOOP(ii) { con_v(ii) /= W; }

            CLOSURE c(con_v, &g, {ClosureCon2PrimStrategy::frail});

            v(iblock, idx_J(ispec), k, j, i) = robust::SMALL();
            J = v(iblock, idx_J(ispec), k, j, i);
            SPACELOOP(ii) {
              v(iblock, idx_H(ispec, ii), k, j, i) = 0.;
              covH(ii) = v(iblock, idx_H(ispec, ii), k, j, i) * J;
            }
            c.Prim2Con(J, covH, conTilPi, &E, &covF);
            v(iblock, idx_E(ispec), k, j, i) = E * sdetgam;
            SPACELOOP(ii) { v(iblock, idx_F(ispec, ii), k, j, i) = covF(ii) * sdetgam; }
          }
        }

        PARTHENON_FAIL("Update sample intensities");
        // TODO(BRR) if MOCMC, update sample intensities
      });
  return TaskStatus::complete;
}
template <class T>
TaskStatus MomentFluidSource(T *rc, Real dt, bool update_fluid) {
  auto *pm = rc->GetParentPointer().get();
  StateDescriptor *rad = pm->packages.Get("radiation").get();
  auto method = rad->Param<std::string>("method");
  using settings =
      ClosureSettings<ClosureEquation::energy_conserve, ClosureVerbosity::quiet>;
  if (method == "moment_m1") {
    return MomentFluidSourceImpl<T, ClosureM1<settings>>(rc, dt, update_fluid);
  } else if (method == "moment_eddington") {
    return MomentFluidSourceImpl<T, ClosureEdd<settings>>(rc, dt, update_fluid);
  } else if (method == "mocmc") {
    return MomentFluidSourceImpl<T, ClosureMOCMC<settings>>(rc, dt, update_fluid);
  } else {
    PARTHENON_FAIL("Radiation method unknown!");
  }
  return TaskStatus::fail;
}
template TaskStatus MomentFluidSource<MeshBlockData<Real>>(MeshBlockData<Real> *, Real,
                                                           bool);

} // namespace radiation<|MERGE_RESOLUTION|>--- conflicted
+++ resolved
@@ -25,21 +25,14 @@
 #include "radiation/closure_mocmc.hpp"
 #include "radiation/frequency_info.hpp"
 #include "radiation/local_three_geometry.hpp"
-<<<<<<< HEAD
-=======
 #include "radiation/mocmc.hpp"
->>>>>>> 467166b6
 #include "radiation/opacity_averager.hpp"
 #include "radiation/radiation.hpp"
 #include "reconstruction.hpp"
 
-<<<<<<< HEAD
-=======
-#include "radiation/source_residual_1.hpp"
-#include "radiation/source_residual_4.hpp"
-
-//#include "fluid/con2prim_robust.hpp"
->>>>>>> 467166b6
+//#include "radiation/source_residual_1.hpp"
+//#include "radiation/source_residual_4.hpp"
+
 #include "fixup/fixup.hpp"
 #include "fluid/con2prim_robust.hpp"
 #include "fluid/prim2con.hpp"
@@ -47,7 +40,6 @@
 namespace radiation {
 
 using fixup::Bounds;
-<<<<<<< HEAD
 using Microphysics::Opacities;
 using parthenon::vpack_types::FlatIdx;
 using singularity::EOS;
@@ -251,11 +243,6 @@
   RadiationType species_[MaxNumRadiationSpecies];
 };
 
-=======
-using parthenon::vpack_types::FlatIdx;
-using singularity::EOS;
-
->>>>>>> 467166b6
 template <class T, class CLOSURE>
 TaskStatus MomentFluidSourceImpl(T *rc, Real dt, bool update_fluid) {
   PARTHENON_REQUIRE(USE_VALENCIA, "Covariant MHD formulation not supported!");
@@ -273,7 +260,6 @@
   namespace mi = mocmc_internal;
   namespace c = fluid_cons;
   namespace p = fluid_prim;
-<<<<<<< HEAD
   std::vector<std::string> vars{c::density,
                                 c::energy,
                                 c::momentum,
@@ -295,15 +281,8 @@
                                 ir::kappaH,
                                 ir::JBB,
                                 ir::tilPi,
-                                mocmc_internal::Inu0,
-                                mocmc_internal::Inu1};
-=======
-  std::vector<std::string> vars{
-      c::energy,   c::momentum,    c::ye,      cr::E,      cr::F,       c::bfield,
-      p::density,  p::temperature, p::energy,  p::ye,      p::velocity, p::bfield,
-      pr::J,       pr::H,          ir::kappaJ, ir::kappaH, ir::JBB,     ir::tilPi,
-      ir::srcfail, mi::Inu0,       mi::Inu1};
->>>>>>> 467166b6
+                                mi::Inu0,
+                                mi::Inu1};
 
   PackIndexMap imap;
   auto v = rc->PackVariables(vars, imap);
@@ -312,13 +291,8 @@
   auto idx_J = imap.GetFlatIdx(pr::J);
   auto idx_H = imap.GetFlatIdx(pr::H);
 
-<<<<<<< HEAD
-  auto idx_Inu0 = imap.GetFlatIdx(mocmc_internal::Inu0);
-  auto idx_Inu1 = imap.GetFlatIdx(mocmc_internal::Inu1);
-=======
   auto idx_Inu0 = imap.GetFlatIdx(mi::Inu0);
   auto idx_Inu1 = imap.GetFlatIdx(mi::Inu1);
->>>>>>> 467166b6
 
   auto idx_kappaJ = imap.GetFlatIdx(ir::kappaJ);
   auto idx_kappaH = imap.GetFlatIdx(ir::kappaH);
@@ -374,7 +348,6 @@
   const auto src_rootfind_maxiter = rad->Param<int>("src_rootfind_maxiter");
   const auto oned_fixup_strategy = rad->Param<OneDFixupStrategy>("oned_fixup_strategy");
 
-<<<<<<< HEAD
   const Real c2p_tol = update_fluid ? fluid_pkg->Param<Real>("c2p_tol") : 0.;
   const int c2p_max_iter = update_fluid ? fluid_pkg->Param<int>("c2p_max_iter") : 0;
   const Real c2p_floor_scale_fac =
@@ -384,11 +357,9 @@
   auto invert = con2prim_robust::ConToPrimSetup(rc, bounds, c2p_tol, c2p_max_iter,
                                                 c2p_floor_scale_fac, c2p_fail_on_floors,
                                                 c2p_fail_on_ceilings);
-=======
   // TODO(BRR) will cpp17 mean we dont need to be explicit about these template params?
   MOCMCInteractions<T, VariablePack<Real>, CLOSURE> mocmc_int(
       rc, v, idx_Inu0, idx_Inu1, freq_info, num_species, species_d);
->>>>>>> 467166b6
 
   parthenon::par_for(
       DEFAULT_LOOP_PATTERN, "RadMoments::FluidSource", DevExecSpace(), 0,
@@ -483,33 +454,19 @@
             // opacities Can closure provide this? Note that con_v doesn't change during
             // temperature update
             CLOSURE c(con_v, &g);
-<<<<<<< HEAD
 
             OpacityAverager<CLOSURE> opac_avgr(c, freq_info, opacities, v, idx_Inu1,
                                                species_d, iblock, k, j, i);
-            Real mykappaJ = opac_avgr.GetAveragedAbsorptionOpacity(
-                rho, v(iblock, pT, k, j, i), Ye, ispec);
-            PARTHENON_FAIL("sotp here");
+            //Real mykappaJ = opac_avgr.GetAveragedAbsorptionOpacity(
+            //    rho, v(iblock, pT, k, j, i), Ye, ispec);
+            //PARTHENON_FAIL("sotp here");
             InteractionTResidual<CLOSURE> res(eos, c, opac_avgr, rho, ug, Ye, J0,
                                               num_species, species_d, dtau, Inu0, Inu1,
                                               alpha_max);
-=======
-            // printf("%s:%i:%s\n", __FILE__, __LINE__, __func__);
-            //, &d_opacity, &d_mean_opacity, &v, &idx_Inu, nu_bins, dlnu,
-            //          &nusamp);
-            OpacityAverager<CLOSURE> opac_avgr(c, freq_info, d_opacity, d_mean_opacity, v,
-                                               idx_Inu1, species_d, iblock, k, j, i);
-            // printf("%s:%i:%s\n", __FILE__, __LINE__, __func__);
-            // Real mykappaJ = opac_avgr.GetAveragedAbsorptionOpacity(
-            //    rho, v(iblock, pT, k, j, i), Ye, ispec);
-            // printf("%s:%i:%s\n", __FILE__, __LINE__, __func__);
-            // c.InitializeSpectrum(&v, nu_bins, dlnu, &nusamp, &idx_Inu);
-
-            SourceResidual1<T, VariablePack<Real>, CLOSURE> res(
-                eos, c, opac_avgr, mocmc_int, freq_info, d_opacity, d_mean_opacity, rho,
-                ug, Ye, J0, num_species, species_d, scattering_fraction, dtau, Inu0, Inu1,
-                iblock, k, j, i);
->>>>>>> 467166b6
+            //SourceResidual1<T, VariablePack<Real>, CLOSURE> res(
+            //    eos, c, opac_avgr, mocmc_int, freq_info, d_opacity, d_mean_opacity, rho,
+            //    ug, Ye, J0, num_species, species_d, scattering_fraction, dtau, Inu0, Inu1,
+            //    iblock, k, j, i);
             root_find::RootFindStatus status;
             Real T1 = root_find.regula_falsi(res, 1.e-2 * v(iblock, pT, k, j, i),
                                              1.e2 * v(iblock, pT, k, j, i),
@@ -531,11 +488,7 @@
             }
 
             if (status == root_find::RootFindStatus::failure) {
-<<<<<<< HEAD
               PARTHENON_DEBUG_WARN("1D source rootfind failure!");
-=======
-              printf("1D ROOTFIND FAILURE! %i %i %i\n", k, j, i);
->>>>>>> 467166b6
               success = false;
             }
 
@@ -564,7 +517,6 @@
               c.GetConTilPiFromPrim(J, cov_H, &con_tilPi);
             }
 
-<<<<<<< HEAD
             // TODO(BRR) Use opacity averager with updated temperature (and updated
             // intensities?)
             Real JBB = opacities.EnergyDensityFromTemperature(T1, species_d[ispec]);
@@ -577,16 +529,6 @@
             kappaH += kappaJ;
             Real tauJ = alpha * dt * kappaJ;
             Real tauH = alpha * dt * kappaH;
-=======
-            // TODO(BRR) Evaluate kappa with updated intensities (or just get it from
-            // rootfind output that produced T1)
-
-            Real JBB = d_opacity.EnergyDensityFromTemperature(T1, species_d[ispec]);
-            Real kappa = d_mean_opacity.RosselandMeanAbsorptionCoefficient(
-                rho, T1, Ye, species_d[ispec]);
-            Real tauJ = alpha * dt * (1. - scattering_fraction) * kappa;
-            Real tauH = alpha * dt * kappa;
->>>>>>> 467166b6
 
             if (status == root_find::RootFindStatus::success) {
               c.LinearSourceUpdate(Estar, cov_Fstar, con_tilPi, JBB, tauJ, tauH,
