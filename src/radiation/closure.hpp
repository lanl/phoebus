--- conflicted
+++ resolved
@@ -82,22 +82,6 @@
              ClosureRuntimeSettings rset = {ClosureCon2PrimStrategy::robust});
 
   //-------------------------------------------------------------------------------------
-  /// Constructor specific to radiation sources also sets pointers to opac and mean_opac
-  /// objects on device.
-  KOKKOS_FUNCTION
-  ClosureEdd(const Vec con_v_in, LocalGeometryType *g,
-             const singularity::neutrinos::Opacity *opac,
-             const singularity::neutrinos::MeanOpacity *mean_opac);
-
- ClosureEdd(const Vec con_v_in, LocalGeometryType *g,
-                            const singularity::neutrinos::Opacity *opac_in,
-                            const singularity::neutrinos::MeanOpacity *mean_opac_in,
-                            const parthenon::VariablePack<Real> *v_in,
-                            const parthenon::vpack_types::FlatIdx *idx_Inu_in,
-                            const int nnu_in, const Real dlnu_in,
-                            const parthenon::ParArray1D<Real> *nusamp_in);
-
-  //-------------------------------------------------------------------------------------
   /// Calculate the update values dE and cov_dF for a linear, implicit source term update
   /// from the starred state using the optical depths tauJ = lapse kappa_a dt and
   /// tauH = lapse (kappa_a + kappa_s) dt
@@ -179,15 +163,7 @@
   const singularity::neutrinos::Opacity *opac;
   const singularity::neutrinos::MeanOpacity *mean_opac;
   LocalGeometryType *gamma;
-<<<<<<< HEAD
-  const parthenon::VariablePack<Real> *v;
-  const parthenon::vpack_types::FlatIdx *idx_Inu;
-  const int nnu;
-  const Real dlnu;
-  const parthenon::ParArray1D<Real> *nusamp;
-=======
   ClosureRuntimeSettings rset_;
->>>>>>> db87ef14
 
  protected:
   KOKKOS_FORCEINLINE_FUNCTION
@@ -206,13 +182,6 @@
 };
 
 template <class SET>
-<<<<<<< HEAD
-KOKKOS_FUNCTION void ClosureEdd<SET>::InitializeGeometry_(const Vec con_v_in, LocalGeometryType *g) {
-  gamma = g;
-  gamma->lower3Vector(con_v, &cov_v);
-  v2 = 0.0;
-  SPACELOOP(i) v2 += con_v(i) * cov_v(i);
-=======
 KOKKOS_FUNCTION ClosureEdd<SET>::ClosureEdd(const Vec con_v_in, LocalGeometryType *g,
                                             ClosureRuntimeSettings rset)
     : gamma(g), rset_(rset) {
@@ -223,50 +192,10 @@
   SPACELOOP(i) v2 += con_v(i) * cov_v(i);
   // TODO(BRR) use gamma max ceiling (may mess with rootfind)
   v2 = std::min<Real>(v2, 0.9999);
->>>>>>> db87ef14
   W = 1 / std::sqrt(1 - v2);
   W2 = W * W;
 
   PARTHENON_DEBUG_REQUIRE(!std::isinf(W), "Infinite Lorentz factor!");
-}
-
-template <class SET>
-KOKKOS_FUNCTION ClosureEdd<SET>::ClosureEdd(const Vec con_v_in, LocalGeometryType *g) :
-  opac(nullptr), mean_opac(nullptr), v(nullptr), idx_Inu(nullptr), nnu(0), dlnu(0), nusamp(nullptr) {
-    InitializeGeometry_(con_v_in, g);
-//    : gamma(g), v(nullptr), nnu(0), dlnu(0.), nusamp(nullptr), idx_Inu(nullptr) {
-//  SPACELOOP(i) con_v(i) = con_v_in(i);
-//
-//  gamma->lower3Vector(con_v, &cov_v);
-//  v2 = 0.0;
-//  SPACELOOP(i) v2 += con_v(i) * cov_v(i);
-//  W = 1 / std::sqrt(1 - v2);
-//  W2 = W * W;
-//
-//  PARTHENON_DEBUG_REQUIRE(!std::isinf(W), "Infinite Lorentz factor!");
-}
-
-template <class SET>
-KOKKOS_FUNCTION
-ClosureEdd<SET>::ClosureEdd(const Vec con_v_in, LocalGeometryType *g,
-                            const singularity::neutrinos::Opacity *opac_in,
-                            const singularity::neutrinos::MeanOpacity *mean_opac_in)
-    : opac(opac_in), mean_opac(mean_opac_in), v(nullptr), idx_Inu(nullptr), nnu(0), dlnu(0), nusamp(nullptr) {
-      InitializeGeometry_(con_v_in, g);
-}
-
-template <class SET>
-KOKKOS_FUNCTION
-ClosureEdd<SET>::ClosureEdd(const Vec con_v_in, LocalGeometryType *g,
-                            const singularity::neutrinos::Opacity *opac_in,
-                            const singularity::neutrinos::MeanOpacity *mean_opac_in,
-                            const parthenon::VariablePack<Real> *v_in,
-                            const parthenon::vpack_types::FlatIdx *idx_Inu_in,
-                            const int nnu_in, const Real dlnu_in,
-                            const parthenon::ParArray1D<Real> *nusamp_in)
-    : opac(opac_in), mean_opac(mean_opac_in), v(v_in), idx_Inu(idx_Inu_in), nnu(nnu_in), dlnu(dlnu_in),
-      nusamp(nusamp_in) {
-  InitializeGeometry_(con_v_in, g);
 }
 
 template <class SET>
@@ -449,27 +378,6 @@
   return ClosureStatus::success;
 }
 
-template <class SET>
-KOKKOS_FUNCTION void
-ClosureEdd<SET>::GetAveragedAbsorptionOpacity(const Real rho, const Real T, const Real ye,
-                                              const singularity::RadiationType species,
-                                              Real &kappaJ) const {
-  kappaJ = mean_opac->RosselandMeanAbsorptionCoefficient(rho, T, ye, species);
-}
-
-//template <class SET>
-//KOKKOS_FUNCTION void
-//ClosureEdd<SET>::InitializeSpectrum(parthenon::VariablePack<Real> *v_in,
-//                                    const int nnu_in, const Real dlnu_in,
-//                                    parthenon::ParArray1D<Real> *nusamp_in,
-//                                    parthenon::vpack_types::FlatIdx *idx_Inu_in) {
-//  v = v_in;
-//  nnu = nnu_in;
-//  dlnu = dlnu_in;
-//  nusamp = nusamp_in;
-//  idx_Inu = idx_Inu_in;
-//}
-
 } // namespace radiation
 
 #endif // CLOSURE_HPP_