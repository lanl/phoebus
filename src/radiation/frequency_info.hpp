--- conflicted
+++ resolved
@@ -10,11 +10,8 @@
 // license in this material to reproduce, prepare derivative works,
 // distribute copies to the public, perform publicly and display
 // publicly, and to permit others to do so.
-<<<<<<< HEAD
 
 #include <cmath>
-=======
->>>>>>> 467166b6
 
 #ifndef RADIATION_FREQUENCY_INFO_
 #define RADIATION_FREQUENCY_INFO_
