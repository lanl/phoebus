// © 2021. Triad National Security, LLC. All rights reserved.  This
// program was produced under U.S. Government contract
// 89233218CNA000001 for Los Alamos National Laboratory (LANL), which
// is operated by Triad National Security, LLC for the U.S.
// Department of Energy/National Nuclear Security Administration. All
// rights in the program are reserved by Triad National Security, LLC,
// and the U.S. Department of Energy/National Nuclear Security
// Administration. The Government is granted for itself and others
// acting on its behalf a nonexclusive, paid-up, irrevocable worldwide
// license in this material to reproduce, prepare derivative works,
// distribute copies to the public, perform publicly and display
// publicly, and to permit others to do so.

#include <globals.hpp>
#include <kokkos_abstraction.hpp>
#include <utils/error_checking.hpp>

#include "closure.hpp"
<<<<<<< HEAD
#include "kd_grid.hpp"
=======
#include "geodesics.hpp"
>>>>>>> 4569c18f
#include "radiation/radiation.hpp"
#include "reconstruction.hpp"

namespace radiation {

namespace pf = fluid_prim;
namespace cr = radmoment_cons;
namespace pr = radmoment_prim;
namespace ir = radmoment_internal;
namespace im = mocmc_internal;
using namespace singularity::neutrinos;
using singularity::RadiationType;

constexpr int MAX_SPECIES = 3;

template <class T>
void MOCMCAverageOpacities(T *rc);

KOKKOS_INLINE_FUNCTION
int get_nsamp_per_zone(const int &k, const int &j, const int &i,
                       const Geometry::CoordSysMeshBlock &geom, const Real &rho,
                       const Real &T, const Real &Ye, const Real &J,
                       const int &nsamp_per_zone_global) {

  return nsamp_per_zone_global;
}

template <class T>
void MOCMCInitSamples(T *rc) {

  auto *pmb = rc->GetParentPointer().get();
  auto &sc = pmb->swarm_data.Get();
  auto &swarm = sc->Get("mocmc");
  // auto swarm = pmb->swarm_data.Get()->Get("mocmc");
  StateDescriptor *rad = pmb->packages.Get("radiation").get();
  auto rng_pool = rad->Param<RNGPool>("rng_pool");

  // Meshblock geometry
  const auto geom = Geometry::GetCoordinateSystem(rc);
  const IndexRange &ib = pmb->cellbounds.GetBoundsI(IndexDomain::interior);
  const IndexRange &jb = pmb->cellbounds.GetBoundsJ(IndexDomain::interior);
  const IndexRange &kb = pmb->cellbounds.GetBoundsK(IndexDomain::interior);
  const int &nx_i = pmb->cellbounds.ncellsi(IndexDomain::interior);
  const int &nx_j = pmb->cellbounds.ncellsj(IndexDomain::interior);
  const int &nx_k = pmb->cellbounds.ncellsk(IndexDomain::interior);
  const Real &dx_i = pmb->coords.dx1f(pmb->cellbounds.is(IndexDomain::interior));
  const Real &dx_j = pmb->coords.dx2f(pmb->cellbounds.js(IndexDomain::interior));
  const Real &dx_k = pmb->coords.dx3f(pmb->cellbounds.ks(IndexDomain::interior));
  const Real &minx_i = pmb->coords.x1f(ib.s);
  const Real &minx_j = pmb->coords.x2f(jb.s);
  const Real &minx_k = pmb->coords.x3f(kb.s);

  // Microphysics
  auto opac = pmb->packages.Get("opacity");
  const auto d_opac = opac->template Param<Opacity>("d.opacity");
  StateDescriptor *eos = pmb->packages.Get("eos").get();
  auto &unit_conv = eos->Param<phoebus::UnitConversions>("unit_conv");
  const Real TIME = unit_conv.GetTimeCodeToCGS();

  // auto &dnsamp = rc->Get(mocmc_internal::dnsamp);
  std::vector<std::string> variables{pr::J,           pr::H,  pf::density, pf::velocity,
                                     pf::temperature, pf::ye, im::dnsamp};
  PackIndexMap imap;
  auto v = rc->PackVariables(variables, imap);

  auto pJ = imap.GetFlatIdx(pr::J);
  auto pH = imap.GetFlatIdx(pr::H);
  auto pdens = imap[pf::density].first;
  auto pv = imap.GetFlatIdx(fluid_prim::velocity);
  auto pT = imap[pf::temperature].first;
  auto pye = imap[pf::ye].first;
  auto dn = imap[im::dnsamp].first;

  const int nblock = v.GetDim(5);
  PARTHENON_REQUIRE_THROWS(nblock == 1, "Packing not currently supported for swarms");

  const int nsamp_per_zone = rad->Param<int>("nsamp_per_zone");
  int nsamp_tot = 0;

  // Fill nsamp per zone per species and sum over zones
  // TODO(BRR) make this a separate function and use it to update dnsamp which is then
  // used to decide whether to refine/derefine
  parthenon::par_reduce(
      DEFAULT_LOOP_PATTERN, "MOCMC::Init::NumSamples", DevExecSpace(), 0, nblock - 1,
      kb.s, kb.e, jb.s, jb.e, ib.s, ib.e,
      KOKKOS_LAMBDA(const int b, const int k, const int j, const int i, int &nsamp) {
        Real Jtot = 0.;
        for (int s = 0; s < 3; s++) {
          Jtot += v(b, pJ(s), k, j, i);
        }
        v(b, dn, k, j, i) =
            get_nsamp_per_zone(k, j, i, geom, v(b, pdens, k, j, i), v(b, pT, k, j, i),
                               v(b, pye, k, j, i), Jtot, nsamp_per_zone);
        nsamp += v(b, dn, k, j, i);
      },
      Kokkos::Sum<int>(nsamp_tot));

  ParArrayND<int> new_indices;
  auto new_mask = swarm->AddEmptyParticles(nsamp_tot, new_indices);

  // Calculate array of starting index for each zone to compute particles
  ParArrayND<int> starting_index("Starting index", nx_k, nx_j, nx_i);
  auto starting_index_h = starting_index.GetHostMirror();
  auto dN = rc->Get(im::dnsamp).data;
  auto dN_h = dN.GetHostMirrorAndCopy();
  int index = 0;
  for (int k = 0; k < nx_k; k++) {
    for (int j = 0; j < nx_j; j++) {
      for (int i = 0; i < nx_i; i++) {
        starting_index(k, j, i) = index;
        index += static_cast<int>(dN_h(k + kb.s, j + jb.s, i + ib.s));
      }
    }
  }
  starting_index.DeepCopy(starting_index_h);

  const auto &x = swarm->template Get<Real>("x").Get();
  const auto &y = swarm->template Get<Real>("y").Get();
  const auto &z = swarm->template Get<Real>("z").Get();
  const auto &ncov = swarm->template Get<Real>("ncov").Get();
  const auto &Inuinv = swarm->template Get<Real>("Inuinv").Get();

  auto swarm_d = swarm->GetDeviceContext();

  auto nusamp = rad->Param<ParArray1D<Real>>("nusamp");
  const int nu_bins = rad->Param<int>("nu_bins");
  auto species = rad->Param<std::vector<RadiationType>>("species");
  auto num_species = rad->Param<int>("num_species");
  RadiationType species_d[3] = {};
  for (int s = 0; s < num_species; s++) {
    species_d[s] = species[s];
  }

  const auto B_fake = rad->Param<Real>("B_fake");
  const auto use_B_fake = rad->Param<bool>("use_B_fake");

  parthenon::par_for(
      DEFAULT_LOOP_PATTERN, "MOCMC::Init::Sample", DevExecSpace(), 0, nblock - 1, kb.s,
      kb.e, jb.s, jb.e, ib.s, ib.e,
      KOKKOS_LAMBDA(const int b, const int k, const int j, const int i) {
        const int start_idx = starting_index(k - kb.s, j - jb.s, i - ib.s);
        auto rng_gen = rng_pool.get_state();

        for (int nsamp = 0; nsamp < static_cast<int>(v(b, dn, k, j, i)); nsamp++) {
          const int n = new_indices(start_idx + nsamp);

          // Create particles at zone centers
          x(n) = minx_i + (i - ib.s + rng_gen.drand()) * dx_i;
          y(n) = minx_j + (j - jb.s + rng_gen.drand()) * dx_j;
          z(n) = minx_k + (k - kb.s + rng_gen.drand()) * dx_k;

          const Real rho = v(b, pdens, k, j, i);
          const Real Temp = v(b, pT, k, j, i);
          const Real Ye = v(b, pye, k, j, i);
          Real lambda[2] = {Ye, 0.};

          for (int s = 0; s < num_species; s++) {
            const RadiationType type = species_d[s];
            for (int nubin = 0; nubin < nu_bins; nubin++) {
              const Real nu = nusamp(nubin) * TIME;
              Inuinv(nubin, s, n) =
                  d_opac.EmissivityPerNu(rho, Temp, Ye, type, nu, lambda) /
                  d_opac.AbsorptionCoefficient(rho, Temp, Ye, type, nu, lambda) /
                  pow(nu, 3);
              if (use_B_fake) Inuinv(nubin, s, n) = B_fake / pow(nu, 3);
            }
          }

          // Sample uniformly in solid angle
          Real ncov_comov[4] = {0.};
          const Real theta = acos(2. * rng_gen.drand() - 1.);
          const Real phi = 2. * M_PI * rng_gen.drand();
          const Real ncov_tetrad[4] = {-1., cos(theta), cos(phi) * sin(theta),
                                       sin(phi) * sin(theta)};

          // TODO(BRR) do an actual transformation from fluid to lab frame
          SPACETIMELOOP(mu) { ncov(mu, n) = ncov_tetrad[mu]; }
        }

        rng_pool.free_state(rng_gen);
      });

  // Initialize kappaH for diffusion on first step
//  MOCMCAverageOpacities(rc);
}

template <class T>
void MOCMCAverageOpacities(T *rc) {
  // Assume particles are already sorted!

  auto *pmb = rc->GetParentPointer().get();
  auto &sc = pmb->swarm_data.Get();
  auto &swarm = sc->Get("mocmc");
  StateDescriptor *rad = pmb->packages.Get("radiation").get();
  StateDescriptor *opac = pmb->packages.Get("opacity").get();

  IndexRange ib = pmb->cellbounds.GetBoundsI(IndexDomain::interior);
  IndexRange jb = pmb->cellbounds.GetBoundsJ(IndexDomain::interior);
  IndexRange kb = pmb->cellbounds.GetBoundsK(IndexDomain::interior);

  namespace cr = radmoment_cons;
  namespace pr = radmoment_prim;
  namespace ir = radmoment_internal;
  namespace c = fluid_cons;
  namespace p = fluid_prim;
  std::vector<std::string> vars{p::density, p::temperature, p::ye,  p::velocity,
                                ir::kappaJ, ir::kappaH,     ir::JBB};

  PackIndexMap imap;
  auto v = rc->PackVariables(vars, imap);
  auto pv = imap.GetFlatIdx(p::velocity);

  int prho = imap[p::density].first;
  int pT = imap[p::temperature].first;
  int pYe = imap[p::ye].first;

  auto idx_kappaJ = imap.GetFlatIdx(ir::kappaJ);
  auto idx_kappaH = imap.GetFlatIdx(ir::kappaH);
  auto idx_JBB = imap.GetFlatIdx(ir::JBB);

  const int nblock = v.GetDim(5);
  PARTHENON_REQUIRE_THROWS(nblock == 1, "Packing not currently supported for swarms");

  // Get the device opacity object
  using namespace singularity::neutrinos;
  const auto d_opacity = opac->Param<Opacity>("d.opacity");

  auto nusamp = rad->Param<ParArray1D<Real>>("nusamp");
  const int nu_bins = rad->Param<int>("nu_bins");
  auto species = rad->Param<std::vector<RadiationType>>("species");
  auto num_species = rad->Param<int>("num_species");
  RadiationType species_d[3] = {};
  for (int s = 0; s < num_species; s++) {
    species_d[s] = species[s];
  }

  // Mainly for testing purposes, probably should be able to do this with the opacity code
  // itself
  const auto B_fake = rad->Param<Real>("B_fake");
  const auto use_B_fake = rad->Param<bool>("use_B_fake");
  const auto scattering_fraction = rad->Param<Real>("scattering_fraction");

  parthenon::par_for(
      DEFAULT_LOOP_PATTERN, "MOCMC::AverageOpacities", DevExecSpace(), 0, nblock - 1, kb.s,
      kb.e, jb.s, jb.e, ib.s, ib.e,
      KOKKOS_LAMBDA(const int b, const int k, const int j, const int i) {
        const Real enu = 10.0; // Assume we are gray for now or can take the peak opacity
                               // at enu = 10 MeV
        const Real rho = v(b, prho, k, j, i);
        const Real Temp = v(b, pT, k, j, i);
        const Real Ye = v(b, pYe, k, j, i);
        const Real T_code = v(b, pT, k, j, i);

        for (int ispec = 0; ispec < num_species; ispec++) {
          Real kappa =
              d_opacity.AbsorptionCoefficient(rho, Temp, Ye, species_d[ispec], enu);
          const Real emis = d_opacity.Emissivity(rho, Temp, Ye, species_d[ispec]);
          Real B = emis / kappa;
          if (use_B_fake) B = B_fake;

          v(b, idx_JBB(ispec), k, j, i) = B;
          v(b, idx_kappaJ(ispec), k, j, i) = kappa * (1.0 - scattering_fraction);
          v(b, idx_kappaH(ispec), k, j, i) = kappa;
        }
      });
}

template <class T>
TaskStatus MOCMCReconstruction(T *rc) {

  namespace ir = radmoment_internal;

  auto *pmb = rc->GetParentPointer().get();
  auto &sc = pmb->swarm_data.Get();
  auto &swarm = sc->Get("mocmc");
  StateDescriptor *rad = pmb->packages.Get("radiation").get();

  IndexRange ib = pmb->cellbounds.GetBoundsI(IndexDomain::interior);
  IndexRange jb = pmb->cellbounds.GetBoundsJ(IndexDomain::interior);
  IndexRange kb = pmb->cellbounds.GetBoundsK(IndexDomain::interior);

  std::vector<std::string> variables{ir::tilPi};
  PackIndexMap imap;
  auto v = rc->PackVariables(variables, imap);

  const auto &x = swarm->template Get<Real>("x").Get();
  const auto &y = swarm->template Get<Real>("y").Get();
  const auto &z = swarm->template Get<Real>("z").Get();
  const auto &ncov = swarm->template Get<Real>("ncov").Get();
<<<<<<< HEAD
  const auto &Inu = swarm->template Get<Real>("Inu").Get();
  const auto &mu_lo = swaarm->template Get<Real>("mu_lo").Get();
  const auto &mu_hi = swaarm->template Get<Real>("mu_hi").Get();
  const auto &phi_lo = swaarm->template Get<Real>("phi_lo").Get();
  const auto &phi_hi = swaarm->template Get<Real>("phi_hi").Get();
=======
  const auto &Inuinv = swarm->template Get<Real>("Inuinv").Get();
>>>>>>> 4569c18f
  auto iTilPi = imap.GetFlatIdx(ir::tilPi);

  auto nusamp = rad->Param<ParArray1D<Real>>("nusamp");
  const int nu_bins = rad->Param<int>("nu_bins");
  auto species = rad->Param<std::vector<RadiationType>>("species");
  auto num_species = rad->Param<int>("num_species");
  RadiationType species_d[MAX_SPECIES] = {};
  for (int s = 0; s < num_species; s++) {
    species_d[s] = species[s];
  }

  swarm->SortParticlesByCell();
  auto swarm_d = swarm->GetDeviceContext();

  auto mocmc_recon = rad->Param<MOCMCRecon>("mocmc_recon");

  if (mocmc_recon == MOCMCRecon::kdgrid) {
    parthenon::par_for(
<<<<<<< HEAD
      DEFAULT_LOOP_PATTERN, "MOCMC::kdgrid", DevExecSpace(),
      kb.s, kb.e,
      jb.s, jb.e,
      ib.s, ib.e,
      KOKKOS_LAMBDA(const int k, const int j, const int i) {
=======
        DEFAULT_LOOP_PATTERN, "MOCMC::ConstDmuDphi", DevExecSpace(), kb.s, kb.e, jb.s,
        jb.e, ib.s, ib.e, KOKKOS_LAMBDA(const int k, const int j, const int i) {
          const int nsamp = swarm_d.GetParticleCountPerCell(k, j, i);
          for (int n = 0; n < nsamp; n++) {
            const int nswarm = swarm_d.GetFullIndex(k, j, i, n);

            // TODO(BRR): Convert ncov from lab frame to fluid frame
            Real ncov_tetrad[4] = {-1., ncov(1, nswarm), ncov(2, nswarm),
                                   ncov(3, nswarm)};

            const Real mu = ncov_tetrad[3];
            const Real phi = atan2(ncov_tetrad[2], ncov_tetrad[1]);
            Real I[MAX_SPECIES] = {0.};
            for (int s = 0; s < num_species; s++) {
              const RadiationType type = species_d[s];
              for (int nubin = 0; nubin < nu_bins; nubin++) {
                const Real nu = nusamp(nubin); // ignore frequency units b.c. norm
                I[s] += Inuinv(nubin, s, nswarm) * pow(nu, 3); // dlnu = const
              }
            }

            // TODO: Deposit I on mu, phi grid
          }

          // TODO: subtract mean from all mu, phi cells
        });

    // TODO: Fill in iTilPi -> v(0, iTilPi(s, ii, jj), k, j, i)
  }

  return TaskStatus::complete;
}

template <class T>
TaskStatus MOCMCTransport(T *rc, const Real dt) {
  auto *pmb = rc->GetParentPointer().get();
  auto &sc = pmb->swarm_data.Get();
  auto &swarm = sc->Get("mocmc");

  auto geom = Geometry::GetCoordinateSystem(rc);
  auto &t = swarm->template Get<Real>("t").Get();
  auto &x = swarm->template Get<Real>("x").Get();
  auto &y = swarm->template Get<Real>("y").Get();
  auto &z = swarm->template Get<Real>("z").Get();
  auto &ncov = swarm->template Get<Real>("ncov").Get();
  auto swarm_d = swarm->GetDeviceContext();

  pmb->par_for(
      "MOCMC::Transport", 0, swarm->GetMaxActiveIndex(), KOKKOS_LAMBDA(const int n) {
        if (swarm_d.IsActive(n)) {
          PushParticle(t(n), x(n), y(n), z(n), ncov(0, n), ncov(1, n), ncov(2, n),
                       ncov(3, n), dt, geom);

          bool on_current_mesh_block = true;
          swarm_d.GetNeighborBlockIndex(n, x(n), y(n), z(n), on_current_mesh_block);
        }
      });

  return TaskStatus::complete;
}

// TODO(BRR): Hack to get around current lack of support for packing parthenon swarms
template <>
TaskStatus MOCMCFluidSource(MeshData<Real> *rc, const Real dt, const bool update_fluid) {
  for (int n = 0; n < rc->NumBlocks(); n++) {
    MOCMCFluidSource(rc->GetBlockData(n).get(), dt, update_fluid);
  }
  return TaskStatus::complete;
}

template <class T>
TaskStatus MOCMCFluidSource(T *rc, const Real dt, const bool update_fluid) {
  // Assume particles are already sorted from MOCMCReconstruction call!

  auto *pmb = rc->GetParentPointer().get();
  auto &sc = pmb->swarm_data.Get();
  auto &swarm = sc->Get("mocmc");
  StateDescriptor *rad = pmb->packages.Get("radiation").get();

  // Meshblock geometry
  const auto geom = Geometry::GetCoordinateSystem(rc);
  const IndexRange &ib = pmb->cellbounds.GetBoundsI(IndexDomain::interior);
  const IndexRange &jb = pmb->cellbounds.GetBoundsJ(IndexDomain::interior);
  const IndexRange &kb = pmb->cellbounds.GetBoundsK(IndexDomain::interior);

  // Microphysics
  auto opac = pmb->packages.Get("opacity");
  const auto d_opac = opac->template Param<Opacity>("d.opacity");
  StateDescriptor *eos = pmb->packages.Get("eos").get();
  auto &unit_conv = eos->Param<phoebus::UnitConversions>("unit_conv");
  const Real TIME = unit_conv.GetTimeCodeToCGS();

  std::vector<std::string> variables{pr::J,           pr::H,   pf::density, pf::velocity,
                                     pf::temperature, pf::ye,  ir::tilPi,   im::dnsamp,
                                     im::Inu0,        im::Inu1};
  PackIndexMap imap;
  auto v = rc->PackVariables(variables, imap);

  auto pJ = imap.GetFlatIdx(pr::J);
  auto pH = imap.GetFlatIdx(pr::H);
  auto pdens = imap[pf::density].first;
  auto pv = imap.GetFlatIdx(fluid_prim::velocity);
  auto pT = imap[pf::temperature].first;
  auto pye = imap[pf::ye].first;
  auto Inu0 = imap.GetFlatIdx(im::Inu0);
  auto Inu1 = imap.GetFlatIdx(im::Inu1);
  auto iTilPi = imap.GetFlatIdx(ir::tilPi);

  const auto &Inuinv = swarm->template Get<Real>("Inuinv").Get();
  auto swarm_d = swarm->GetDeviceContext();

  auto nusamp = rad->Param<ParArray1D<Real>>("nusamp");
  const int nu_bins = rad->Param<int>("nu_bins");
  auto species = rad->Param<std::vector<RadiationType>>("species");
  auto num_species = rad->Param<int>("num_species");
  RadiationType species_d[3] = {};
  for (int s = 0; s < num_species; s++) {
    species_d[s] = species[s];
  }

  printf("num_species: %i nu_bins: %i\n", num_species, nu_bins);

  parthenon::par_for(
      DEFAULT_LOOP_PATTERN, "MOCMC::FluidSource", DevExecSpace(), kb.s, kb.e, jb.s, jb.e,
      ib.s, ib.e, KOKKOS_LAMBDA(const int k, const int j, const int i) {
        const int b = 0;
>>>>>>> 4569c18f
        const int nsamp = swarm_d.GetParticleCountPerCell(k, j, i);

        // TODO(BRR): relativity -> dtau = dt / u^0
        const Real dtau = dt;

        const Real dOmega =
            4. * M_PI / nsamp; // TODO(BRR): Get a real calculation of dOmega

        // Angle-average specific intensity over samples
        // Sample Inuinv to tetrad Inu
        // if (angle_averaging == MOCMCAngleAveraging::first_order)

        for (int s = 0; s < num_species; s++) {
          for (int bin = 0; bin < nu_bins; bin++) {
            v(b, Inu0(s, bin), k, j, i) = 0.;
          }
        }

        for (int n = 0; n < nsamp; n++) {
          const int nswarm = swarm_d.GetFullIndex(k, j, i, n);
<<<<<<< HEAD
          if (n == 0) {
            mu_lo(nswarm) = 0.0;
            mu_hi(nswarm) = 2.0;
            phi_lo(nswarm) = 0.0;
            phi_hi(nswarm) = 2.0*M_PI;
            continue;
          }

          // TODO(BRR): Convert ncov from lab frame to fluid frame
          Real ncov_tetrad[4] = {-1., ncov(1, nswarm), ncov(2, nswarm), ncov(3, nswarm)};

          const Real mu = 1.0 - ncov_tetrad[1];
          const Real phi = atan2(ncov_tetrad[3], ncov_tetrad[2]);

          for (int m = 0; m < n; m++) {
            const int mswarm = sward_d.GetFullIndex(k, j, i, m);
            if (mu > mu_lo(mswarm) && mu < mu_hi(mswarm) && phi > phi_lo(mswarm) && phi < phi_hi(mswarm)) {
              Real mcov_tetrad[4] = {-1., ncov(1, mswarm), ncov(2, mswarm), ncov(3, mswarm)};
              Real mu0 = mu_hi(mswarm) - mu_lo(mswarm);
              Real phi0 = phi_hi(mswarm) - phi_lo(mswarm);
              if (mu0 > phi0) {
                const Real mu_m = 1.0 - ncov_tetrad[1];
                mu0 = 0.5 * (mu + mu_m);
                if (mu < mu0) {
                  mu_lo(nswarm) = mu_lo(mswarm);
                  mu_hi(nswarm) = mu0;
                  mu_lo(mswarm) = mu0;
                } else {
                  mu_lo(nswarm) = mu0;
                  mu_hi(nswarm) = mu_hi(mswarm)
                  mu_hi(mswarm) = mu0;
                }
                phi_lo(nswarm) = phi_lo(mswarm);
                phi_hi(nswarm) = phi_hi(mswarm);
              } else {
                const Real phi_m = atan2(ncov_tetrad[3], ncov_tetrad[2]);
                phi0 = 0.5 * (phi + phi_m);
                if (phi < phi0) {
                  phi_lo(nswarm) = phi_lo(mswarm);
                  phi_hi(nswarm) = phi0;
                  phi_lo(mswarm) = phi0;
                } else {
                  phi_lo(nswarm) = phi0;
                  phi_hi(nswarm) = phi_hi(mswarm);
                  phi_hi(mswarm) = phi0;
                }
                mu_lo(nswarm) = mu_lo(mswarm);
                mu_hi(nswarm) = mu_hi(mswarm);
              }
              break;
            } // if inside
          } // m = 0..n
        } // n = 0..nsamp
      });
  }

  return TaskStatus::complete;
}

template <class T>
TaskStatus MOCMCEddington(T *rc) {
  namespace ir = radmoment_internal;

  auto *pmb = rc->GetParentPointer().get();
  auto &sc = pmb->swarm_data.Get();
  auto &swarm = sc->Get("mocmc");
  StateDescriptor *rad = pmb->packages.Get("radiation").get();

  IndexRange ib = pmb->cellbounds.GetBoundsI(IndexDomain::interior);
  IndexRange jb = pmb->cellbounds.GetBoundsJ(IndexDomain::interior);
  IndexRange kb = pmb->cellbounds.GetBoundsK(IndexDomain::interior);

  std::vector<std::string> variables{ir::tilPi};
  PackIndexMap imap;
  auto v = rc->PackVariables(variables, imap);

  const auto &Inu = swarm->template Get<Real>("Inu").Get();
  const auto &mu_lo = swaarm->template Get<Real>("mu_lo").Get();
  const auto &mu_hi = swaarm->template Get<Real>("mu_hi").Get();
  const auto &phi_lo = swaarm->template Get<Real>("phi_lo").Get();
  const auto &phi_hi = swaarm->template Get<Real>("phi_hi").Get();
  auto iTilPi = imap.GetFlatIdx(ir::tilPi);

  auto species = rad->Param<std::vector<RadiationType>>("species");
  auto num_species = rad->Param<int>("num_species");
  RadiationType species_d[3] = {};
  for (int s = 0; s < num_species; s++) {
    species_d[s] = species[s];
  }
  const int nu_bins = rad->Param<int>("nu_bins");
  constexpr int MAX_SPECIES = 3;

  // TODO(jcd): we don't need to sort again do we.  already did this in recon
  //swarm->SortParticlesByCell();
  auto swarm_d = swarm->GetDeviceContext();
  parthenon::par_for(
    DEFAULT_LOOP_PATTERN, "MOCMC::kdgrid", DevExecSpace(),
    kb.s, kb.e,
    jb.s, jb.e,
    ib.s, ib.e,
    KOKKOS_LAMBDA(const int k, const int j, const int i) {
      // initialize eddington to zero
      for (int s = 0; s < num_species; s++) {
        for (int ii = 0; ii < 3; ii++) {
          for (int jj = ii; jj < 3; jj++) {
            v(iTilPi(s,ii,jj), k, j, i) = 0.0;
          }
        }
      }
      Real energy[MAX_SPECIES] = {0.0};
      const int nsamp = swarm_d.GetParticleCountPerCell(k, j, i);
      for (int n = 0; n < nsamp; n++) {
        const int nswarm = swarm_d.GetFullIndex(k, j, i, n);

        // get the energy integrated intensity
        // TODO(jcd): do we need a dlnu or something here
        Real I[MAX_SPECIES] = {0.0};
        for (int nubin = 0; nubin < nu_bins; nubin++) {
          for (int s = 0; s < num_species; s++) {
            I[s] += Inu(nubin, s, nswarm);
          }
        }

        Real wgts[6];
        kdgrid::integrate_ninj_domega_quad(mu_lo(nswarm), mu_hi(nswarm), phi_lo(nswarm), phi_hi(nswarm), wgts);
        for (int ii = 0; ii < 3; ii++) {
          for (int jj = ii; jj < 3; jj++) {
            const int ind = geometry_utils::Flatten2(ii,jj,3);
            for (int s = 0; s < num_species; s++) {
              v(iTilPi(s,ii,jj), k, j, i) += wgts[ind] * I[s];
            }
          }
        }
        for (int s = 0; s < num_species; s++) {
          energy[s] += (mu_hi(nswarm) - mu_lo(nswarm)) * (phi_hi(nswarm) - phi_lo(nswarm)) * I[s];
        }
      }
      for (int s = 0; s < num_species; s++) {
        for (int ii = 0; ii < 3; ii++) {
          for (int jj = ii; jj < 3; jj++) {
            v(iTili(s,ii,jj), k, j, i) /= energy[s];
          }
        }
        v(iTilPi(s,1,0),k,j,i) = v(iTilPi(s,0,1),k,j,i);
        v(iTilPi(s,2,0),k,j,i) = v(iTilPi(s,0,2),k,j,i);
        v(iTilPi(s,2,1),k,j,i) = v(iTilPi(s,1,2),k,j,i);
      }
    });
=======
          Real Iold = 0.;
          Real Inew = 0.;

          for (int s = 0; s < num_species; s++) {
            for (int bin = 0; bin < nu_bins; bin++) {
              // TODO(BRR) shift in frequency
              v(b, Inu0(s, bin), k, j, i) +=
                  Inuinv(bin, s, nswarm) * pow(nusamp(bin), 3) / dOmega;
              Iold += v(b, Inu0(s, bin), k, j, i);
              Inew += v(b, Inu0(s, bin), k, j, i); // After frequency shift
            }
            // Normalize shifted spectrum
            for (int bin = 0; bin < nu_bins; bin++) {
              v(b, Inu0(s, bin), k, j, i) *= Iold / Inew;
            }
          }
        }
      });

>>>>>>> 4569c18f
  return TaskStatus::complete;
}

template TaskStatus MOCMCReconstruction<MeshBlockData<Real>>(MeshBlockData<Real> *);
template void MOCMCInitSamples<MeshBlockData<Real>>(MeshBlockData<Real> *);
template TaskStatus MOCMCTransport<MeshBlockData<Real>>(MeshBlockData<Real> *rc,
                                                        const Real dt);
// template TaskStatus MOCMCFluidSource<MeshData<Real>>(MeshData<Real> *rc, const Real dt,
// const bool update_fluid);
template TaskStatus MOCMCFluidSource<MeshBlockData<Real>>(MeshBlockData<Real> *rc,
                                                          const Real dt,
                                                          const bool update_fluid);
template void MOCMCAverageOpacities<MeshBlockData<Real>>(MeshBlockData<Real> *rc);

} // namespace radiation<|MERGE_RESOLUTION|>--- conflicted
+++ resolved
@@ -16,11 +16,8 @@
 #include <utils/error_checking.hpp>
 
 #include "closure.hpp"
-<<<<<<< HEAD
 #include "kd_grid.hpp"
-=======
 #include "geodesics.hpp"
->>>>>>> 4569c18f
 #include "radiation/radiation.hpp"
 #include "reconstruction.hpp"
 
@@ -310,15 +307,11 @@
   const auto &y = swarm->template Get<Real>("y").Get();
   const auto &z = swarm->template Get<Real>("z").Get();
   const auto &ncov = swarm->template Get<Real>("ncov").Get();
-<<<<<<< HEAD
-  const auto &Inu = swarm->template Get<Real>("Inu").Get();
+  const auto &Inuinv = swarm->template Get<Real>("Inuinv").Get();
   const auto &mu_lo = swaarm->template Get<Real>("mu_lo").Get();
   const auto &mu_hi = swaarm->template Get<Real>("mu_hi").Get();
   const auto &phi_lo = swaarm->template Get<Real>("phi_lo").Get();
   const auto &phi_hi = swaarm->template Get<Real>("phi_hi").Get();
-=======
-  const auto &Inuinv = swarm->template Get<Real>("Inuinv").Get();
->>>>>>> 4569c18f
   auto iTilPi = imap.GetFlatIdx(ir::tilPi);
 
   auto nusamp = rad->Param<ParArray1D<Real>>("nusamp");
@@ -337,15 +330,11 @@
 
   if (mocmc_recon == MOCMCRecon::kdgrid) {
     parthenon::par_for(
-<<<<<<< HEAD
       DEFAULT_LOOP_PATTERN, "MOCMC::kdgrid", DevExecSpace(),
       kb.s, kb.e,
       jb.s, jb.e,
       ib.s, ib.e,
       KOKKOS_LAMBDA(const int k, const int j, const int i) {
-=======
-        DEFAULT_LOOP_PATTERN, "MOCMC::ConstDmuDphi", DevExecSpace(), kb.s, kb.e, jb.s,
-        jb.e, ib.s, ib.e, KOKKOS_LAMBDA(const int k, const int j, const int i) {
           const int nsamp = swarm_d.GetParticleCountPerCell(k, j, i);
           for (int n = 0; n < nsamp; n++) {
             const int nswarm = swarm_d.GetFullIndex(k, j, i, n);
@@ -470,7 +459,6 @@
       DEFAULT_LOOP_PATTERN, "MOCMC::FluidSource", DevExecSpace(), kb.s, kb.e, jb.s, jb.e,
       ib.s, ib.e, KOKKOS_LAMBDA(const int k, const int j, const int i) {
         const int b = 0;
->>>>>>> 4569c18f
         const int nsamp = swarm_d.GetParticleCountPerCell(k, j, i);
 
         // TODO(BRR): relativity -> dtau = dt / u^0
@@ -491,7 +479,6 @@
 
         for (int n = 0; n < nsamp; n++) {
           const int nswarm = swarm_d.GetFullIndex(k, j, i, n);
-<<<<<<< HEAD
           if (n == 0) {
             mu_lo(nswarm) = 0.0;
             mu_hi(nswarm) = 2.0;
@@ -640,8 +627,7 @@
         v(iTilPi(s,2,1),k,j,i) = v(iTilPi(s,1,2),k,j,i);
       }
     });
-=======
-          Real Iold = 0.;
+          /*Real Iold = 0.;
           Real Inew = 0.;
 
           for (int s = 0; s < num_species; s++) {
@@ -658,9 +644,8 @@
             }
           }
         }
-      });
-
->>>>>>> 4569c18f
+      });*/
+
   return TaskStatus::complete;
 }
 
