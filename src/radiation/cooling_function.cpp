--- conflicted
+++ resolved
@@ -40,14 +40,8 @@
   IndexRange kb = rc->GetBoundsK(IndexDomain::interior);
 
   auto &unit_conv =
-<<<<<<< HEAD
-      pmb->packages.Get("phoebus")->Param<phoebus::UnitConversions>("unit_conv");
-
   const Real density_conversion_factor = unit_conv.GetMassDensityCodeToCGS();
-
-=======
       pmesh->packages.Get("phoebus")->Param<phoebus::UnitConversions>("unit_conv");
->>>>>>> 0aaac0c4
   parthenon::par_for(
       DEFAULT_LOOP_PATTERN, "CalcTau", DevExecSpace(), kb.s, kb.e, jb.s, jb.e, ib.s, ib.e,
       KOKKOS_LAMBDA(const int k, const int j, const int i) {
