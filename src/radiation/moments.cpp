// © 2021-2022. Triad National Security, LLC. All rights reserved.
// This program was produced under U.S. Government contract
// 89233218CNA000001 for Los Alamos National Laboratory (LANL), which
// is operated by Triad National Security, LLC for the U.S.
// Department of Energy/National Nuclear Security Administration. All
// rights in the program are reserved by Triad National Security, LLC,
// and the U.S. Department of Energy/National Nuclear Security
// Administration. The Government is granted for itself and others
// acting on its behalf a nonexclusive, paid-up, irrevocable worldwide
// license in this material to reproduce, prepare derivative works,
// distribute copies to the public, perform publicly and display
// publicly, and to permit others to do so.

#include <globals.hpp>
#include <kokkos_abstraction.hpp>
#include <utils/error_checking.hpp>

#include "phoebus_utils/programming_utils.hpp"
#include "radiation/closure.hpp"
#include "radiation/closure_m1.hpp"
#include "radiation/closure_mocmc.hpp"
#include "radiation/local_three_geometry.hpp"
#include "radiation/radiation.hpp"
#include "reconstruction.hpp"

namespace radiation {

template <class T>
class ReconstructionIndexer {
 public:
  KOKKOS_INLINE_FUNCTION
  ReconstructionIndexer(const T &v, const int chunk_size, const int offset,
                        const int block = 0)
      : v_(v), chunk_size_(chunk_size), offset_(offset), block_(block) {}

  KOKKOS_FORCEINLINE_FUNCTION
  Real &operator()(const int idir, const int ivar, const int k, const int j,
                   const int i) const {
    const int idx = idir * chunk_size_ + ivar + offset_;
    return v_(block_, idx, k, j, i);
  }

 private:
  const T &v_;
  const int ntot_ = 1;
  const int chunk_size_;
  const int offset_;
  const int block_;
};

template <class T, class CLOSURE, bool STORE_GUESS>
TaskStatus MomentCon2PrimImpl(T *rc) {
  namespace cr = radmoment_cons;
  namespace pr = radmoment_prim;
  namespace ir = radmoment_internal;

  auto *pm = rc->GetParentPointer().get();

  IndexRange ib = pm->cellbounds.GetBoundsI(IndexDomain::entire);
  IndexRange jb = pm->cellbounds.GetBoundsJ(IndexDomain::entire);
  IndexRange kb = pm->cellbounds.GetBoundsK(IndexDomain::entire);

  std::vector<std::string> variables{cr::E,  cr::F,  pr::J, pr::H, fluid_prim::velocity,
                                     ir::xi, ir::phi};
  if (programming::is_specialization_of<CLOSURE, ClosureMOCMC>::value) {
    variables.push_back(ir::tilPi);
  }
  PackIndexMap imap;
  auto v = rc->PackVariables(variables, imap);

  auto cE = imap.GetFlatIdx(cr::E);
  auto pJ = imap.GetFlatIdx(pr::J);
  auto cF = imap.GetFlatIdx(cr::F);
  auto pH = imap.GetFlatIdx(pr::H);
  auto pv = imap.GetFlatIdx(fluid_prim::velocity);
  // TODO(BRR) Should be able to just get an invalid iTilPi back from imap when MOCMC off
  vpack_types::FlatIdx iTilPi({-1}, -1);
  if (programming::is_specialization_of<CLOSURE, ClosureMOCMC>::value) {
    iTilPi = imap.GetFlatIdx(ir::tilPi);
  }
  auto specB = cE.GetBounds(1);
  auto dirB = pH.GetBounds(1);

  auto iXi = imap.GetFlatIdx(ir::xi);
  auto iPhi = imap.GetFlatIdx(ir::phi);

  auto geom = Geometry::GetCoordinateSystem(rc);
  const Real pi = acos(-1);

  parthenon::par_for(
      DEFAULT_LOOP_PATTERN, "RadMoments::Con2Prim", DevExecSpace(), 0,
      v.GetDim(5) - 1,  // Loop over meshblocks
      specB.s, specB.e, // Loop over species
      kb.s, kb.e,       // z-loop
      jb.s, jb.e,       // y-loop
      ib.s, ib.e,       // x-loop
      KOKKOS_LAMBDA(const int b, const int ispec, const int k, const int j, const int i) {
        Vec con_v{{v(b, pv(0), k, j, i), v(b, pv(1), k, j, i), v(b, pv(2), k, j, i)}};
        Tens2 cov_gamma;
        geom.Metric(CellLocation::Cent, b, k, j, i, cov_gamma.data);
        const Real isdetgam = 1.0 / geom.DetGamma(CellLocation::Cent, b, k, j, i);

        typename CLOSURE::LocalGeometryType g(geom, CellLocation::Cent, b, k, j, i);
        CLOSURE c(con_v, &g);

        Real J;
        Vec covH;
        Tens2 conTilPi;
        Real E = v(b, cE(ispec), k, j, i) * isdetgam;
        Vec covF = {{v(b, cF(ispec, 0), k, j, i) * isdetgam,
                     v(b, cF(ispec, 1), k, j, i) * isdetgam,
                     v(b, cF(ispec, 2), k, j, i) * isdetgam}};

        if (programming::is_specialization_of<CLOSURE, ClosureMOCMC>::value) {
          SPACELOOP2(ii, jj) { conTilPi(ii, jj) = v(b, iTilPi(ispec, ii, jj), k, j, i); }
        } else {
          Real xi = 0.0;
          Real phi = pi;
          if (STORE_GUESS) {
            xi = v(b, iXi(ispec), k, j, i);
            phi = 1.0001 * v(b, iPhi(ispec), k, j, i);
          }
          c.GetCovTilPiFromCon(E, covF, xi, phi, &conTilPi);
          if (STORE_GUESS) {
            v(b, iXi(ispec), k, j, i) = xi;
            v(b, iPhi(ispec), k, j, i) = phi;
          }
        }
        c.Con2Prim(E, covF, conTilPi, &J, &covH);
<<<<<<< HEAD
        if (std::isnan(J) || std::isnan(covH(0))) {
          printf("[%i %i %i] E: %e covF: %e %e %e J: %e covH: %e %e %e\n",
            k, j, i, E, covF(0), covF(1), covF(2), J, covH(0), covH(1), covH(2));
=======
        if (std::isnan(J) || std::isnan(covH(0)) || std::isnan(covH(1)) ||
            std::isnan(covH(2))) {
>>>>>>> 6b01f91c
          PARTHENON_FAIL("Radiation Con2Prim NaN.");
        }

        v(b, pJ(ispec), k, j, i) = J;
        for (int idir = dirB.s; idir <= dirB.e; ++idir) { // Loop over directions
          v(b, pH(ispec, idir), k, j, i) =
              covH(idir) /
              J; // Used the scaled value of the rest frame flux for reconstruction
        }
      });

  return TaskStatus::complete;
}

template <class T>
TaskStatus MomentCon2Prim(T *rc) {
  auto *pm = rc->GetParentPointer().get();
  StateDescriptor *rad = pm->packages.Get("radiation").get();
  auto method = rad->Param<std::string>("method");

  using settings =
      ClosureSettings<ClosureEquation::energy_conserve, ClosureVerbosity::quiet>;
  if (method == "moment_m1") {
    return MomentCon2PrimImpl<T, ClosureM1<Vec, Tens2, settings>, true>(rc);
  } else if (method == "moment_eddington") {
    return MomentCon2PrimImpl<T, ClosureEdd<Vec, Tens2, settings>, false>(rc);
  } else if (method == "mocmc") {
    return MomentCon2PrimImpl<T, ClosureMOCMC<Vec, Tens2, settings>, false>(rc);
  } else {
    PARTHENON_FAIL("Radiation method unknown");
  }
  return TaskStatus::fail;
}
// template TaskStatus MomentCon2Prim<MeshData<Real>>(MeshData<Real> *);
template TaskStatus MomentCon2Prim<MeshBlockData<Real>>(MeshBlockData<Real> *);

template <class T, class CLOSURE>
TaskStatus MomentPrim2ConImpl(T *rc, IndexDomain domain) {
  namespace cr = radmoment_cons;
  namespace pr = radmoment_prim;
  namespace ir = radmoment_internal;

  auto *pm = rc->GetParentPointer().get();

  IndexRange ib = pm->cellbounds.GetBoundsI(domain);
  IndexRange jb = pm->cellbounds.GetBoundsJ(domain);
  IndexRange kb = pm->cellbounds.GetBoundsK(domain);

  std::vector<std::string> variables{cr::E, cr::F, pr::J, pr::H, fluid_prim::velocity};
  if (programming::is_specialization_of<CLOSURE, ClosureMOCMC>::value) {
    variables.push_back(ir::tilPi);
  }
  PackIndexMap imap;
  auto v = rc->PackVariables(variables, imap);

  auto cE = imap.GetFlatIdx(cr::E);
  auto pJ = imap.GetFlatIdx(pr::J);
  auto cF = imap.GetFlatIdx(cr::F);
  auto pH = imap.GetFlatIdx(pr::H);
  auto pv = imap.GetFlatIdx(fluid_prim::velocity);
  vpack_types::FlatIdx iTilPi({-1}, -1);
  if (programming::is_specialization_of<CLOSURE, ClosureMOCMC>::value) {
    iTilPi = imap.GetFlatIdx(ir::tilPi);
  }

  auto specB = cE.GetBounds(1);
  auto dirB = pH.GetBounds(1);

  auto geom = Geometry::GetCoordinateSystem(rc);

  parthenon::par_for(
      DEFAULT_LOOP_PATTERN, "RadMoments::Prim2Con", DevExecSpace(), 0,
      v.GetDim(5) - 1,  // Loop over meshblocks
      specB.s, specB.e, // Loop over species
      kb.s, kb.e,       // z-loop
      jb.s, jb.e,       // y-loop
      ib.s, ib.e,       // x-loop
      KOKKOS_LAMBDA(const int b, const int ispec, const int k, const int j, const int i) {
        // Set up the background
        Vec con_v{{v(b, pv(0), k, j, i), v(b, pv(1), k, j, i), v(b, pv(2), k, j, i)}};
        Tens2 cov_gamma;
        geom.Metric(CellLocation::Cent, b, k, j, i, cov_gamma.data);
        const Real sdetgam = geom.DetGamma(CellLocation::Cent, b, k, j, i);

        typename CLOSURE::LocalGeometryType g(geom, CellLocation::Cent, 0, b, j, i);
        CLOSURE c(con_v, &g);

        Real E;
        Vec covF;
        Tens2 conTilPi;
        Real J = v(b, pJ(ispec), k, j, i);
        Vec covH = {{v(b, pH(ispec, 0), k, j, i) * J, v(b, pH(ispec, 1), k, j, i) * J,
                     v(b, pH(ispec, 2), k, j, i) * J}};

        if (programming::is_specialization_of<CLOSURE, ClosureMOCMC>::value) {
          SPACELOOP2(ii, jj) { conTilPi(ii, jj) = v(b, iTilPi(ispec, ii, jj), k, j, i); }
        } else {
          c.GetCovTilPiFromPrim(J, covH, &conTilPi);
        }

        c.Prim2Con(J, covH, conTilPi, &E, &covF);

        v(b, cE(ispec), k, j, i) = sdetgam * E;
        for (int idir = dirB.s; idir <= dirB.e; ++idir) {
          v(b, cF(ispec, idir), k, j, i) = sdetgam * covF(idir);
        }
      });

  return TaskStatus::complete;
}

template <class T>
TaskStatus MomentPrim2Con(T *rc, IndexDomain domain) {
  auto *pm = rc->GetParentPointer().get();
  StateDescriptor *rad = pm->packages.Get("radiation").get();
  auto method = rad->Param<std::string>("method");
  using settings =
      ClosureSettings<ClosureEquation::energy_conserve, ClosureVerbosity::quiet>;
  if (method == "moment_m1") {
    return MomentPrim2ConImpl<T, ClosureM1<Vec, Tens2, settings>>(rc, domain);
  } else if (method == "moment_eddington") {
    return MomentPrim2ConImpl<T, ClosureEdd<Vec, Tens2, settings>>(rc, domain);
  } else if (method == "mocmc") {
    return MomentPrim2ConImpl<T, ClosureMOCMC<Vec, Tens2, settings>>(rc, domain);
  } else {
    PARTHENON_FAIL("Radiation method unknown!");
  }
  return TaskStatus::fail;
}

template TaskStatus MomentPrim2Con<MeshBlockData<Real>>(MeshBlockData<Real> *,
                                                        IndexDomain);

template <class T>
TaskStatus ReconstructEdgeStates(T *rc) {
  using namespace PhoebusReconstruction;

  auto *pmb = rc->GetParentPointer().get();
  StateDescriptor *rad = pmb->packages.Get("radiation").get();
  auto method = rad->Param<std::string>("method");
  bool eddington_known = false;
  if (method == "mocmc") {
    eddington_known = true;
  }

  IndexRange ib = pmb->cellbounds.GetBoundsI(IndexDomain::interior);
  const int di = (pmb->pmy_mesh->ndim > 0 ? 1 : 0);

  IndexRange jb = pmb->cellbounds.GetBoundsJ(IndexDomain::interior);
  const int dj = (pmb->pmy_mesh->ndim > 1 ? 1 : 0);

  IndexRange kb = pmb->cellbounds.GetBoundsK(IndexDomain::interior);
  const int dk = (pmb->pmy_mesh->ndim > 2 ? 1 : 0);

  namespace cr = radmoment_cons;
  namespace pr = radmoment_prim;
  namespace ir = radmoment_internal;

  PackIndexMap imap_ql, imap_qr, imap;
  VariablePack<Real> ql_base =
      rc->PackVariables(std::vector<std::string>{ir::ql}, imap_ql);
  VariablePack<Real> qr_base =
      rc->PackVariables(std::vector<std::string>{ir::qr}, imap_qr);
  std::vector<std::string> variables = {pr::J, pr::H};
  if (eddington_known) {
    variables.push_back(ir::tilPi);
  }
  variables.push_back(ir::dJ);
  VariablePack<Real> v = rc->PackVariables(variables, imap);
  auto idx_J = imap.GetFlatIdx(pr::J);
  auto idx_dJ = imap.GetFlatIdx(ir::dJ);
  vpack_types::FlatIdx iTilPi({-1}, -1);
  if (eddington_known) {
    iTilPi = imap.GetFlatIdx(ir::tilPi);
  }

  ParArrayND<Real> ql_v = rc->Get(ir::ql_v).data;
  ParArrayND<Real> qr_v = rc->Get(ir::qr_v).data;
  VariablePack<Real> v_vel =
      rc->PackVariables(std::vector<std::string>{fluid_prim::velocity});
  auto qIdx = imap_ql.GetFlatIdx(ir::ql);

  const int nspec = qIdx.DimSize(1);
  int nrecon = 4 * nspec;
  if (eddington_known) {
    nrecon = (4 + 9) * nspec; // TODO(BRR) 6 instead of 9 for conTilPi by symmetry
  }

  const int offset = imap_ql[ir::ql].first;

  const int nblock = ql_base.GetDim(5);
  const int ndim = pmb->pmy_mesh->ndim;
  auto &coords = pmb->coords;

  // TODO(JCD): par_for_outer doesn't have a 4d loop pattern which is needed for blocks
  parthenon::par_for_outer(
      DEFAULT_OUTER_LOOP_PATTERN, "RadMoments::Reconstruct", DevExecSpace(), 0, 0, 0,
      nrecon + 2, kb.s - dk, kb.e + dk, jb.s - dj, jb.e + dj,
      KOKKOS_LAMBDA(parthenon::team_mbr_t member, const int n, const int k, const int j) {
        const int b = 0; // this will be replaced by the block arg to the lambda
        ReconstructionIndexer<VariablePack<Real>> ql(ql_base, nrecon, offset, b);
        ReconstructionIndexer<VariablePack<Real>> qr(qr_base, nrecon, offset, b);

        const VariablePack<Real> &var = (n < nrecon ? v : v_vel);
        const int var_id = n % nrecon;
        Real *pv = &var(b, var_id, k, j, 0);
        Real *pvim1 = pv - 1;
        Real *pvip1 = pv + 1;
        Real *pvjm1 = &var(b, var_id, k, j - dj, 0);
        Real *pvjp1 = &var(b, var_id, k, j + dj, 0);
        Real *pvkm1 = &var(b, var_id, k - dk, j, 0);
        Real *pvkp1 = &var(b, var_id, k + dk, j, 0);
        Real *vi_l, *vi_r, *vj_l, *vj_r, *vk_l, *vk_r;
        if (n < nrecon) {
          vi_l = &ql(0, n, k, j, 1);
          vi_r = &qr(0, n, k, j, 0);
          vj_l = &ql(1 % ndim, n, k, j + dj, 0);
          vj_r = &qr(1 % ndim, n, k, j, 0);
          vk_l = &ql(2 % ndim, n, k + dk, j, 0);
          vk_r = &qr(2 % ndim, n, k, j, 0);
        } else {
          vi_l = &ql_v(0, var_id, k, j, 1);
          vi_r = &qr_v(0, var_id, k, j, 0);
          vj_l = &ql_v(1 % ndim, var_id, k, j + dj, 0);
          vj_r = &qr_v(1 % ndim, var_id, k, j, 0);
          vk_l = &ql_v(2 % ndim, var_id, k + dk, j, 0);
          vk_r = &qr_v(2 % ndim, var_id, k, j, 0);
        }

        // TODO(JCD): do we want to enable other recon methods like weno5?
        // x-direction
        ReconLoop<PiecewiseLinear>(member, ib.s - 1, ib.e + 1, pvim1, pv, pvip1, vi_l,
                                   vi_r);
        // y-direction
        if (ndim > 1)
          ReconLoop<PiecewiseLinear>(member, ib.s, ib.e, pvjm1, pv, pvjp1, vj_l, vj_r);
        // z-direction
        if (ndim > 2)
          ReconLoop<PiecewiseLinear>(member, ib.s, ib.e, pvkm1, pv, pvkp1, vk_l, vk_r);

        // Calculate spatial derivatives of J at zone faces for diffusion limit
        //    x-->
        //    +---+---+
        //    | a | b |
        //    +---+---+
        //    | c Q d |
        //  ^ +---+---+
        //  | | e | f |
        //  y +---+---+
        //
        //  dJ/dx (@ Q) = (d - c)/dx
        //  dJ/dy (@ Q) = (a + b - e - f)/(4*dy)
        if (n < nspec) {
          const Real idx = 1.0 / coords.Dx(X1DIR, k, j, 0);
          const Real idx4 = 0.25 * idx;
          const Real idy = 1.0 / coords.Dx(X2DIR, k, j, 0);
          const Real idy4 = 0.25 * idy;
          const Real idz = 1.0 / coords.Dx(X3DIR, k, j, 0);
          const Real idz4 = 0.25 * idz;
          Real *J = &v(b, idx_J(n), k, j, 0);
          Real *Jjm1 = &v(b, idx_J(n), k, j - dj, 0);
          Real *Jjp1 = &v(b, idx_J(n), k, j + dj, 0);
          Real *Jkm1 = &v(b, idx_J(n), k - dk, j, 0);
          Real *Jkp1 = &v(b, idx_J(n), k + dk, j, 0);
          Real *Jkp1jm1 = &v(b, idx_J(n), k + dk, j - dj, 0);
          Real *Jkm1jm1 = &v(b, idx_J(n), k - dk, j - dj, 0);
          Real *Jkm1jp1 = &v(b, idx_J(n), k - dk, j + dj, 0);
          // x-direction faces
          Real *dJdx = &v(b, idx_dJ(n, 0, 0), k, j, 0);
          Real *dJdy = &v(b, idx_dJ(n, 1, 0), k, j, 0);
          Real *dJdz = &v(b, idx_dJ(n, 2, 0), k, j, 0);
          parthenon::par_for_inner(
              DEFAULT_INNER_LOOP_PATTERN, member, ib.s, ib.e + 1, [&](const int i) {
                dJdx[i] = (J[i] - J[i - 1]) * idx;
                dJdy[i] = (Jjp1[i] + Jjp1[i - 1] - Jjm1[i] - Jjm1[i - 1]) * idy4;
                dJdz[i] = (Jkp1[i] + Jkp1[i - 1] - Jkm1[i] - Jkm1[i - 1]) * idz4;
              });
          if (ndim > 1) {
            // y-direction faces
            dJdx = &v(b, idx_dJ(n, 0, 1), k, j, 0);
            dJdy = &v(b, idx_dJ(n, 1, 1), k, j, 0);
            dJdz = &v(b, idx_dJ(n, 2, 1), k, j, 0);
            parthenon::par_for_inner(
                DEFAULT_INNER_LOOP_PATTERN, member, ib.s, ib.e, [&](const int i) {
                  dJdx[i] = (J[i + 1] + Jjm1[i + 1] - J[i - 1] - Jjm1[i - 1]) * idx4;
                  dJdy[i] = (J[i] - Jjm1[i]) * idy;
                  dJdz[i] = (Jkp1[i] + Jkp1jm1[i] - Jkm1[i] - Jkm1jm1[i]) * idz4;
                });
          }
          if (ndim > 2) {
            // z-direction faces
            dJdx = &v(b, idx_dJ(n, 0, 2), k, j, 0);
            dJdy = &v(b, idx_dJ(n, 1, 2), k, j, 0);
            dJdz = &v(b, idx_dJ(n, 2, 2), k, j, 0);
            parthenon::par_for_inner(
                DEFAULT_INNER_LOOP_PATTERN, member, ib.s, ib.e, [&](const int i) {
                  dJdx[i] = (J[i + 1] + Jkm1[i + 1] - J[i - 1] - Jkm1[i - 1]) * idx4;
                  dJdy[i] = (Jjp1[i] + Jkm1jp1[i] - Jjm1[i] - Jkm1jm1[i]) * idy4;
                  dJdz[i] = (J[i] - Jkm1[i]) * idz;
                });
          }
        }
      });

  return TaskStatus::complete;
}
template TaskStatus ReconstructEdgeStates<MeshBlockData<Real>>(MeshBlockData<Real> *);

// This really only works for MeshBlockData right now since fluxes don't have a block
// index
template <class T, class CLOSURE>
TaskStatus CalculateFluxesImpl(T *rc) {
  auto *pmb = rc->GetParentPointer().get();
  StateDescriptor *rad = pmb->packages.Get("radiation").get();

  IndexRange ib = pmb->cellbounds.GetBoundsI(IndexDomain::interior);
  const int di = (pmb->pmy_mesh->ndim > 0 ? 1 : 0);

  IndexRange jb = pmb->cellbounds.GetBoundsJ(IndexDomain::interior);
  const int dj = (pmb->pmy_mesh->ndim > 1 ? 1 : 0);

  IndexRange kb = pmb->cellbounds.GetBoundsK(IndexDomain::interior);
  const int dk = (pmb->pmy_mesh->ndim > 2 ? 1 : 0);

  namespace cr = radmoment_cons;
  namespace pr = radmoment_prim;
  namespace ir = radmoment_internal;

  PackIndexMap imap_ql, imap_qr, imap;
  std::vector<std::string> vars{ir::ql, ir::qr, ir::ql_v, ir::qr_v, ir::dJ, ir::kappaH};
  std::vector<std::string> flxs{cr::E, cr::F};

  auto v = rc->PackVariablesAndFluxes(vars, flxs, imap);

  auto idx_qlv = imap.GetFlatIdx(ir::ql_v);
  auto idx_qrv = imap.GetFlatIdx(ir::qr_v);
  auto idx_ql = imap.GetFlatIdx(ir::ql);
  auto idx_qr = imap.GetFlatIdx(ir::qr);
  auto idx_dJ = imap.GetFlatIdx(ir::dJ);
  auto idx_kappaH = imap.GetFlatIdx(ir::kappaH);

  auto idx_Ff = imap.GetFlatIdx(cr::F);
  auto idx_Ef = imap.GetFlatIdx(cr::E);

  auto species = rad->Param<std::vector<RadiationType>>("species");
  auto num_species = rad->Param<int>("num_species");
  RadiationType species_d[3] = {};
  for (int s = 0; s < num_species; s++) {
    species_d[s] = species[s];
  }

  // const int nblock = 1; //v.GetDim(5);

  auto geom = Geometry::GetCoordinateSystem(rc);

  const Real kappaH_min = 1.e-20;

  auto &coords = pmb->coords;

  parthenon::par_for(
      DEFAULT_LOOP_PATTERN, "RadMoments::Fluxes", DevExecSpace(), X1DIR,
      pmb->pmy_mesh->ndim, // Loop over directions
      // 0, nblock-1, // Loop over reconstructed variables
      kb.s - dk, kb.e + dk, // z-loop
      jb.s - dj, jb.e + dj, // y-loop
      ib.s - di, ib.e + di, // x-loop
      KOKKOS_LAMBDA(const int idir_in, const int k, const int j, const int i) {
        const int idir = idir_in - 1;

        const int koff = (idir_in == 3 ? 1 : 0);
        const int joff = (idir_in == 2 ? 1 : 0);
        const int ioff = (idir_in == 1 ? 1 : 0);

        CellLocation face;
        switch (idir) {
        case (0):
          face = CellLocation::Face1;
          break;
        case (1):
          face = CellLocation::Face2;
          break;
        case (2):
          face = CellLocation::Face3;
          break;
        }

        Vec con_beta;
        Tens2 cov_gamma;
        geom.Metric(face, k, j, i, cov_gamma.data);
        geom.ContravariantShift(face, k, j, i, con_beta.data);
        const Real sdetgam = geom.DetGamma(face, k, j, i);
        typename CLOSURE::LocalGeometryType g(geom, face, 0, k, j, i);

        const Real dx = coords.Dx(idir_in, k, j, i) * sqrt(cov_gamma(idir, idir));

        for (int ispec = 0; ispec < num_species; ++ispec) {

          const Real &Jl = v(idx_ql(ispec, 0, idir), k, j, i);
          const Real &Jr = v(idx_qr(ispec, 0, idir), k, j, i);
          const Vec Hl = {Jl * v(idx_ql(ispec, 1, idir), k, j, i),
                          Jl * v(idx_ql(ispec, 2, idir), k, j, i),
                          Jl * v(idx_ql(ispec, 3, idir), k, j, i)};
          const Vec Hr = {Jr * v(idx_qr(ispec, 1, idir), k, j, i),
                          Jr * v(idx_qr(ispec, 2, idir), k, j, i),
                          Jr * v(idx_qr(ispec, 3, idir), k, j, i)};

          Vec con_vl{{v(idx_qlv(0, idir), k, j, i), v(idx_qlv(1, idir), k, j, i),
                      v(idx_qlv(2, idir), k, j, i)}};
          Vec con_vr{{v(idx_qrv(0, idir), k, j, i), v(idx_qrv(1, idir), k, j, i),
                      v(idx_qrv(2, idir), k, j, i)}};

          Vec cov_dJ{{v(idx_dJ(ispec, 0, idir), k, j, i),
                      v(idx_dJ(ispec, 1, idir), k, j, i),
                      v(idx_dJ(ispec, 2, idir), k, j, i)}};

          // Calculate the geometric mean of the opacity on either side of the interface,
          // this is necessary for handling the asymptotic limit near sharp surfaces
          Real kappaH = sqrt((v(idx_kappaH(ispec), k, j, i) *
                              v(idx_kappaH(ispec), k - koff, j - joff, i - ioff)));

          const Real a = tanh(ratio(1.0, std::pow(std::abs(kappaH * dx), 1)));

          // Calculate the observer frame quantities on either side of the interface
          /// TODO: (LFR) Add other contributions to the asymptotic flux
          Vec HasymL = -cov_dJ / (3 * kappaH + 3 * kappaH_min);
          Vec HasymR = HasymL;
          CLOSURE cl(con_vl, &g);
          CLOSURE cr(con_vr, &g);
          Real El, Er;
          Tens2 con_tilPil, con_tilPir;
          Vec covFl, conFl, conFl_asym;
          Vec covFr, conFr, conFr_asym;
          Tens2 Pl, Pl_asym; // P^i_j on the left side of the interface
          Tens2 Pr, Pr_asym; // P^i_j on the right side of the interface

          // Fluxes in the asymptotic limit
          if (programming::is_specialization_of<CLOSURE, ClosureMOCMC>::value) {
            // Use reconstructed values of tilPi
            SPACELOOP2(ii, jj) {
              con_tilPil(ii, jj) = v(idx_ql(ispec, 4 + ii + 3 * jj, idir), k, j, i);
              con_tilPir(ii, jj) = v(idx_qr(ispec, 4 + ii + 3 * jj, idir), k, j, i);
            }
          } else {
            cl.GetCovTilPiFromPrim(Jl, HasymL, &con_tilPil);
            cr.GetCovTilPiFromPrim(Jr, HasymR, &con_tilPir);
          }
          cl.getFluxesFromPrim(Jl, HasymL, con_tilPil, &conFl_asym, &Pl_asym);
          cr.getFluxesFromPrim(Jr, HasymR, con_tilPir, &conFr_asym, &Pr_asym);

          // Regular fluxes
          if (!programming::is_specialization_of<CLOSURE, ClosureMOCMC>::value) {
            // Recalculate Eddington if using J, H
            cl.GetCovTilPiFromPrim(Jl, Hl, &con_tilPil);
            cr.GetCovTilPiFromPrim(Jr, Hr, &con_tilPir);
          }
          cl.getFluxesFromPrim(Jl, Hl, con_tilPil, &conFl, &Pl);
          cr.getFluxesFromPrim(Jr, Hr, con_tilPir, &conFr, &Pr);
          cl.Prim2Con(Jl, Hl, con_tilPil, &El, &covFl);
          cr.Prim2Con(Jr, Hr, con_tilPir, &Er, &covFr);

          // Mix the fluxes by the Peclet number
          // TODO: (LFR) Make better choices
          const Real speed = a * 1.0 + (1 - a) * std::max(sqrt(cl.v2), sqrt(cr.v2));
          conFl = a * conFl + (1 - a) * conFl_asym;
          conFr = a * conFr + (1 - a) * conFr_asym;
          Pl = a * Pl + (1 - a) * Pl_asym;
          Pr = a * Pr + (1 - a) * Pr_asym;

          // Correct the fluxes with the shift terms
          conFl(idir) -= con_beta(idir) * El;
          conFr(idir) -= con_beta(idir) * Er;

          SPACELOOP(ii) {
            Pl(idir, ii) -= con_beta(idir) * covFl(ii);
            Pr(idir, ii) -= con_beta(idir) * covFr(ii);
          }

          // Calculate the numerical flux using LLF
          v.flux(idir_in, idx_Ef(ispec), k, j, i) =
              0.5 * sdetgam * (conFl(idir) + conFr(idir) + speed * (El - Er));

          SPACELOOP(ii) {
            v.flux(idir_in, idx_Ff(ispec, ii), k, j, i) =
                0.5 * sdetgam *
                (Pl(idir, ii) + Pr(idir, ii) + speed * (covFl(ii) - covFr(ii)));
          }
          if (sdetgam < std::numeric_limits<Real>::min() * 10) {
            v.flux(idir_in, idx_Ef(ispec), k, j, i) = 0.0;
            SPACELOOP(ii) v.flux(idir_in, idx_Ff(ispec, ii), k, j, i) = 0.0;
          }
        }
      });

  return TaskStatus::complete;
}

template <class T>
TaskStatus CalculateFluxes(T *rc) {
  auto *pm = rc->GetParentPointer().get();
  StateDescriptor *rad = pm->packages.Get("radiation").get();
  auto method = rad->Param<std::string>("method");
  using settings =
      ClosureSettings<ClosureEquation::energy_conserve, ClosureVerbosity::quiet>;
  if (method == "moment_m1") {
    return CalculateFluxesImpl<T, ClosureM1<Vec, Tens2, settings>>(rc);
  } else if (method == "moment_eddington") {
    return CalculateFluxesImpl<T, ClosureEdd<Vec, Tens2, settings>>(rc);
  } else if (method == "mocmc") {
    return CalculateFluxesImpl<T, ClosureMOCMC<Vec, Tens2, settings>>(rc);
  } else {
    PARTHENON_FAIL("Radiation method unknown!");
  }
  return TaskStatus::fail;
}
template TaskStatus CalculateFluxes<MeshBlockData<Real>>(MeshBlockData<Real> *);

template <class T, class CLOSURE>
TaskStatus CalculateGeometricSourceImpl(T *rc, T *rc_src) {
  constexpr int ND = Geometry::NDFULL;
  // constexpr int NS = Geometry::NDSPACE;
  auto *pmb = rc->GetParentPointer().get();

  namespace cr = radmoment_cons;
  namespace pr = radmoment_prim;
  namespace ir = radmoment_internal;
  namespace p = fluid_prim;
  PackIndexMap imap;
  std::vector<std::string> vars{cr::E, cr::F, pr::J, pr::H, p::velocity};
  if (programming::is_specialization_of<CLOSURE, ClosureMOCMC>::value) {
    vars.push_back(ir::tilPi);
  }
  auto v = rc->PackVariables(vars, imap);
  auto idx_E = imap.GetFlatIdx(cr::E);
  auto idx_F = imap.GetFlatIdx(cr::F);
  auto idx_J = imap.GetFlatIdx(pr::J);
  auto idx_H = imap.GetFlatIdx(pr::H);
  auto pv = imap.GetFlatIdx(p::velocity);
  vpack_types::FlatIdx iTilPi({-1}, -1);
  if (programming::is_specialization_of<CLOSURE, ClosureMOCMC>::value) {
    iTilPi = imap.GetFlatIdx(ir::tilPi);
  }

  PackIndexMap imap_src;
  std::vector<std::string> vars_src{cr::E, cr::F};
  auto v_src = rc_src->PackVariables(vars_src, imap_src);
  auto idx_E_src = imap_src.GetFlatIdx(cr::E);
  auto idx_F_src = imap_src.GetFlatIdx(cr::F);

  IndexRange ib = pmb->cellbounds.GetBoundsI(IndexDomain::interior);
  IndexRange jb = pmb->cellbounds.GetBoundsJ(IndexDomain::interior);
  IndexRange kb = pmb->cellbounds.GetBoundsK(IndexDomain::interior);

  // Get the background geometry
  auto geom = Geometry::GetCoordinateSystem(rc);

  int nblock = v.GetDim(5);
  int nspec = idx_E.DimSize(1);

  parthenon::par_for(
      DEFAULT_LOOP_PATTERN, "RadMoments::GeometricSource", DevExecSpace(), 0,
      nblock - 1, // Loop over blocks
      kb.s, kb.e, // z-loop
      jb.s, jb.e, // y-loop
      ib.s, ib.e, // x-loop
      KOKKOS_LAMBDA(const int iblock, const int k, const int j, const int i) {
        // Set up the background state
        Vec con_v{{v(iblock, pv(0), k, j, i), v(iblock, pv(1), k, j, i),
                   v(iblock, pv(2), k, j, i)}};
        Tens2 cov_gamma;
        geom.Metric(CellLocation::Cent, iblock, k, j, i, cov_gamma.data);

        typename CLOSURE::LocalGeometryType g(geom, CellLocation::Cent, iblock, k, j, i);
        CLOSURE c(con_v, &g);

        Real alp = geom.Lapse(CellLocation::Cent, iblock, k, j, i);
        Real sdetgam = geom.DetGamma(CellLocation::Cent, iblock, k, j, i);
        Vec con_beta;
        geom.ContravariantShift(CellLocation::Cent, k, j, i, con_beta.data);
        Real beta2 = 0.0;
        SPACELOOP2(ii, jj) beta2 += con_beta(ii) * con_beta(jj) * cov_gamma(ii, jj);

        Real dlnalp[ND];
        Real Gamma[ND][ND][ND];
        geom.GradLnAlpha(CellLocation::Cent, iblock, k, j, i, dlnalp);
        geom.ConnectionCoefficient(CellLocation::Cent, iblock, k, j, i, Gamma);

        // Get the gradient of the shift from the Christoffel symbols of the first kind
        // Get the extrinsic curvature from the Christoffel symbols of the first kind
        // All indices are covariant
        Tens2 dbeta, K;
        const Real iFac = 1.0 / (alp + beta2 / alp);
        SPACELOOP2(ii, jj) {
          dbeta(ii, jj) = Gamma[ii + 1][jj + 1][0] + Gamma[ii + 1][0][jj + 1];
          K(ii, jj) = Gamma[ii + 1][0][jj + 1];
          SPACELOOP(kk) K(ii, jj) -= Gamma[ii + 1][kk + 1][jj + 1] * con_beta(kk);
          K(ii, jj) *= iFac;
        }

        for (int ispec = 0; ispec < nspec; ++ispec) {
          Real E = v(iblock, idx_E(ispec), k, j, i) / sdetgam;
          Real J = v(iblock, idx_J(ispec), k, j, i);
          Vec covF{{v(iblock, idx_F(ispec, 0), k, j, i) / sdetgam,
                    v(iblock, idx_F(ispec, 1), k, j, i) / sdetgam,
                    v(iblock, idx_F(ispec, 2), k, j, i) / sdetgam}};
          Vec covH{{J * v(iblock, idx_H(ispec, 0), k, j, i),
                    J * v(iblock, idx_H(ispec, 1), k, j, i),
                    J * v(iblock, idx_H(ispec, 2), k, j, i)}};
          Vec conF;
          g.raise3Vector(covF, &conF);
          Tens2 conP, con_tilPi;

          if (programming::is_specialization_of<CLOSURE, ClosureMOCMC>::value) {
            SPACELOOP2(ii, jj) {
              con_tilPi(ii, jj) = v(iblock, iTilPi(ispec, ii, jj), k, j, i);
            }
          } else {
            c.GetCovTilPiFromPrim(J, covH, &con_tilPi);
          }
          c.getConPFromPrim(J, covH, con_tilPi, &conP);

          Real srcE = 0.0;
          SPACELOOP2(ii, jj) srcE += K(ii, jj) * conP(ii, jj);
          SPACELOOP(ii) srcE -= dlnalp[ii + 1] * conF(ii);
          srcE *= alp;

          Vec srcF{0, 0, 0};
          SPACELOOP(ii) {
            SPACELOOP(jj) srcF(ii) += covF(jj) * dbeta(ii, jj);
            srcF(ii) -= alp * E * dlnalp[ii + 1];
            SPACELOOP2(jj, kk)
            srcF(ii) += alp * conP(jj, kk) * Gamma[jj + 1][kk + 1][ii + 1];
          }
          v_src(iblock, idx_E_src(ispec), k, j, i) = sdetgam * srcE;
          SPACELOOP(ii) v_src(iblock, idx_F_src(ispec, ii), k, j, i) = sdetgam * srcF(ii);
        }
      });
  return TaskStatus::complete;
}
template <class T>
TaskStatus CalculateGeometricSource(T *rc, T *rc_src) {
  auto *pm = rc->GetParentPointer().get();
  StateDescriptor *rad = pm->packages.Get("radiation").get();
  auto method = rad->Param<std::string>("method");
  using settings =
      ClosureSettings<ClosureEquation::energy_conserve, ClosureVerbosity::quiet>;
  if (method == "moment_m1") {
    return CalculateGeometricSourceImpl<T, ClosureM1<Vec, Tens2, settings>>(rc, rc_src);
  } else if (method == "moment_eddington") {
    return CalculateGeometricSourceImpl<T, ClosureEdd<Vec, Tens2, settings>>(rc, rc_src);
  } else if (method == "mocmc") {
    return CalculateGeometricSourceImpl<T, ClosureMOCMC<Vec, Tens2, settings>>(rc,
                                                                               rc_src);
  } else {
    PARTHENON_FAIL("Radiation method unknown!");
  }
  return TaskStatus::fail;
}
template TaskStatus CalculateGeometricSource<MeshBlockData<Real>>(MeshBlockData<Real> *,
                                                                  MeshBlockData<Real> *);

// TODO(BRR) Unsure how else to get radiation parameters from MeshData
template <>
TaskStatus MomentFluidSource(MeshData<Real> *rc, Real dt, bool update_fluid) {
  for (int n = 0; n < rc->NumBlocks(); n++) {
    MomentFluidSource(rc->GetBlockData(n).get(), dt, update_fluid);
  }
  return TaskStatus::complete;
}

template <class T>
TaskStatus MomentFluidSource(T *rc, Real dt, bool update_fluid) {
  auto *pmb = rc->GetParentPointer().get();
  StateDescriptor *rad = pmb->packages.Get("radiation").get();
  namespace cr = radmoment_cons;
  namespace pr = radmoment_prim;
  namespace ir = radmoment_internal;
  namespace c = fluid_cons;
  namespace p = fluid_prim;
  std::vector<std::string> vars{cr::E,      cr::F,       p::density, p::temperature,
                                p::ye,      p::velocity, pr::J,      pr::H,
                                ir::kappaJ, ir::kappaH,  ir::JBB};
  if (update_fluid) {
    vars.push_back(c::energy);
    vars.push_back(c::momentum);
    vars.push_back(c::ye);
  }

  PackIndexMap imap;
  auto v = rc->PackVariables(vars, imap);
  auto idx_E = imap.GetFlatIdx(cr::E);
  auto idx_F = imap.GetFlatIdx(cr::F);
  auto idx_J = imap.GetFlatIdx(pr::J);
  auto idx_H = imap.GetFlatIdx(pr::H);

  auto idx_kappaJ = imap.GetFlatIdx(ir::kappaJ);
  auto idx_kappaH = imap.GetFlatIdx(ir::kappaH);
  auto idx_JBB = imap.GetFlatIdx(ir::JBB);
  auto pv = imap.GetFlatIdx(p::velocity);

  int prho = imap[p::density].first;
  int pT = imap[p::temperature].first;
  int pYe = imap[p::ye].first;

  int ceng(-1), cmom_lo(-1), cye(-1);
  if (update_fluid) {
    ceng = imap[c::energy].first;
    cmom_lo = imap[c::momentum].first;
    cye = imap[c::ye].first;
  }

  IndexRange ib = rc->GetBoundsI(IndexDomain::interior);
  IndexRange jb = rc->GetBoundsJ(IndexDomain::interior);
  IndexRange kb = rc->GetBoundsK(IndexDomain::interior);

  // Get the background geometry
  auto geom = Geometry::GetCoordinateSystem(rc);

  int nblock = v.GetDim(5);
  // TODO(BRR) This updates all neutrino species (including contributions to fluid)
  // regardless of whether they are active
  // int nspec = idx_E.DimSize(1);

  auto species = rad->Param<std::vector<RadiationType>>("species");
  auto num_species = rad->Param<int>("num_species");
  RadiationType species_d[3] = {};
  for (int s = 0; s < num_species; s++) {
    species_d[s] = species[s];
  }

  parthenon::par_for(
      DEFAULT_LOOP_PATTERN, "RadMoments::FluidSource", DevExecSpace(), 0,
      nblock - 1, // Loop over blocks
      kb.s, kb.e, // z-loop
      jb.s, jb.e, // y-loop
      ib.s, ib.e, // x-loop
      KOKKOS_LAMBDA(const int iblock, const int k, const int j, const int i) {
        for (int ispec = 0; ispec < num_species; ++ispec) {

          // Set up the background state
          Vec con_v{{v(iblock, pv(0), k, j, i), v(iblock, pv(1), k, j, i),
                     v(iblock, pv(2), k, j, i)}};
          Tens2 cov_gamma;
          geom.Metric(CellLocation::Cent, iblock, k, j, i, cov_gamma.data);
          Real alpha = geom.Lapse(CellLocation::Cent, iblock, k, j, i);
          Real sdetgam = geom.DetGamma(CellLocation::Cent, iblock, k, j, i);
          LocalThreeGeometry g(geom, CellLocation::Cent, iblock, k, j, i);

          /// TODO: (LFR) Move beyond Eddington for this update
          ClosureEdd<Vec, Tens2> c(con_v, &g);

          Real Estar = v(iblock, idx_E(ispec), k, j, i) / sdetgam;
          Vec cov_Fstar{v(iblock, idx_F(ispec, 0), k, j, i) / sdetgam,
                        v(iblock, idx_F(ispec, 1), k, j, i) / sdetgam,
                        v(iblock, idx_F(ispec, 2), k, j, i) / sdetgam};

          Real dE;
          Vec cov_dF;

          // Treat the Eddington tensor explicitly for now
          Real &J = v(iblock, idx_J(ispec), k, j, i);
          Vec cov_H{{
              J * v(iblock, idx_H(ispec, 0), k, j, i),
              J * v(iblock, idx_H(ispec, 1), k, j, i),
              J * v(iblock, idx_H(ispec, 2), k, j, i),
          }};
          Tens2 con_tilPi;

          c.GetCovTilPiFromPrim(J, cov_H, &con_tilPi);

          Real B = v(iblock, idx_JBB(ispec), k, j, i);
          Real tauJ = alpha * dt * v(iblock, idx_kappaJ(ispec), k, j, i);
          Real tauH = alpha * dt * v(iblock, idx_kappaH(ispec), k, j, i);
          Real kappaH = v(iblock, idx_kappaH(ispec), k, j, i);
          c.LinearSourceUpdate(Estar, cov_Fstar, con_tilPi, B, tauJ, tauH, &dE, &cov_dF);

          // Add source corrections to conserved iration variables
          v(iblock, idx_E(ispec), k, j, i) += sdetgam * dE;
          for (int idir = 0; idir < 3; ++idir) {
            v(iblock, idx_F(ispec, idir), k, j, i) += sdetgam * cov_dF(idir);
          }

          // Add source corrections to conserved fluid variables
          if (update_fluid) {
            if (cye > 0) {
              v(iblock, cye, k, j, i) -= sdetgam * 0.0;
            }
            v(iblock, ceng, k, j, i) -= sdetgam * dE;
            v(iblock, cmom_lo + 0, k, j, i) -= sdetgam * cov_dF(0);
            v(iblock, cmom_lo + 1, k, j, i) -= sdetgam * cov_dF(1);
            v(iblock, cmom_lo + 2, k, j, i) -= sdetgam * cov_dF(2);
          }
        }
      });

  return TaskStatus::complete;
}
// template TaskStatus MomentFluidSource<MeshData<Real>>(MeshData<Real> *, Real, bool);
template TaskStatus MomentFluidSource<MeshBlockData<Real>>(MeshBlockData<Real> *, Real,
                                                           bool);

template <class T>
TaskStatus MomentCalculateOpacities(T *rc) {
  auto *pmb = rc->GetParentPointer().get();

  StateDescriptor *opac = pmb->packages.Get("opacity").get();
  StateDescriptor *rad = pmb->packages.Get("radiation").get();

  const bool rad_mocmc_active = (rad->Param<std::string>("method") == "mocmc");
  if (rad_mocmc_active) {
    // For MOCMC, opacities are calculated by averaging over samples in interaction call
    return TaskStatus::complete;
  }

  namespace cr = radmoment_cons;
  namespace pr = radmoment_prim;
  namespace ir = radmoment_internal;
  namespace c = fluid_cons;
  namespace p = fluid_prim;
  std::vector<std::string> vars{p::density, p::temperature, p::ye,  p::velocity,
                                ir::kappaJ, ir::kappaH,     ir::JBB};

  PackIndexMap imap;
  auto v = rc->PackVariables(vars, imap);
  auto pv = imap.GetFlatIdx(p::velocity);

  int prho = imap[p::density].first;
  int pT = imap[p::temperature].first;
  int pYe = imap[p::ye].first;

  auto idx_kappaJ = imap.GetFlatIdx(ir::kappaJ);
  auto idx_kappaH = imap.GetFlatIdx(ir::kappaH);
  auto idx_JBB = imap.GetFlatIdx(ir::JBB);

  IndexRange ib = pmb->cellbounds.GetBoundsI(IndexDomain::entire);
  IndexRange jb = pmb->cellbounds.GetBoundsJ(IndexDomain::entire);
  IndexRange kb = pmb->cellbounds.GetBoundsK(IndexDomain::entire);

  // Mainly for testing purposes, probably should be able to do this with the opacity code
  // itself
  const auto scattering_fraction = rad->Param<Real>("scattering_fraction");

  // Get the device opacity object
  using namespace singularity::neutrinos;
  const auto &d_opacity = opac->Param<Opacity>("d.opacity");
  const auto &d_mean_opacity = opac->Param<MeanOpacity>("d.mean_opacity");

  // Get the background geometry
  auto geom = Geometry::GetCoordinateSystem(rc);

  int nblock = v.GetDim(5);
  int nspec = idx_kappaJ.DimSize(1);

  /// TODO: (LFR) Fix this junk
  RadiationType dev_species[3] = {species[0], species[1], species[2]};

  parthenon::par_for(
      DEFAULT_LOOP_PATTERN, "RadMoments::FluidSource", DevExecSpace(), 0,
      nblock - 1, // Loop over blocks
      kb.s, kb.e, // z-loop
      jb.s, jb.e, // y-loop
      ib.s, ib.e, // x-loop
      KOKKOS_LAMBDA(const int iblock, const int k, const int j, const int i) {
        for (int ispec = 0; ispec < nspec; ++ispec) {
          const Real rho = v(iblock, prho, k, j, i);
          const Real Temp = v(iblock, pT, k, j, i);
<<<<<<< HEAD
          const Real Ye = pYe > 0 ? v(iblock, pYe, k, j, i) : 0.5;
          const Real T_code = v(iblock, pT, k, j, i);
=======
          const Real Ye = v(iblock, pYe, k, j, i);
>>>>>>> 6b01f91c

          Real kappa = d_mean_opacity.RosselandMeanAbsorptionCoefficient(
              rho, Temp, Ye, dev_species[ispec]);
          Real JBB = d_opacity.EnergyDensityFromTemperature(Temp, dev_species[ispec]);

          v(iblock, idx_JBB(ispec), k, j, i) = JBB;
          v(iblock, idx_kappaJ(ispec), k, j, i) = kappa * (1.0 - scattering_fraction);
          v(iblock, idx_kappaH(ispec), k, j, i) = kappa;
        }
      });

  return TaskStatus::complete;
}
template TaskStatus MomentCalculateOpacities<MeshBlockData<Real>>(MeshBlockData<Real> *);
} // namespace radiation<|MERGE_RESOLUTION|>--- conflicted
+++ resolved
@@ -127,14 +127,8 @@
           }
         }
         c.Con2Prim(E, covF, conTilPi, &J, &covH);
-<<<<<<< HEAD
-        if (std::isnan(J) || std::isnan(covH(0))) {
-          printf("[%i %i %i] E: %e covF: %e %e %e J: %e covH: %e %e %e\n",
-            k, j, i, E, covF(0), covF(1), covF(2), J, covH(0), covH(1), covH(2));
-=======
         if (std::isnan(J) || std::isnan(covH(0)) || std::isnan(covH(1)) ||
             std::isnan(covH(2))) {
->>>>>>> 6b01f91c
           PARTHENON_FAIL("Radiation Con2Prim NaN.");
         }
 
@@ -1000,12 +994,7 @@
         for (int ispec = 0; ispec < nspec; ++ispec) {
           const Real rho = v(iblock, prho, k, j, i);
           const Real Temp = v(iblock, pT, k, j, i);
-<<<<<<< HEAD
           const Real Ye = pYe > 0 ? v(iblock, pYe, k, j, i) : 0.5;
-          const Real T_code = v(iblock, pT, k, j, i);
-=======
-          const Real Ye = v(iblock, pYe, k, j, i);
->>>>>>> 6b01f91c
 
           Real kappa = d_mean_opacity.RosselandMeanAbsorptionCoefficient(
               rho, Temp, Ye, dev_species[ispec]);
