// © 2021-2022. Triad National Security, LLC. All rights reserved.
// This program was produced under U.S. Government contract
// 89233218CNA000001 for Los Alamos National Laboratory (LANL), which
// is operated by Triad National Security, LLC for the U.S.
// Department of Energy/National Nuclear Security Administration. All
// rights in the program are reserved by Triad National Security, LLC,
// and the U.S. Department of Energy/National Nuclear Security
// Administration. The Government is granted for itself and others
// acting on its behalf a nonexclusive, paid-up, irrevocable worldwide
// license in this material to reproduce, prepare derivative works,
// distribute copies to the public, perform publicly and display
// publicly, and to permit others to do so.

#include <globals.hpp>
#include <kokkos_abstraction.hpp>
#include <utils/error_checking.hpp>

#include "phoebus_utils/programming_utils.hpp"
#include "radiation/closure.hpp"
#include "radiation/closure_m1.hpp"
#include "radiation/closure_mocmc.hpp"
#include "radiation/local_three_geometry.hpp"
#include "radiation/radiation.hpp"
#include "reconstruction.hpp"

namespace radiation {

template <class T>
class ReconstructionIndexer {
 public:
  KOKKOS_INLINE_FUNCTION
  ReconstructionIndexer(const T &v, const int chunk_size, const int offset,
                        const int block = 0)
      : v_(v), chunk_size_(chunk_size), offset_(offset), block_(block) {}

  KOKKOS_FORCEINLINE_FUNCTION
  Real &operator()(const int idir, const int ivar, const int k, const int j,
                   const int i) const {
    const int idx = idir * chunk_size_ + ivar + offset_;
    return v_(block_, idx, k, j, i);
  }

 private:
  const T &v_;
  const int ntot_ = 1;
  const int chunk_size_;
  const int offset_;
  const int block_;
};

template <class T, class CLOSURE, bool STORE_GUESS>
TaskStatus MomentCon2PrimImpl(T *rc) {
  namespace cr = radmoment_cons;
  namespace pr = radmoment_prim;
  namespace ir = radmoment_internal;

  auto *pm = rc->GetParentPointer().get();

  IndexRange ib = pm->cellbounds.GetBoundsI(IndexDomain::entire);
  IndexRange jb = pm->cellbounds.GetBoundsJ(IndexDomain::entire);
  IndexRange kb = pm->cellbounds.GetBoundsK(IndexDomain::entire);

  std::vector<std::string> variables{cr::E,  cr::F,  pr::J, pr::H, fluid_prim::velocity,
                                     ir::xi, ir::phi};
  if (programming::is_specialization_of<CLOSURE, ClosureMOCMC>::value) {
    variables.push_back(ir::tilPi);
  }
  PackIndexMap imap;
  auto v = rc->PackVariables(variables, imap);

  auto cE = imap.GetFlatIdx(cr::E);
  auto pJ = imap.GetFlatIdx(pr::J);
  auto cF = imap.GetFlatIdx(cr::F);
  auto pH = imap.GetFlatIdx(pr::H);
  auto pv = imap.GetFlatIdx(fluid_prim::velocity);
  // TODO(BRR) Should be able to just get an invalid iTilPi back from imap when MOCMC off
  vpack_types::FlatIdx iTilPi({-1}, -1);
  if (programming::is_specialization_of<CLOSURE, ClosureMOCMC>::value) {
    iTilPi = imap.GetFlatIdx(ir::tilPi);
  }
  auto specB = cE.GetBounds(1);
  auto dirB = pH.GetBounds(1);

  auto iXi = imap.GetFlatIdx(ir::xi);
  auto iPhi = imap.GetFlatIdx(ir::phi);

  auto geom = Geometry::GetCoordinateSystem(rc);
  const Real pi = acos(-1);

  parthenon::par_for(
      DEFAULT_LOOP_PATTERN, "RadMoments::Con2Prim", DevExecSpace(), 0,
      v.GetDim(5) - 1,  // Loop over meshblocks
      specB.s, specB.e, // Loop over species
      kb.s, kb.e,       // z-loop
      jb.s, jb.e,       // y-loop
      ib.s, ib.e,       // x-loop
      KOKKOS_LAMBDA(const int b, const int ispec, const int k, const int j, const int i) {
        Vec con_v{{v(b, pv(0), k, j, i), v(b, pv(1), k, j, i), v(b, pv(2), k, j, i)}};
        Tens2 cov_gamma;
        geom.Metric(CellLocation::Cent, b, k, j, i, cov_gamma.data);
        const Real isdetgam = 1.0 / geom.DetGamma(CellLocation::Cent, b, k, j, i);

        typename CLOSURE::LocalGeometryType g(geom, CellLocation::Cent, b, k, j, i);
        CLOSURE c(con_v, &g);

        Real J;
        Vec covH;
        Tens2 conTilPi;
        Real E = v(b, cE(ispec), k, j, i) * isdetgam;
        Vec covF = {{v(b, cF(ispec, 0), k, j, i) * isdetgam,
                     v(b, cF(ispec, 1), k, j, i) * isdetgam,
                     v(b, cF(ispec, 2), k, j, i) * isdetgam}};

        if (programming::is_specialization_of<CLOSURE, ClosureMOCMC>::value) {
          SPACELOOP2(ii, jj) { conTilPi(ii, jj) = v(b, iTilPi(ispec, ii, jj), k, j, i); }
        } else {
          Real xi = 0.0;
          Real phi = pi;
          if (STORE_GUESS) {
            xi = v(b, iXi(ispec), k, j, i);
            phi = 1.0001 * v(b, iPhi(ispec), k, j, i);
          }
          c.GetCovTilPiFromCon(E, covF, xi, phi, &conTilPi);
          if (STORE_GUESS) {
            v(b, iXi(ispec), k, j, i) = xi;
            v(b, iPhi(ispec), k, j, i) = phi;
          }
        }
        c.Con2Prim(E, covF, conTilPi, &J, &covH);
        if (std::isnan(J) || std::isnan(covH(0))) {
          printf("E: %e covF: %e %e %e pi: %e %e %e %e %e %e %e %e %e\n",
            E, covF(0), covF(1), covF(2),
            conTilPi(0,0), conTilPi(0,1), conTilPi(0,2),
            conTilPi(1,0), conTilPi(1,1), conTilPi(1,2),
            conTilPi(2,0), conTilPi(2,1), conTilPi(2,2));
          PARTHENON_FAIL("Radiation Con2Prim NaN.");
        }

        v(b, pJ(ispec), k, j, i) = J;
        for (int idir = dirB.s; idir <= dirB.e; ++idir) { // Loop over directions
          v(b, pH(ispec, idir), k, j, i) =
              covH(idir) /
              J; // Used the scaled value of the rest frame flux for reconstruction
        }
      });

  return TaskStatus::complete;
}

template <class T>
TaskStatus MomentCon2Prim(T *rc) {
  auto *pm = rc->GetParentPointer().get();
  StateDescriptor *rad = pm->packages.Get("radiation").get();
  auto method = rad->Param<std::string>("method");

  using settings =
      ClosureSettings<ClosureEquation::energy_conserve, ClosureVerbosity::quiet>;
  if (method == "moment_m1") {
    return MomentCon2PrimImpl<T, ClosureM1<Vec, Tens2, settings>, true>(rc);
  } else if (method == "moment_eddington") {
    return MomentCon2PrimImpl<T, ClosureEdd<Vec, Tens2, settings>, false>(rc);
  } else if (method == "mocmc") {
    return MomentCon2PrimImpl<T, ClosureMOCMC<Vec, Tens2, settings>, false>(rc);
  } else {
    PARTHENON_FAIL("Radiation method unknown");
  }
  return TaskStatus::fail;
}
// template TaskStatus MomentCon2Prim<MeshData<Real>>(MeshData<Real> *);
template TaskStatus MomentCon2Prim<MeshBlockData<Real>>(MeshBlockData<Real> *);

template <class T, class CLOSURE>
TaskStatus MomentPrim2ConImpl(T *rc, IndexDomain domain) {
  namespace cr = radmoment_cons;
  namespace pr = radmoment_prim;
  namespace ir = radmoment_internal;

  auto *pm = rc->GetParentPointer().get();

  IndexRange ib = pm->cellbounds.GetBoundsI(domain);
  IndexRange jb = pm->cellbounds.GetBoundsJ(domain);
  IndexRange kb = pm->cellbounds.GetBoundsK(domain);

  std::vector<std::string> variables{cr::E, cr::F, pr::J, pr::H, fluid_prim::velocity};
  if (programming::is_specialization_of<CLOSURE, ClosureMOCMC>::value) {
    variables.push_back(ir::tilPi);
  }
  PackIndexMap imap;
  auto v = rc->PackVariables(variables, imap);

  auto cE = imap.GetFlatIdx(cr::E);
  auto pJ = imap.GetFlatIdx(pr::J);
  auto cF = imap.GetFlatIdx(cr::F);
  auto pH = imap.GetFlatIdx(pr::H);
  auto pv = imap.GetFlatIdx(fluid_prim::velocity);
  vpack_types::FlatIdx iTilPi({-1}, -1);
  if (programming::is_specialization_of<CLOSURE, ClosureMOCMC>::value) {
    iTilPi = imap.GetFlatIdx(ir::tilPi);
  }

  auto specB = cE.GetBounds(1);
  auto dirB = pH.GetBounds(1);

  auto geom = Geometry::GetCoordinateSystem(rc);

  parthenon::par_for(
      DEFAULT_LOOP_PATTERN, "RadMoments::Prim2Con", DevExecSpace(), 0,
      v.GetDim(5) - 1,  // Loop over meshblocks
      specB.s, specB.e, // Loop over species
      kb.s, kb.e,       // z-loop
      jb.s, jb.e,       // y-loop
      ib.s, ib.e,       // x-loop
      KOKKOS_LAMBDA(const int b, const int ispec, const int k, const int j, const int i) {
        // Set up the background
        Vec con_v{{v(b, pv(0), k, j, i), v(b, pv(1), k, j, i), v(b, pv(2), k, j, i)}};
        Tens2 cov_gamma;
        geom.Metric(CellLocation::Cent, b, k, j, i, cov_gamma.data);
        const Real sdetgam = geom.DetGamma(CellLocation::Cent, b, k, j, i);

        typename CLOSURE::LocalGeometryType g(geom, CellLocation::Cent, 0, b, j, i);
        CLOSURE c(con_v, &g);

        Real E;
        Vec covF;
        Tens2 conTilPi;
        Real J = v(b, pJ(ispec), k, j, i);
        Vec covH = {{v(b, pH(ispec, 0), k, j, i) * J, v(b, pH(ispec, 1), k, j, i) * J,
                     v(b, pH(ispec, 2), k, j, i) * J}};

        if (programming::is_specialization_of<CLOSURE, ClosureMOCMC>::value) {
          SPACELOOP2(ii, jj) { conTilPi(ii, jj) = v(b, iTilPi(ispec, ii, jj), k, j, i); }
        } else {
          c.GetCovTilPiFromPrim(J, covH, &conTilPi);
        }

        c.Prim2Con(J, covH, conTilPi, &E, &covF);

        v(b, cE(ispec), k, j, i) = sdetgam * E;
        for (int idir = dirB.s; idir <= dirB.e; ++idir) {
          v(b, cF(ispec, idir), k, j, i) = sdetgam * covF(idir);
        }
      });

  return TaskStatus::complete;
}

template <class T>
TaskStatus MomentPrim2Con(T *rc, IndexDomain domain) {
  auto *pm = rc->GetParentPointer().get();
  StateDescriptor *rad = pm->packages.Get("radiation").get();
  auto method = rad->Param<std::string>("method");
  using settings =
      ClosureSettings<ClosureEquation::energy_conserve, ClosureVerbosity::quiet>;
  if (method == "moment_m1") {
    return MomentPrim2ConImpl<T, ClosureM1<Vec, Tens2, settings>>(rc, domain);
  } else if (method == "moment_eddington") {
    return MomentPrim2ConImpl<T, ClosureEdd<Vec, Tens2, settings>>(rc, domain);
  } else if (method == "mocmc") {
    return MomentPrim2ConImpl<T, ClosureMOCMC<Vec, Tens2, settings>>(rc, domain);
  } else {
    PARTHENON_FAIL("Radiation method unknown!");
  }
  return TaskStatus::fail;
}

template TaskStatus MomentPrim2Con<MeshBlockData<Real>>(MeshBlockData<Real> *,
                                                        IndexDomain);

template <class T>
TaskStatus ReconstructEdgeStates(T *rc) {
<<<<<<< HEAD
=======
  using namespace PhoebusReconstruction;

>>>>>>> 70605190
  auto *pmb = rc->GetParentPointer().get();
  StateDescriptor *rad = pmb->packages.Get("radiation").get();
  auto method = rad->Param<std::string>("method");
  bool eddington_known = false;
  if (method == "mocmc") {
    eddington_known = true;
  }

  IndexRange ib = pmb->cellbounds.GetBoundsI(IndexDomain::interior);
  const int di = (pmb->pmy_mesh->ndim > 0 ? 1 : 0);

  IndexRange jb = pmb->cellbounds.GetBoundsJ(IndexDomain::interior);
  const int dj = (pmb->pmy_mesh->ndim > 1 ? 1 : 0);

  IndexRange kb = pmb->cellbounds.GetBoundsK(IndexDomain::interior);
  const int dk = (pmb->pmy_mesh->ndim > 2 ? 1 : 0);

  namespace cr = radmoment_cons;
  namespace pr = radmoment_prim;
  namespace ir = radmoment_internal;

  PackIndexMap imap_ql, imap_qr, imap;
  VariablePack<Real> ql_base =
      rc->PackVariables(std::vector<std::string>{ir::ql}, imap_ql);
  VariablePack<Real> qr_base =
      rc->PackVariables(std::vector<std::string>{ir::qr}, imap_qr);
  std::vector<std::string> variables = {pr::J, pr::H};
  if (eddington_known) {
    variables.push_back(ir::tilPi);
  }
  variables.push_back(ir::dJ);
  VariablePack<Real> v = rc->PackVariables(variables, imap);
  auto idx_J = imap.GetFlatIdx(pr::J);
  auto idx_dJ = imap.GetFlatIdx(ir::dJ);
  vpack_types::FlatIdx iTilPi({-1}, -1);
  if (eddington_known) {
    iTilPi = imap.GetFlatIdx(ir::tilPi);
  }

  ParArrayND<Real> ql_v = rc->Get(ir::ql_v).data;
  ParArrayND<Real> qr_v = rc->Get(ir::qr_v).data;
  VariablePack<Real> v_vel =
      rc->PackVariables(std::vector<std::string>{fluid_prim::velocity});
  auto qIdx = imap_ql.GetFlatIdx(ir::ql);

  const int nspec = qIdx.DimSize(1);
  int nrecon = 4 * nspec;
  if (eddington_known) {
    nrecon = (4 + 9) * nspec; // TODO(BRR) 6 instead of 9 for conTilPi by symmetry
  }

  const int offset = imap_ql[ir::ql].first;

  const int nblock = ql_base.GetDim(5);
  const int ndim = pmb->pmy_mesh->ndim;
  auto &coords = pmb->coords;

  // TODO(JCD): par_for_outer doesn't have a 4d loop pattern which is needed for blocks
  parthenon::par_for_outer(
      DEFAULT_OUTER_LOOP_PATTERN, "RadMoments::Reconstruct", DevExecSpace(), 0, 0, 0,
      nrecon + 2, kb.s - dk, kb.e + dk, jb.s - dj, jb.e + dj,
      KOKKOS_LAMBDA(parthenon::team_mbr_t member, const int n, const int k, const int j) {
        const int b = 0; // this will be replaced by the block arg to the lambda
        ReconstructionIndexer<VariablePack<Real>> ql(ql_base, nrecon, offset, b);
        ReconstructionIndexer<VariablePack<Real>> qr(qr_base, nrecon, offset, b);

        const VariablePack<Real> &var = (n < nrecon ? v : v_vel);
        const int var_id = n % nrecon;
        Real *pv = &var(b, var_id, k, j, 0);
        Real *pvim1 = pv - 1;
        Real *pvip1 = pv + 1;
        Real *pvjm1 = &var(b, var_id, k, j - dj, 0);
        Real *pvjp1 = &var(b, var_id, k, j + dj, 0);
        Real *pvkm1 = &var(b, var_id, k - dk, j, 0);
        Real *pvkp1 = &var(b, var_id, k + dk, j, 0);
        Real *vi_l, *vi_r, *vj_l, *vj_r, *vk_l, *vk_r;
        if (n < nrecon) {
          vi_l = &ql(0, n, k, j, 1);
          vi_r = &qr(0, n, k, j, 0);
          vj_l = &ql(1 % ndim, n, k, j + dj, 0);
          vj_r = &qr(1 % ndim, n, k, j, 0);
          vk_l = &ql(2 % ndim, n, k + dk, j, 0);
          vk_r = &qr(2 % ndim, n, k, j, 0);
        } else {
          vi_l = &ql_v(0, var_id, k, j, 1);
          vi_r = &qr_v(0, var_id, k, j, 0);
          vj_l = &ql_v(1 % ndim, var_id, k, j + dj, 0);
          vj_r = &qr_v(1 % ndim, var_id, k, j, 0);
          vk_l = &ql_v(2 % ndim, var_id, k + dk, j, 0);
          vk_r = &qr_v(2 % ndim, var_id, k, j, 0);
        }

        // TODO(JCD): do we want to enable other recon methods like weno5?
        // x-direction
        ReconLoop<PiecewiseLinear>(member, ib.s - 1, ib.e + 1, pvim1, pv, pvip1, vi_l,
                                   vi_r);
        // y-direction
        if (ndim > 1)
          ReconLoop<PiecewiseLinear>(member, ib.s, ib.e, pvjm1, pv, pvjp1, vj_l, vj_r);
        // z-direction
        if (ndim > 2)
          ReconLoop<PiecewiseLinear>(member, ib.s, ib.e, pvkm1, pv, pvkp1, vk_l, vk_r);

        // Calculate spatial derivatives of J at zone faces for diffusion limit
        //    x-->
        //    +---+---+
        //    | a | b |
        //    +---+---+
        //    | c Q d |
        //  ^ +---+---+
        //  | | e | f |
        //  y +---+---+
        //
        //  dJ/dx (@ Q) = (d - c)/dx
        //  dJ/dy (@ Q) = (a + b - e - f)/(4*dy)
        if (n < nspec) {
          const Real idx = 1.0 / coords.Dx(X1DIR, k, j, 0);
          const Real idx4 = 0.25 * idx;
          const Real idy = 1.0 / coords.Dx(X2DIR, k, j, 0);
          const Real idy4 = 0.25 * idy;
          const Real idz = 1.0 / coords.Dx(X3DIR, k, j, 0);
          const Real idz4 = 0.25 * idz;
          Real *J = &v(b, idx_J(n), k, j, 0);
          Real *Jjm1 = &v(b, idx_J(n), k, j - dj, 0);
          Real *Jjp1 = &v(b, idx_J(n), k, j + dj, 0);
          Real *Jkm1 = &v(b, idx_J(n), k - dk, j, 0);
          Real *Jkp1 = &v(b, idx_J(n), k + dk, j, 0);
          Real *Jkp1jm1 = &v(b, idx_J(n), k + dk, j - dj, 0);
          Real *Jkm1jm1 = &v(b, idx_J(n), k - dk, j - dj, 0);
          Real *Jkm1jp1 = &v(b, idx_J(n), k - dk, j + dj, 0);
          // x-direction faces
          Real *dJdx = &v(b, idx_dJ(n, 0, 0), k, j, 0);
          Real *dJdy = &v(b, idx_dJ(n, 1, 0), k, j, 0);
          Real *dJdz = &v(b, idx_dJ(n, 2, 0), k, j, 0);
          parthenon::par_for_inner(
              DEFAULT_INNER_LOOP_PATTERN, member, ib.s, ib.e + 1, [&](const int i) {
                dJdx[i] = (J[i] - J[i - 1]) * idx;
                dJdy[i] = (Jjp1[i] + Jjp1[i - 1] - Jjm1[i] - Jjm1[i - 1]) * idy4;
                dJdz[i] = (Jkp1[i] + Jkp1[i - 1] - Jkm1[i] - Jkm1[i - 1]) * idz4;
              });
          if (ndim > 1) {
            // y-direction faces
            dJdx = &v(b, idx_dJ(n, 0, 1), k, j, 0);
            dJdy = &v(b, idx_dJ(n, 1, 1), k, j, 0);
            dJdz = &v(b, idx_dJ(n, 2, 1), k, j, 0);
            parthenon::par_for_inner(
                DEFAULT_INNER_LOOP_PATTERN, member, ib.s, ib.e, [&](const int i) {
                  dJdx[i] = (J[i + 1] + Jjm1[i + 1] - J[i - 1] - Jjm1[i - 1]) * idx4;
                  dJdy[i] = (J[i] - Jjm1[i]) * idy;
                  dJdz[i] = (Jkp1[i] + Jkp1jm1[i] - Jkm1[i] - Jkm1jm1[i]) * idz4;
                });
          }
          if (ndim > 2) {
            // z-direction faces
            dJdx = &v(b, idx_dJ(n, 0, 2), k, j, 0);
            dJdy = &v(b, idx_dJ(n, 1, 2), k, j, 0);
            dJdz = &v(b, idx_dJ(n, 2, 2), k, j, 0);
            parthenon::par_for_inner(
                DEFAULT_INNER_LOOP_PATTERN, member, ib.s, ib.e, [&](const int i) {
                  dJdx[i] = (J[i + 1] + Jkm1[i + 1] - J[i - 1] - Jkm1[i - 1]) * idx4;
                  dJdy[i] = (Jjp1[i] + Jkm1jp1[i] - Jjm1[i] - Jkm1jm1[i]) * idy4;
                  dJdz[i] = (J[i] - Jkm1[i]) * idz;
                });
          }
        }
      });

  return TaskStatus::complete;
}
template TaskStatus ReconstructEdgeStates<MeshBlockData<Real>>(MeshBlockData<Real> *);

// This really only works for MeshBlockData right now since fluxes don't have a block
// index
template <class T, class CLOSURE>
TaskStatus CalculateFluxesImpl(T *rc) {
  auto *pmb = rc->GetParentPointer().get();

  IndexRange ib = pmb->cellbounds.GetBoundsI(IndexDomain::interior);
  const int di = (pmb->pmy_mesh->ndim > 0 ? 1 : 0);

  IndexRange jb = pmb->cellbounds.GetBoundsJ(IndexDomain::interior);
  const int dj = (pmb->pmy_mesh->ndim > 1 ? 1 : 0);

  IndexRange kb = pmb->cellbounds.GetBoundsK(IndexDomain::interior);
  const int dk = (pmb->pmy_mesh->ndim > 2 ? 1 : 0);

  namespace cr = radmoment_cons;
  namespace pr = radmoment_prim;
  namespace ir = radmoment_internal;

  PackIndexMap imap_ql, imap_qr, imap;
  std::vector<std::string> vars{ir::ql, ir::qr, ir::ql_v, ir::qr_v, ir::dJ, ir::kappaH};
  std::vector<std::string> flxs{cr::E, cr::F};

  auto v = rc->PackVariablesAndFluxes(vars, flxs, imap);

  auto idx_qlv = imap.GetFlatIdx(ir::ql_v);
  auto idx_qrv = imap.GetFlatIdx(ir::qr_v);
  auto idx_ql = imap.GetFlatIdx(ir::ql);
  auto idx_qr = imap.GetFlatIdx(ir::qr);
  auto idx_dJ = imap.GetFlatIdx(ir::dJ);
  auto idx_kappaH = imap.GetFlatIdx(ir::kappaH);

  auto idx_Ff = imap.GetFlatIdx(cr::F);
  auto idx_Ef = imap.GetFlatIdx(cr::E);

  const int nspec = idx_ql.DimSize(1);

  // const int nblock = 1; //v.GetDim(5);

  auto geom = Geometry::GetCoordinateSystem(rc);

  const Real kappaH_min = 1.e-20;

  auto &coords = pmb->coords;

  parthenon::par_for(
      DEFAULT_LOOP_PATTERN, "RadMoments::Fluxes", DevExecSpace(), X1DIR,
      pmb->pmy_mesh->ndim, // Loop over directions
      // 0, nblock-1, // Loop over reconstructed variables
      kb.s - dk, kb.e + dk, // z-loop
      jb.s - dj, jb.e + dj, // y-loop
      ib.s - di, ib.e + di, // x-loop
      KOKKOS_LAMBDA(const int idir_in, const int k, const int j, const int i) {
        const int idir = idir_in - 1;

        const int koff = (idir_in == 3 ? 1 : 0);
        const int joff = (idir_in == 2 ? 1 : 0);
        const int ioff = (idir_in == 1 ? 1 : 0);

        CellLocation face;
        switch (idir) {
        case (0):
          face = CellLocation::Face1;
          break;
        case (1):
          face = CellLocation::Face2;
          break;
        case (2):
          face = CellLocation::Face3;
          break;
        }

        Vec con_beta;
        Tens2 cov_gamma;
        geom.Metric(face, k, j, i, cov_gamma.data);
        geom.ContravariantShift(face, k, j, i, con_beta.data);
        const Real sdetgam = geom.DetGamma(face, k, j, i);
        typename CLOSURE::LocalGeometryType g(geom, face, 0, k, j, i);

        const Real dx = coords.Dx(idir_in, k, j, i) * sqrt(cov_gamma(idir, idir));

        for (int ispec = 0; ispec < nspec; ++ispec) {

          const Real &Jl = v(idx_ql(ispec, 0, idir), k, j, i);
          const Real &Jr = v(idx_qr(ispec, 0, idir), k, j, i);
          const Vec Hl = {Jl * v(idx_ql(ispec, 1, idir), k, j, i),
                          Jl * v(idx_ql(ispec, 2, idir), k, j, i),
                          Jl * v(idx_ql(ispec, 3, idir), k, j, i)};
          const Vec Hr = {Jr * v(idx_qr(ispec, 1, idir), k, j, i),
                          Jr * v(idx_qr(ispec, 2, idir), k, j, i),
                          Jr * v(idx_qr(ispec, 3, idir), k, j, i)};

          Vec con_vl{{v(idx_qlv(0, idir), k, j, i), v(idx_qlv(1, idir), k, j, i),
                      v(idx_qlv(2, idir), k, j, i)}};
          Vec con_vr{{v(idx_qrv(0, idir), k, j, i), v(idx_qrv(1, idir), k, j, i),
                      v(idx_qrv(2, idir), k, j, i)}};

          Vec cov_dJ{{v(idx_dJ(ispec, 0, idir), k, j, i),
                      v(idx_dJ(ispec, 1, idir), k, j, i),
                      v(idx_dJ(ispec, 2, idir), k, j, i)}};

          // Calculate the geometric mean of the opacity on either side of the interface,
          // this is necessary for handling the asymptotic limit near sharp surfaces
          Real kappaH = sqrt((v(idx_kappaH(ispec), k, j, i) *
                              v(idx_kappaH(ispec), k - koff, j - joff, i - ioff)));

          const Real a = tanh(ratio(1.0, std::pow(std::abs(kappaH * dx), 1)));

          // Calculate the observer frame quantities on either side of the interface
          /// TODO: (LFR) Add other contributions to the asymptotic flux
          Vec HasymL = -cov_dJ / (3 * kappaH + 3 * kappaH_min);
          Vec HasymR = HasymL;
          CLOSURE cl(con_vl, &g);
          CLOSURE cr(con_vr, &g);
          Real El, Er;
          Tens2 con_tilPil, con_tilPir;
          Vec covFl, conFl, conFl_asym;
          Vec covFr, conFr, conFr_asym;
          Tens2 Pl, Pl_asym; // P^i_j on the left side of the interface
          Tens2 Pr, Pr_asym; // P^i_j on the right side of the interface

          // Fluxes in the asymptotic limit
          if (programming::is_specialization_of<CLOSURE, ClosureMOCMC>::value) {
            // Use reconstructed values of tilPi
            SPACELOOP2(ii, jj) {
              con_tilPil(ii, jj) = v(idx_ql(ispec, 4 + ii + 3 * jj, idir), k, j, i);
              con_tilPir(ii, jj) = v(idx_qr(ispec, 4 + ii + 3 * jj, idir), k, j, i);
            }
          } else {
            cl.GetCovTilPiFromPrim(Jl, HasymL, &con_tilPil);
            cr.GetCovTilPiFromPrim(Jr, HasymR, &con_tilPir);
          }
          cl.getFluxesFromPrim(Jl, HasymL, con_tilPil, &conFl_asym, &Pl_asym);
          cr.getFluxesFromPrim(Jr, HasymR, con_tilPir, &conFr_asym, &Pr_asym);

          // Regular fluxes
          if (!programming::is_specialization_of<CLOSURE, ClosureMOCMC>::value) {
            // Recalculate Eddington if using J, H
            cl.GetCovTilPiFromPrim(Jl, Hl, &con_tilPil);
            cr.GetCovTilPiFromPrim(Jr, Hr, &con_tilPir);
          }
          cl.getFluxesFromPrim(Jl, Hl, con_tilPil, &conFl, &Pl);
          cr.getFluxesFromPrim(Jr, Hr, con_tilPir, &conFr, &Pr);
          cl.Prim2Con(Jl, Hl, con_tilPil, &El, &covFl);
          cr.Prim2Con(Jr, Hr, con_tilPir, &Er, &covFr);

          // Mix the fluxes by the Peclet number
          // TODO: (LFR) Make better choices
          const Real speed = a * 1.0 + (1 - a) * std::max(sqrt(cl.v2), sqrt(cr.v2));
          conFl = a * conFl + (1 - a) * conFl_asym;
          conFr = a * conFr + (1 - a) * conFr_asym;
          Pl = a * Pl + (1 - a) * Pl_asym;
          Pr = a * Pr + (1 - a) * Pr_asym;

          // Correct the fluxes with the shift terms
          conFl(idir) -= con_beta(idir) * El;
          conFr(idir) -= con_beta(idir) * Er;

          SPACELOOP(ii) {
            Pl(idir, ii) -= con_beta(idir) * covFl(ii);
            Pr(idir, ii) -= con_beta(idir) * covFr(ii);
          }

          // Calculate the numerical flux using LLF
          v.flux(idir_in, idx_Ef(ispec), k, j, i) =
              0.5 * sdetgam * (conFl(idir) + conFr(idir) + speed * (El - Er));

          SPACELOOP(ii)
          v.flux(idir_in, idx_Ff(ispec, ii), k, j, i) =
              0.5 * sdetgam *
              (Pl(idir, ii) + Pr(idir, ii) + speed * (covFl(ii) - covFr(ii)));
          if (sdetgam < std::numeric_limits<Real>::min() * 10) {
            v.flux(idir_in, idx_Ef(ispec), k, j, i) = 0.0;
            SPACELOOP(ii) v.flux(idir_in, idx_Ff(ispec, ii), k, j, i) = 0.0;
          }
        }
      });

  return TaskStatus::complete;
}

template <class T>
TaskStatus CalculateFluxes(T *rc) {
  auto *pm = rc->GetParentPointer().get();
  StateDescriptor *rad = pm->packages.Get("radiation").get();
  auto method = rad->Param<std::string>("method");
  using settings =
      ClosureSettings<ClosureEquation::energy_conserve, ClosureVerbosity::quiet>;
  if (method == "moment_m1") {
    return CalculateFluxesImpl<T, ClosureM1<Vec, Tens2, settings>>(rc);
  } else if (method == "moment_eddington") {
    return CalculateFluxesImpl<T, ClosureEdd<Vec, Tens2, settings>>(rc);
  } else if (method == "mocmc") {
    return CalculateFluxesImpl<T, ClosureMOCMC<Vec, Tens2, settings>>(rc);
  } else {
    PARTHENON_FAIL("Radiation method unknown!");
  }
  return TaskStatus::fail;
}
template TaskStatus CalculateFluxes<MeshBlockData<Real>>(MeshBlockData<Real> *);

template <class T, class CLOSURE>
TaskStatus CalculateGeometricSourceImpl(T *rc, T *rc_src) {
  constexpr int ND = Geometry::NDFULL;
  // constexpr int NS = Geometry::NDSPACE;
  auto *pmb = rc->GetParentPointer().get();

  namespace cr = radmoment_cons;
  namespace pr = radmoment_prim;
  namespace ir = radmoment_internal;
  namespace p = fluid_prim;
  PackIndexMap imap;
  std::vector<std::string> vars{cr::E, cr::F, pr::J, pr::H, p::velocity};
  if (programming::is_specialization_of<CLOSURE, ClosureMOCMC>::value) {
    vars.push_back(ir::tilPi);
  }
  auto v = rc->PackVariables(vars, imap);
  auto idx_E = imap.GetFlatIdx(cr::E);
  auto idx_F = imap.GetFlatIdx(cr::F);
  auto idx_J = imap.GetFlatIdx(pr::J);
  auto idx_H = imap.GetFlatIdx(pr::H);
  auto pv = imap.GetFlatIdx(p::velocity);
  vpack_types::FlatIdx iTilPi({-1}, -1);
  if (programming::is_specialization_of<CLOSURE, ClosureMOCMC>::value) {
    iTilPi = imap.GetFlatIdx(ir::tilPi);
  }

  PackIndexMap imap_src;
  std::vector<std::string> vars_src{cr::E, cr::F};
  auto v_src = rc_src->PackVariables(vars_src, imap_src);
  auto idx_E_src = imap_src.GetFlatIdx(cr::E);
  auto idx_F_src = imap_src.GetFlatIdx(cr::F);

  IndexRange ib = pmb->cellbounds.GetBoundsI(IndexDomain::interior);
  IndexRange jb = pmb->cellbounds.GetBoundsJ(IndexDomain::interior);
  IndexRange kb = pmb->cellbounds.GetBoundsK(IndexDomain::interior);

  // Get the background geometry
  auto geom = Geometry::GetCoordinateSystem(rc);

  int nblock = v.GetDim(5);
  int nspec = idx_E.DimSize(1);

  parthenon::par_for(
      DEFAULT_LOOP_PATTERN, "RadMoments::GeometricSource", DevExecSpace(), 0,
      nblock - 1, // Loop over blocks
      kb.s, kb.e, // z-loop
      jb.s, jb.e, // y-loop
      ib.s, ib.e, // x-loop
      KOKKOS_LAMBDA(const int iblock, const int k, const int j, const int i) {
        // Set up the background state
        Vec con_v{{v(iblock, pv(0), k, j, i), v(iblock, pv(1), k, j, i),
                   v(iblock, pv(2), k, j, i)}};
        Tens2 cov_gamma;
        geom.Metric(CellLocation::Cent, iblock, k, j, i, cov_gamma.data);

        typename CLOSURE::LocalGeometryType g(geom, CellLocation::Cent, iblock, k, j, i);
        CLOSURE c(con_v, &g);

        Real alp = geom.Lapse(CellLocation::Cent, iblock, k, j, i);
        Real sdetgam = geom.DetGamma(CellLocation::Cent, iblock, k, j, i);
        Vec con_beta;
        geom.ContravariantShift(CellLocation::Cent, k, j, i, con_beta.data);
        Real beta2 = 0.0;
        SPACELOOP2(ii, jj) beta2 += con_beta(ii) * con_beta(jj) * cov_gamma(ii, jj);

        Real dlnalp[ND];
        Real Gamma[ND][ND][ND];
        geom.GradLnAlpha(CellLocation::Cent, iblock, k, j, i, dlnalp);
        geom.ConnectionCoefficient(CellLocation::Cent, iblock, k, j, i, Gamma);

        // Get the gradient of the shift from the Christoffel symbols of the first kind
        // Get the extrinsic curvature from the Christoffel symbols of the first kind
        // All indices are covariant
        Tens2 dbeta, K;
        const Real iFac = 1.0 / (alp + beta2 / alp);
        SPACELOOP2(ii, jj) {
          dbeta(ii, jj) = Gamma[ii + 1][jj + 1][0] + Gamma[ii + 1][0][jj + 1];
          K(ii, jj) = Gamma[ii + 1][0][jj + 1];
          SPACELOOP(kk) K(ii, jj) -= Gamma[ii + 1][kk + 1][jj + 1] * con_beta(kk);
          K(ii, jj) *= iFac;
        }

        for (int ispec = 0; ispec < nspec; ++ispec) {
          Real E = v(iblock, idx_E(ispec), k, j, i) / sdetgam;
          Real J = v(iblock, idx_J(ispec), k, j, i);
          Vec covF{{v(iblock, idx_F(ispec, 0), k, j, i) / sdetgam,
                    v(iblock, idx_F(ispec, 1), k, j, i) / sdetgam,
                    v(iblock, idx_F(ispec, 2), k, j, i) / sdetgam}};
          Vec covH{{J * v(iblock, idx_H(ispec, 0), k, j, i),
                    J * v(iblock, idx_H(ispec, 1), k, j, i),
                    J * v(iblock, idx_H(ispec, 2), k, j, i)}};
          Vec conF;
          g.raise3Vector(covF, &conF);
          Tens2 conP, con_tilPi;

          if (programming::is_specialization_of<CLOSURE, ClosureMOCMC>::value) {
            SPACELOOP2(ii, jj) { con_tilPi(ii, jj) = v(iblock, iTilPi(ispec, ii, jj), k, j, i); }
          } else {
            c.GetCovTilPiFromPrim(J, covH, &con_tilPi);
          }
          c.getConPFromPrim(J, covH, con_tilPi, &conP);

          Real srcE = 0.0;
          SPACELOOP2(ii, jj) srcE += K(ii, jj) * conP(ii, jj);
          SPACELOOP(ii) srcE -= dlnalp[ii + 1] * conF(ii);
          srcE *= alp;

          Vec srcF{0, 0, 0};
          SPACELOOP(ii) {
            SPACELOOP(jj) srcF(ii) += covF(jj) * dbeta(ii, jj);
            srcF(ii) -= alp * E * dlnalp[ii + 1];
            SPACELOOP2(jj, kk)
            srcF(ii) += alp * conP(jj, kk) * Gamma[jj + 1][kk + 1][ii + 1];
          }
          v_src(iblock, idx_E_src(ispec), k, j, i) = sdetgam * srcE;
          SPACELOOP(ii) v_src(iblock, idx_F_src(ispec, ii), k, j, i) = sdetgam * srcF(ii);
        }
      });
  return TaskStatus::complete;
}
template <class T>
TaskStatus CalculateGeometricSource(T *rc, T *rc_src) {
  auto *pm = rc->GetParentPointer().get();
  StateDescriptor *rad = pm->packages.Get("radiation").get();
  auto method = rad->Param<std::string>("method");
  using settings =
      ClosureSettings<ClosureEquation::energy_conserve, ClosureVerbosity::quiet>;
  if (method == "moment_m1") {
    return CalculateGeometricSourceImpl<T, ClosureM1<Vec, Tens2, settings>>(rc, rc_src);
  } else if (method == "moment_eddington") {
    return CalculateGeometricSourceImpl<T, ClosureEdd<Vec, Tens2, settings>>(rc, rc_src);
  } else if (method == "mocmc") {
    return CalculateGeometricSourceImpl<T, ClosureMOCMC<Vec, Tens2, settings>>(rc,
                                                                               rc_src);
  } else {
    PARTHENON_FAIL("Radiation method unknown!");
  }
  return TaskStatus::fail;
}
template TaskStatus CalculateGeometricSource<MeshBlockData<Real>>(MeshBlockData<Real> *,
                                                                  MeshBlockData<Real> *);

template <class T>
TaskStatus MomentFluidSource(T *rc, Real dt, bool update_fluid) {
  namespace cr = radmoment_cons;
  namespace pr = radmoment_prim;
  namespace ir = radmoment_internal;
  namespace c = fluid_cons;
  namespace p = fluid_prim;
  std::vector<std::string> vars{cr::E,      cr::F,       p::density, p::temperature,
                                p::ye,      p::velocity, pr::J,      pr::H,
                                ir::kappaJ, ir::kappaH,  ir::JBB};
  if (update_fluid) {
    vars.push_back(c::energy);
    vars.push_back(c::momentum);
    vars.push_back(c::ye);
  }

  PackIndexMap imap;
  auto v = rc->PackVariables(vars, imap);
  auto idx_E = imap.GetFlatIdx(cr::E);
  auto idx_F = imap.GetFlatIdx(cr::F);
  auto idx_J = imap.GetFlatIdx(pr::J);
  auto idx_H = imap.GetFlatIdx(pr::H);

  auto idx_kappaJ = imap.GetFlatIdx(ir::kappaJ);
  auto idx_kappaH = imap.GetFlatIdx(ir::kappaH);
  auto idx_JBB = imap.GetFlatIdx(ir::JBB);
  auto pv = imap.GetFlatIdx(p::velocity);

  int prho = imap[p::density].first;
  int pT = imap[p::temperature].first;
  int pYe = imap[p::ye].first;

  int ceng(-1), cmom_lo(-1), cye(-1);
  if (update_fluid) {
    ceng = imap[c::energy].first;
    cmom_lo = imap[c::momentum].first;
    cye = imap[c::ye].first;
  }

  IndexRange ib = rc->GetBoundsI(IndexDomain::interior);
  IndexRange jb = rc->GetBoundsJ(IndexDomain::interior);
  IndexRange kb = rc->GetBoundsK(IndexDomain::interior);

  // Get the background geometry
  auto geom = Geometry::GetCoordinateSystem(rc);

  int nblock = v.GetDim(5);
  int nspec = idx_E.DimSize(1);

  parthenon::par_for(
      DEFAULT_LOOP_PATTERN, "RadMoments::FluidSource", DevExecSpace(), 0,
      nblock - 1, // Loop over blocks
      kb.s, kb.e, // z-loop
      jb.s, jb.e, // y-loop
      ib.s, ib.e, // x-loop
      KOKKOS_LAMBDA(const int iblock, const int k, const int j, const int i) {
        for (int ispec = 0; ispec < nspec; ++ispec) {

          // Set up the background state
          Vec con_v{{v(iblock, pv(0), k, j, i), v(iblock, pv(1), k, j, i),
                     v(iblock, pv(2), k, j, i)}};
          Tens2 cov_gamma;
          geom.Metric(CellLocation::Cent, iblock, k, j, i, cov_gamma.data);
          Real alpha = geom.Lapse(CellLocation::Cent, iblock, k, j, i);
          Real sdetgam = geom.DetGamma(CellLocation::Cent, iblock, k, j, i);
          LocalThreeGeometry g(geom, CellLocation::Cent, iblock, k, j, i);

          /// TODO: (LFR) Move beyond Eddington for this update
          ClosureEdd<Vec, Tens2> c(con_v, &g);

          Real Estar = v(iblock, idx_E(ispec), k, j, i) / sdetgam;
          Vec cov_Fstar{v(iblock, idx_F(ispec, 0), k, j, i) / sdetgam,
                        v(iblock, idx_F(ispec, 1), k, j, i) / sdetgam,
                        v(iblock, idx_F(ispec, 2), k, j, i) / sdetgam};

          Real dE;
          Vec cov_dF;

          // Treat the Eddington tensor explicitly for now
          Real &J = v(iblock, idx_J(ispec), k, j, i);
          Vec cov_H{{
              J * v(iblock, idx_H(ispec, 0), k, j, i),
              J * v(iblock, idx_H(ispec, 1), k, j, i),
              J * v(iblock, idx_H(ispec, 2), k, j, i),
          }};
          Tens2 con_tilPi;

          // TODO(BRR) Use stored value if Eddington is known
          c.GetCovTilPiFromPrim(J, cov_H, &con_tilPi);

          Real B = v(iblock, idx_JBB(ispec), k, j, i);
          Real tauJ = alpha * dt * v(iblock, idx_kappaJ(ispec), k, j, i);
          Real tauH = alpha * dt * v(iblock, idx_kappaH(ispec), k, j, i);
          Real kappaH = v(iblock, idx_kappaH(ispec), k, j, i);
          c.LinearSourceUpdate(Estar, cov_Fstar, con_tilPi, B, tauJ, tauH, &dE, &cov_dF);

          // Add source corrections to conserved iration variables
          v(iblock, idx_E(ispec), k, j, i) += sdetgam * dE;
          for (int idir = 0; idir < 3; ++idir) {
            v(iblock, idx_F(ispec, idir), k, j, i) += sdetgam * cov_dF(idir);
          }

          // Add source corrections to conserved fluid variables
          if (update_fluid) {
            v(iblock, cye, k, j, i) -= sdetgam * 0.0;
            v(iblock, ceng, k, j, i) -= sdetgam * dE;
            v(iblock, cmom_lo + 0, k, j, i) -= sdetgam * cov_dF(0);
            v(iblock, cmom_lo + 1, k, j, i) -= sdetgam * cov_dF(1);
            v(iblock, cmom_lo + 2, k, j, i) -= sdetgam * cov_dF(2);
          }
        }
      });

  return TaskStatus::complete;
}
template TaskStatus MomentFluidSource<MeshData<Real>>(MeshData<Real> *, Real, bool);
template TaskStatus MomentFluidSource<MeshBlockData<Real>>(MeshBlockData<Real> *, Real,
                                                           bool);

template <class T>
TaskStatus MomentCalculateOpacities(T *rc) {
  auto *pmb = rc->GetParentPointer().get();

  StateDescriptor *opac = pmb->packages.Get("opacity").get();
  StateDescriptor *rad = pmb->packages.Get("radiation").get();

  const bool rad_mocmc_active = (rad->Param<std::string>("method") == "mocmc");
  if (rad_mocmc_active) {
    // For MOCMC, opacities are calculated by averaging over samples in interaction call
    return TaskStatus::complete;
  }

  namespace cr = radmoment_cons;
  namespace pr = radmoment_prim;
  namespace ir = radmoment_internal;
  namespace c = fluid_cons;
  namespace p = fluid_prim;
  std::vector<std::string> vars{p::density, p::temperature, p::ye,  p::velocity,
                                ir::kappaJ, ir::kappaH,     ir::JBB};

  PackIndexMap imap;
  auto v = rc->PackVariables(vars, imap);
  auto pv = imap.GetFlatIdx(p::velocity);

  int prho = imap[p::density].first;
  int pT = imap[p::temperature].first;
  int pYe = imap[p::ye].first;

  auto idx_kappaJ = imap.GetFlatIdx(ir::kappaJ);
  auto idx_kappaH = imap.GetFlatIdx(ir::kappaH);
  auto idx_JBB = imap.GetFlatIdx(ir::JBB);

  IndexRange ib = pmb->cellbounds.GetBoundsI(IndexDomain::entire);
  IndexRange jb = pmb->cellbounds.GetBoundsJ(IndexDomain::entire);
  IndexRange kb = pmb->cellbounds.GetBoundsK(IndexDomain::entire);

  // Mainly for testing purposes, probably should be able to do this with the opacity code
  // itself
  const auto B_fake = rad->Param<Real>("B_fake");
  const auto use_B_fake = rad->Param<bool>("use_B_fake");
  const auto scattering_fraction = rad->Param<Real>("scattering_fraction");

  // Get the device opacity object
  using namespace singularity::neutrinos;
  const auto d_opacity = opac->Param<Opacity>("d.opacity");

  // Get the background geometry
  auto geom = Geometry::GetCoordinateSystem(rc);

  int nblock = v.GetDim(5);
  int nspec = idx_kappaJ.DimSize(1);

  /// TODO: (LFR) Fix this junk
  RadiationType dev_species[3] = {species[0], species[1], species[2]};

  parthenon::par_for(
      DEFAULT_LOOP_PATTERN, "RadMoments::FluidSource", DevExecSpace(), 0,
      nblock - 1, // Loop over blocks
      kb.s, kb.e, // z-loop
      jb.s, jb.e, // y-loop
      ib.s, ib.e, // x-loop
      KOKKOS_LAMBDA(const int iblock, const int k, const int j, const int i) {
        for (int ispec = 0; ispec < nspec; ++ispec) {
          /// TODO: (LFR) Need to make a grid variable holding the energy integrated
          /// opacity so that we can
          ///             create a task to fill the opacity based on MoCMC or some other
          ///             rule.
          /// TOMAYBENOTDO: (BRR) Can't we just use kappaH and kappaJ?
          const Real enu = 10.0; // Assume we are gray for now or can take the peak
                                 // opacity at enu = 10 MeV
          const Real rho = v(iblock, prho, k, j, i);
          const Real Temp = v(iblock, pT, k, j, i);
          const Real Ye = v(iblock, pYe, k, j, i);

          Real kappa =
              d_opacity.AbsorptionCoefficient(rho, Temp, Ye, dev_species[ispec], enu);
          // const Real emis = d_opacity.Emissivity(rho, Temp, Ye, dev_species[ispec]);
          // Real B = emis/kappa;
          Real B = d_opacity.ThermalDistributionOfT(Temp, dev_species[ispec]);
          if (use_B_fake) B = B_fake;

          v(iblock, idx_JBB(ispec), k, j, i) = B;
          v(iblock, idx_kappaJ(ispec), k, j, i) = kappa * (1.0 - scattering_fraction);
          v(iblock, idx_kappaH(ispec), k, j, i) = kappa;
        }
      });

  return TaskStatus::complete;
}
template TaskStatus MomentCalculateOpacities<MeshBlockData<Real>>(MeshBlockData<Real> *);
} // namespace radiation<|MERGE_RESOLUTION|>--- conflicted
+++ resolved
@@ -268,11 +268,8 @@
 
 template <class T>
 TaskStatus ReconstructEdgeStates(T *rc) {
-<<<<<<< HEAD
-=======
   using namespace PhoebusReconstruction;
 
->>>>>>> 70605190
   auto *pmb = rc->GetParentPointer().get();
   StateDescriptor *rad = pmb->packages.Get("radiation").get();
   auto method = rad->Param<std::string>("method");
