--- conflicted
+++ resolved
@@ -17,7 +17,7 @@
 
 #include <singularity-eos/eos/eos.hpp>
 
-#include "fixup/fixup.hpp"
+//#include "fixup/fixup.hpp"
 #include "phoebus_utils/linear_algebra.hpp"
 #include "phoebus_utils/programming_utils.hpp"
 #include "phoebus_utils/root_find.hpp"
@@ -651,7 +651,7 @@
 
   auto geom = Geometry::GetCoordinateSystem(rc);
 
-  auto bounds = fix_pkg->Param<Bounds>("bounds");
+  //auto bounds = fix_pkg->Param<Bounds>("bounds");
 
   // TODO(BRR) add to radiation floors
   const Real kappaH_min = 1.e-20;
@@ -686,8 +686,10 @@
         }
 
         Real xi_max;
-        bounds.GetRadiationCeilings(coords.x1v(k, j, i), coords.x2v(k, j, i),
-                                    coords.x3v(k, j, i), xi_max);
+        //bounds.GetRadiationCeilings(coords.x1v(k, j, i), coords.x2v(k, j, i),
+        //                            coords.x3v(k, j, i), xi_max);
+        xi_max = 0.99;
+        // TODO(BRR) compilaiton bug?
 
         Vec con_beta;
         Tens2 cov_gamma;
@@ -1013,9 +1015,6 @@
               }
             }
             newEsrc *= alp * alp * sdetgam;
-<<<<<<< HEAD
-            //printf("newEsrc: %e\n", newEsrc);
-=======
             Real newFsrc[3] = {0};
             SPACELOOP(ii) {
               SPACETIMELOOP2(mu, nu) {
@@ -1031,7 +1030,6 @@
                   newFsrc[ii]);
               }
             }
->>>>>>> 17a94c55
             v_src(iblock, idx_E_src(0), k, j, i) = newEsrc;
             SPACELOOP(ii) {
               v_src(iblock, idx_F_src(0, ii), k, j, i) = newFsrc[ii];
