--- conflicted
+++ resolved
@@ -146,16 +146,14 @@
         }
         auto status = c.Con2Prim(E, covF, conTilPi, &J, &covH);
 
-<<<<<<< HEAD
+        // TODO(BRR) does this logic occur in torus calculation
         if (status == ClosureStatus::modified) {
           c.Prim2Con(J, covH, conTilPi, &E, &covF);
           v(b, cE(ispec), k, j, i) = E / isdetgam;
           SPACELOOP(ii) { v(b, cF(ispec, ii), k, j, i) = covF(ii) / isdetgam; }
           status = ClosureStatus::success;
         }
-=======
         PARTHENON_DEBUG_REQUIRE(!std::isnan(J), "J is nan!");
->>>>>>> 467166b6
 
         v(b, pJ(ispec), k, j, i) = J;
         for (int idir = dirB.s; idir <= dirB.e; ++idir) { // Loop over directions
