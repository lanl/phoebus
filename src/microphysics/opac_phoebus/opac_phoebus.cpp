// © 2021-2022. Triad National Security, LLC. All rights reserved.
// This program was produced under U.S. Government contract
// 89233218CNA000001 for Los Alamos National Laboratory (LANL), which
// is operated by Triad National Security, LLC for the U.S.
// Department of Energy/National Nuclear Security Administration. All
// rights in the program are reserved by Triad National Security, LLC,
// and the U.S. Department of Energy/National Nuclear Security
// Administration. The Government is granted for itself and others
// acting on its behalf a nonexclusive, paid-up, irrevocable worldwide
// license in this material to reproduce, prepare derivative works,
// distribute copies to the public, perform publicly and display
// publicly, and to permit others to do so.

// system includes
#include <memory>
#include <string>
#include <vector>

// parthenon includes
#include "utils/constants.hpp"
#include <parthenon/package.hpp>

// singularity includes
#include <singularity-opac/neutrinos/mean_opacity_neutrinos.hpp>
#include <singularity-opac/neutrinos/mean_s_opacity_neutrinos.hpp>
#include <singularity-opac/neutrinos/opac_neutrinos.hpp>
#include <singularity-opac/neutrinos/s_opac_neutrinos.hpp>

// phoebus includes
#include "microphysics/eos_phoebus/eos_phoebus.hpp"
#include "phoebus_utils/unit_conversions.hpp"

#include "opac_phoebus.hpp"

using pc = parthenon::constants::PhysicalConstants<parthenon::constants::CGS>;

namespace Microphysics {
namespace Opacity {
std::shared_ptr<StateDescriptor> Initialize(ParameterInput *pin) {
  using namespace singularity::neutrinos;

  auto pkg = std::make_shared<StateDescriptor>("opacity");
  Params &params = pkg->AllParams();

  bool do_rad = pin->GetBoolean("physics", "rad");
  if (!do_rad) {
    params.Add("opacities", Opacities());
    return pkg;
  }

  const bool scale_free = pin->GetOrAddBoolean("units", "scale_free", true);

<<<<<<< HEAD
  const std::string radiation_method = pin->GetString("radiation", "method");
  std::set<std::string> gray_methods = {"moment_eddington", "moment_m1"};
  //bool do_mean_opacity = false;
  //if (gray_methods.count(radiation_method)) {
  //  do_mean_opacity = true;
  //}

=======
>>>>>>> db87ef14
  const std::string block_name = "opacity";

  auto unit_conv = phoebus::UnitConversions(pin);
  double time_unit = unit_conv.GetTimeCodeToCGS();
  double mass_unit = unit_conv.GetMassCodeToCGS();
  double length_unit = unit_conv.GetLengthCodeToCGS();
  double temp_unit = unit_conv.GetTemperatureCodeToCGS();

  std::string opacity_type = pin->GetOrAddString(block_name, "type", "none");
  std::set<std::string> known_opacity_types = {"none", "tophat", "gray", "tabular"};
  if (!known_opacity_types.count(opacity_type)) {
    std::stringstream msg;
    msg << "Opacity model \"" << opacity_type << "\" not recognized!";
    PARTHENON_FAIL(msg);
  }

  params.Add("type", opacity_type);

  if (opacity_type == "none") {
    // Just return 0 for everything. Still have units vs scale-free because we use the
    // distribution function provided by this class for example if we have a definite
    // scattering opacity.
    const Real kappa = 0.;
    if (scale_free) {
      singularity::neutrinos::Opacity opacity_host = ScaleFree(kappa);
      auto opacity_device = opacity_host.GetOnDevice();
      params.Add("h.opacity_baseunits", opacity_host);
      params.Add("h.opacity", opacity_host);
      params.Add("d.opacity", opacity_device);
    } else {
      singularity::neutrinos::Opacity opacity_host =
          NonCGSUnits<Gray>(Gray(kappa), time_unit, mass_unit, length_unit, temp_unit);
      auto opacity_device = opacity_host.GetOnDevice();
      singularity::neutrinos::Opacity opacity_host_baseunits = Gray(kappa);
      params.Add("h.opacity_baseunits", opacity_host_baseunits);
      params.Add("h.opacity", opacity_host);
      params.Add("d.opacity", opacity_device);
    }
  } else if (opacity_type == "tophat") {
    const Real C = pin->GetReal("opacity", "tophat_C");
    const Real numin = pin->GetReal("opacity", "tophat_numin");
    const Real numax = pin->GetReal("opacity", "tophat_numax");
    params.Add("C", C);
    params.Add("numin", numin);
    params.Add("numax", numax);

    PARTHENON_REQUIRE(!scale_free, "Must have CGS scaling for tophat opacities!");

    singularity::neutrinos::Opacity opacity_host = NonCGSUnits<Tophat>(
        Tophat(C, numin, numax), time_unit, mass_unit, length_unit, temp_unit);
    auto opacity_device = opacity_host.GetOnDevice();
    singularity::neutrinos::Opacity opacity_host_baseunits = Tophat(C, numin, numax);
    params.Add("h.opacity_baseunits", opacity_host_baseunits);
    params.Add("h.opacity", opacity_host);
    params.Add("d.opacity", opacity_device);
  } else if (opacity_type == "gray") {
    const Real kappa = pin->GetReal("opacity", "gray_kappa");
    params.Add("gray_kappa", kappa);

    if (scale_free) {
      singularity::neutrinos::Opacity opacity_host = ScaleFree(kappa);
      auto opacity_device = opacity_host.GetOnDevice();
      params.Add("h.opacity_baseunits", opacity_host);
      params.Add("h.opacity", opacity_host);
      params.Add("d.opacity", opacity_device);
    } else {
      singularity::neutrinos::Opacity opacity_host =
          NonCGSUnits<Gray>(Gray(kappa), time_unit, mass_unit, length_unit, temp_unit);
      auto opacity_device = opacity_host.GetOnDevice();
      singularity::neutrinos::Opacity opacity_host_baseunits = Gray(kappa);
      params.Add("h.opacity_baseunits", opacity_host_baseunits);
      params.Add("h.opacity", opacity_host);
      params.Add("d.opacity", opacity_device);
    }
  } else if (opacity_type == "tabular") {
#ifdef SPINER_USE_HDF
    const std::string filename = pin->GetString("opacity", "filename");
    params.Add("filename", filename);

    PARTHENON_REQUIRE(!scale_free, "Must have CGS scaling for tabular opacities!");

    singularity::neutrinos::Opacity opacity_host = NonCGSUnits<SpinerOpac>(
        SpinerOpac(filename), time_unit, mass_unit, length_unit, temp_unit);
    auto opacity_device = opacity_host.GetOnDevice();
    singularity::neutrinos::Opacity opacity_host_baseunits = SpinerOpac(filename);
    params.Add("h.opacity_baseunits", opacity_host_baseunits);
    params.Add("h.opacity", opacity_host);
    params.Add("d.opacity", opacity_device);
#else
    PARTHENON_FAIL("Tabular opacities requested but HDF5 is disabled!");
#endif
  }

<<<<<<< HEAD
  //if (do_mean_opacity) {
    auto opacity_host = params.Get<singularity::neutrinos::Opacity>("h.opacity");
=======
  {
    auto opacity_host =
        params.Get<singularity::neutrinos::Opacity>("h.opacity_baseunits");
>>>>>>> db87ef14
    const Real YeMin = pin->GetOrAddReal("mean_opacity", "yemin", 0.1);
    const Real YeMax = pin->GetOrAddReal("mean_opacity", "yemax", 0.5);
    const int NYe = pin->GetOrAddInteger("mean_opacity", "nye", 10);
    if (scale_free) {
      const Real lRhoMin = pin->GetOrAddReal("mean_opacity", "lrhomin", std::log10(0.1));
      const Real lRhoMax = pin->GetOrAddReal("mean_opacity", "lrhomax", std::log10(10.));
      const int NRho = pin->GetOrAddInteger("mean_opacity", "nrho", 10);
      const Real lTMin = pin->GetOrAddReal("mean_opacity", "ltmin", std::log10(0.1));
      const Real lTMax = pin->GetOrAddReal("mean_opacity", "ltmax", std::log10(10.));
      const int NT = pin->GetOrAddInteger("mean_opacity", "nt", 10);
      const Real lNuMin = std::log10(pin->GetOrAddReal("mean_opacity", "numin", 0.1));
      const Real lNuMax = std::log10(pin->GetOrAddReal("mean_opacity", "numax", 10.));
      const int NNu = pin->GetOrAddInteger("mean_opacity", "nnu", 100);
      MeanOpacity mean_opac_host =
          MeanOpacityScaleFree(opacity_host, lRhoMin, lRhoMax, NRho, lTMin, lTMax, NT,
                               YeMin, YeMax, NYe, lNuMin, lNuMax, NNu);
      auto mean_opac_device = mean_opac_host.GetOnDevice();
      params.Add("h.mean_opacity", mean_opac_host);
      params.Add("d.mean_opacity", mean_opac_device);
    } else {
      const Real lRhoMin = pin->GetOrAddReal("mean_opacity", "lrhomin", std::log10(1.e5));
      const Real lRhoMax =
          pin->GetOrAddReal("mean_opacity", "lrhomax", std::log10(1.e14));
      const int NRho = pin->GetOrAddInteger("mean_opacity", "nrho", 10);
      const Real lTMin = pin->GetOrAddReal("mean_opacity", "ltmin", std::log10(1.e5));
      const Real lTMax = pin->GetOrAddReal("mean_opacity", "ltmax", std::log10(1.e12));
      const int NT = pin->GetOrAddInteger("mean_opacity", "nt", 10);
      const Real lNuMin = std::log10(pin->GetOrAddReal("mean_opacity", "numin", 1.e10));
      const Real lNuMax = std::log10(pin->GetOrAddReal("mean_opacity", "numax", 1.e24));
      const int NNu = pin->GetOrAddInteger("mean_opacity", "nnu", 100);
      MeanOpacityCGS cgs_mean_opacity =
          MeanOpacityCGS(opacity_host, lRhoMin, lRhoMax, NRho, lTMin, lTMax, NT, YeMin,
                         YeMax, NYe, lNuMin, lNuMax, NNu);
      MeanOpacity mean_opac_host =
          MeanNonCGSUnits<MeanOpacityCGS>(std::forward<MeanOpacityCGS>(cgs_mean_opacity),
                                          time_unit, mass_unit, length_unit, temp_unit);
      auto mean_opac_device = mean_opac_host.GetOnDevice();
      params.Add("h.mean_opacity", mean_opac_host);
      params.Add("d.mean_opacity", mean_opac_device);
    }
  //}

  const std::string s_block_name = "s_opacity";
  std::string s_opacity_type = pin->GetOrAddString(s_block_name, "type", "none");
  std::set<std::string> known_s_opacity_types = {"none", "gray"};
  if (!known_s_opacity_types.count(s_opacity_type)) {
    std::stringstream msg;
    msg << "Scattering opacity model \"" << s_opacity_type << "\" not recognized!";
    PARTHENON_FAIL(msg);
  }

  PARTHENON_REQUIRE(
      !(s_opacity_type == "scalefree" && !unit_conv.IsScaleFree()),
      "Scale free opacity only supported for scale-free phoebus simulations!");

  params.Add("s_type", s_opacity_type);

  const Real avg_particle_mass = pc::mp;

  if (s_opacity_type == "none") {
    const Real kappa = 0.;
    if (scale_free) {
      singularity::neutrinos::SOpacity opacity_host = ScaleFreeS(kappa, 1.);
      auto opacity_device = opacity_host.GetOnDevice();
      params.Add("h.s_opacity_baseunits", opacity_host);
      params.Add("h.s_opacity", opacity_host);
      params.Add("d.s_opacity", opacity_device);
    } else {
      singularity::neutrinos::SOpacity opacity_host =
          NonCGSUnitsS<GrayS>(GrayS(kappa * avg_particle_mass, avg_particle_mass),
                              time_unit, mass_unit, length_unit, temp_unit);
      singularity::neutrinos::SOpacity opacity_host_baseunits =
          GrayS(kappa * avg_particle_mass, avg_particle_mass);
      auto opacity_device = opacity_host.GetOnDevice();
      params.Add("h.s_opacity_baseunits", opacity_host_baseunits);
      params.Add("h.s_opacity", opacity_host);
      params.Add("d.s_opacity", opacity_device);
    }
  } else if (s_opacity_type == "gray") {
    const Real kappa = pin->GetReal(s_block_name, "gray_kappa");
    params.Add("s_gray_kappa", kappa);

    if (scale_free) {
      singularity::neutrinos::SOpacity opacity_host = ScaleFreeS(kappa, 1.);
      auto opacity_device = opacity_host.GetOnDevice();
      params.Add("h.s_opacity_baseunits", opacity_host);
      params.Add("h.s_opacity", opacity_host);
      params.Add("d.s_opacity", opacity_device);
    } else {
      singularity::neutrinos::SOpacity opacity_host =
          NonCGSUnitsS<GrayS>(GrayS(kappa * avg_particle_mass, avg_particle_mass),
                              time_unit, mass_unit, length_unit, temp_unit);
      singularity::neutrinos::SOpacity opacity_host_baseunits =
          GrayS(kappa * avg_particle_mass, avg_particle_mass);
      auto opacity_device = opacity_host.GetOnDevice();
      params.Add("h.s_opacity_baseunits", opacity_host_baseunits);
      params.Add("h.s_opacity", opacity_host);
      params.Add("d.s_opacity", opacity_device);
    }
  }

  {
    auto opacity_host =
        params.Get<singularity::neutrinos::SOpacity>("h.s_opacity_baseunits");
    const Real YeMin = pin->GetOrAddReal("mean_opacity", "yemin", 0.1);
    const Real YeMax = pin->GetOrAddReal("mean_opacity", "yemax", 0.5);
    const int NYe = pin->GetOrAddInteger("mean_opacity", "nye", 10);
    if (scale_free) {
      const Real lRhoMin = pin->GetOrAddReal("mean_opacity", "lrhomin", std::log10(0.1));
      const Real lRhoMax = pin->GetOrAddReal("mean_opacity", "lrhomax", std::log10(10.));
      const int NRho = pin->GetOrAddInteger("mean_opacity", "nrho", 10);
      const Real lTMin = pin->GetOrAddReal("mean_opacity", "ltmin", std::log10(0.1));
      const Real lTMax = pin->GetOrAddReal("mean_opacity", "ltmax", std::log10(10.));
      const int NT = pin->GetOrAddInteger("mean_opacity", "nt", 10);
      MeanSOpacity mean_opac_host = MeanSOpacityScaleFree(
          opacity_host, lRhoMin, lRhoMax, NRho, lTMin, lTMax, NT, YeMin, YeMax, NYe);
      auto mean_opac_device = mean_opac_host.GetOnDevice();
      params.Add("h.mean_s_opacity", mean_opac_host);
      params.Add("d.mean_s_opacity", mean_opac_device);
    } else {
      const Real lRhoMin = pin->GetOrAddReal("mean_opacity", "lrhomin", std::log10(1.e5));
      const Real lRhoMax =
          pin->GetOrAddReal("mean_opacity", "lrhomax", std::log10(1.e14));
      const int NRho = pin->GetOrAddInteger("mean_opacity", "nrho", 10);
      const Real lTMin = pin->GetOrAddReal("mean_opacity", "ltmin", std::log10(1.e5));
      const Real lTMax = pin->GetOrAddReal("mean_opacity", "ltmax", std::log10(1.e12));
      const int NT = pin->GetOrAddInteger("mean_opacity", "nt", 10);
      auto cgs_mean_opacity = MeanSOpacityCGS(opacity_host, lRhoMin, lRhoMax, NRho, lTMin,
                                              lTMax, NT, YeMin, YeMax, NYe);
      MeanSOpacity mean_opac_host = MeanNonCGSUnitsS<MeanSOpacityCGS>(
          std::forward<MeanSOpacityCGS>(cgs_mean_opacity), time_unit, mass_unit,
          length_unit, temp_unit);
      auto mean_opac_device = mean_opac_host.GetOnDevice();
      params.Add("h.mean_s_opacity", mean_opac_host);
      params.Add("d.mean_s_opacity", mean_opac_device);
    }
  }

  auto opacity_device = params.Get<singularity::neutrinos::Opacity>("d.opacity");
  auto &mean_opac_device = params.Get<MeanOpacity>("d.mean_opacity");
  auto &s_opacity_device = params.Get<SOpacity>("d.s_opacity");
  auto &mean_s_opac_device = params.Get<MeanSOpacity>("d.mean_s_opacity");
  Opacities opacities(opacity_device, mean_opac_device, s_opacity_device,
                      mean_s_opac_device);
  params.Add("opacities", opacities);

  return pkg;
}

} // namespace Opacity
} // namespace Microphysics<|MERGE_RESOLUTION|>--- conflicted
+++ resolved
@@ -49,25 +49,13 @@
   }
 
   const bool scale_free = pin->GetOrAddBoolean("units", "scale_free", true);
-
-<<<<<<< HEAD
-  const std::string radiation_method = pin->GetString("radiation", "method");
-  std::set<std::string> gray_methods = {"moment_eddington", "moment_m1"};
-  //bool do_mean_opacity = false;
-  //if (gray_methods.count(radiation_method)) {
-  //  do_mean_opacity = true;
-  //}
-
-=======
->>>>>>> db87ef14
-  const std::string block_name = "opacity";
-
   auto unit_conv = phoebus::UnitConversions(pin);
   double time_unit = unit_conv.GetTimeCodeToCGS();
   double mass_unit = unit_conv.GetMassCodeToCGS();
   double length_unit = unit_conv.GetLengthCodeToCGS();
   double temp_unit = unit_conv.GetTemperatureCodeToCGS();
 
+  const std::string block_name = "opacity";
   std::string opacity_type = pin->GetOrAddString(block_name, "type", "none");
   std::set<std::string> known_opacity_types = {"none", "tophat", "gray", "tabular"};
   if (!known_opacity_types.count(opacity_type)) {
@@ -153,14 +141,9 @@
 #endif
   }
 
-<<<<<<< HEAD
-  //if (do_mean_opacity) {
-    auto opacity_host = params.Get<singularity::neutrinos::Opacity>("h.opacity");
-=======
   {
     auto opacity_host =
         params.Get<singularity::neutrinos::Opacity>("h.opacity_baseunits");
->>>>>>> db87ef14
     const Real YeMin = pin->GetOrAddReal("mean_opacity", "yemin", 0.1);
     const Real YeMax = pin->GetOrAddReal("mean_opacity", "yemax", 0.5);
     const int NYe = pin->GetOrAddInteger("mean_opacity", "nye", 10);
@@ -201,114 +184,117 @@
       params.Add("h.mean_opacity", mean_opac_host);
       params.Add("d.mean_opacity", mean_opac_device);
     }
-  //}
-
-  const std::string s_block_name = "s_opacity";
-  std::string s_opacity_type = pin->GetOrAddString(s_block_name, "type", "none");
-  std::set<std::string> known_s_opacity_types = {"none", "gray"};
-  if (!known_s_opacity_types.count(s_opacity_type)) {
-    std::stringstream msg;
-    msg << "Scattering opacity model \"" << s_opacity_type << "\" not recognized!";
-    PARTHENON_FAIL(msg);
+    //}
+
+    const std::string s_block_name = "s_opacity";
+    std::string s_opacity_type = pin->GetOrAddString(s_block_name, "type", "none");
+    std::set<std::string> known_s_opacity_types = {"none", "gray"};
+    if (!known_s_opacity_types.count(s_opacity_type)) {
+      std::stringstream msg;
+      msg << "Scattering opacity model \"" << s_opacity_type << "\" not recognized!";
+      PARTHENON_FAIL(msg);
+    }
+
+    PARTHENON_REQUIRE(
+        !(s_opacity_type == "scalefree" && !unit_conv.IsScaleFree()),
+        "Scale free opacity only supported for scale-free phoebus simulations!");
+
+    params.Add("s_type", s_opacity_type);
+
+    const Real avg_particle_mass = pc::mp;
+
+    if (s_opacity_type == "none") {
+      const Real kappa = 0.;
+      if (scale_free) {
+        singularity::neutrinos::SOpacity opacity_host = ScaleFreeS(kappa, 1.);
+        auto opacity_device = opacity_host.GetOnDevice();
+        params.Add("h.s_opacity_baseunits", opacity_host);
+        params.Add("h.s_opacity", opacity_host);
+        params.Add("d.s_opacity", opacity_device);
+      } else {
+        singularity::neutrinos::SOpacity opacity_host =
+            NonCGSUnitsS<GrayS>(GrayS(kappa * avg_particle_mass, avg_particle_mass),
+                                time_unit, mass_unit, length_unit, temp_unit);
+        singularity::neutrinos::SOpacity opacity_host_baseunits =
+            GrayS(kappa * avg_particle_mass, avg_particle_mass);
+        auto opacity_device = opacity_host.GetOnDevice();
+        params.Add("h.s_opacity_baseunits", opacity_host_baseunits);
+        params.Add("h.s_opacity", opacity_host);
+        params.Add("d.s_opacity", opacity_device);
+      }
+    } else if (s_opacity_type == "gray") {
+      const Real kappa = pin->GetReal(s_block_name, "gray_kappa");
+      params.Add("s_gray_kappa", kappa);
+
+      if (scale_free) {
+        singularity::neutrinos::SOpacity opacity_host = ScaleFreeS(kappa, 1.);
+        auto opacity_device = opacity_host.GetOnDevice();
+        params.Add("h.s_opacity_baseunits", opacity_host);
+        params.Add("h.s_opacity", opacity_host);
+        params.Add("d.s_opacity", opacity_device);
+      } else {
+        singularity::neutrinos::SOpacity opacity_host =
+            NonCGSUnitsS<GrayS>(GrayS(kappa * avg_particle_mass, avg_particle_mass),
+                                time_unit, mass_unit, length_unit, temp_unit);
+        singularity::neutrinos::SOpacity opacity_host_baseunits =
+            GrayS(kappa * avg_particle_mass, avg_particle_mass);
+        auto opacity_device = opacity_host.GetOnDevice();
+        params.Add("h.s_opacity_baseunits", opacity_host_baseunits);
+        params.Add("h.s_opacity", opacity_host);
+        params.Add("d.s_opacity", opacity_device);
+      }
+    }
+
+    {
+      auto opacity_host =
+          params.Get<singularity::neutrinos::SOpacity>("h.s_opacity_baseunits");
+      const Real YeMin = pin->GetOrAddReal("mean_opacity", "yemin", 0.1);
+      const Real YeMax = pin->GetOrAddReal("mean_opacity", "yemax", 0.5);
+      const int NYe = pin->GetOrAddInteger("mean_opacity", "nye", 10);
+      if (scale_free) {
+        const Real lRhoMin =
+            pin->GetOrAddReal("mean_opacity", "lrhomin", std::log10(0.1));
+        const Real lRhoMax =
+            pin->GetOrAddReal("mean_opacity", "lrhomax", std::log10(10.));
+        const int NRho = pin->GetOrAddInteger("mean_opacity", "nrho", 10);
+        const Real lTMin = pin->GetOrAddReal("mean_opacity", "ltmin", std::log10(0.1));
+        const Real lTMax = pin->GetOrAddReal("mean_opacity", "ltmax", std::log10(10.));
+        const int NT = pin->GetOrAddInteger("mean_opacity", "nt", 10);
+        MeanSOpacity mean_opac_host = MeanSOpacityScaleFree(
+            opacity_host, lRhoMin, lRhoMax, NRho, lTMin, lTMax, NT, YeMin, YeMax, NYe);
+        auto mean_opac_device = mean_opac_host.GetOnDevice();
+        params.Add("h.mean_s_opacity", mean_opac_host);
+        params.Add("d.mean_s_opacity", mean_opac_device);
+      } else {
+        const Real lRhoMin =
+            pin->GetOrAddReal("mean_opacity", "lrhomin", std::log10(1.e5));
+        const Real lRhoMax =
+            pin->GetOrAddReal("mean_opacity", "lrhomax", std::log10(1.e14));
+        const int NRho = pin->GetOrAddInteger("mean_opacity", "nrho", 10);
+        const Real lTMin = pin->GetOrAddReal("mean_opacity", "ltmin", std::log10(1.e5));
+        const Real lTMax = pin->GetOrAddReal("mean_opacity", "ltmax", std::log10(1.e12));
+        const int NT = pin->GetOrAddInteger("mean_opacity", "nt", 10);
+        auto cgs_mean_opacity = MeanSOpacityCGS(opacity_host, lRhoMin, lRhoMax, NRho,
+                                                lTMin, lTMax, NT, YeMin, YeMax, NYe);
+        MeanSOpacity mean_opac_host = MeanNonCGSUnitsS<MeanSOpacityCGS>(
+            std::forward<MeanSOpacityCGS>(cgs_mean_opacity), time_unit, mass_unit,
+            length_unit, temp_unit);
+        auto mean_opac_device = mean_opac_host.GetOnDevice();
+        params.Add("h.mean_s_opacity", mean_opac_host);
+        params.Add("d.mean_s_opacity", mean_opac_device);
+      }
+    }
+
+    auto opacity_device = params.Get<singularity::neutrinos::Opacity>("d.opacity");
+    auto &mean_opac_device = params.Get<MeanOpacity>("d.mean_opacity");
+    auto &s_opacity_device = params.Get<SOpacity>("d.s_opacity");
+    auto &mean_s_opac_device = params.Get<MeanSOpacity>("d.mean_s_opacity");
+    Opacities opacities(opacity_device, mean_opac_device, s_opacity_device,
+                        mean_s_opac_device);
+    params.Add("opacities", opacities);
+
+    return pkg;
   }
 
-  PARTHENON_REQUIRE(
-      !(s_opacity_type == "scalefree" && !unit_conv.IsScaleFree()),
-      "Scale free opacity only supported for scale-free phoebus simulations!");
-
-  params.Add("s_type", s_opacity_type);
-
-  const Real avg_particle_mass = pc::mp;
-
-  if (s_opacity_type == "none") {
-    const Real kappa = 0.;
-    if (scale_free) {
-      singularity::neutrinos::SOpacity opacity_host = ScaleFreeS(kappa, 1.);
-      auto opacity_device = opacity_host.GetOnDevice();
-      params.Add("h.s_opacity_baseunits", opacity_host);
-      params.Add("h.s_opacity", opacity_host);
-      params.Add("d.s_opacity", opacity_device);
-    } else {
-      singularity::neutrinos::SOpacity opacity_host =
-          NonCGSUnitsS<GrayS>(GrayS(kappa * avg_particle_mass, avg_particle_mass),
-                              time_unit, mass_unit, length_unit, temp_unit);
-      singularity::neutrinos::SOpacity opacity_host_baseunits =
-          GrayS(kappa * avg_particle_mass, avg_particle_mass);
-      auto opacity_device = opacity_host.GetOnDevice();
-      params.Add("h.s_opacity_baseunits", opacity_host_baseunits);
-      params.Add("h.s_opacity", opacity_host);
-      params.Add("d.s_opacity", opacity_device);
-    }
-  } else if (s_opacity_type == "gray") {
-    const Real kappa = pin->GetReal(s_block_name, "gray_kappa");
-    params.Add("s_gray_kappa", kappa);
-
-    if (scale_free) {
-      singularity::neutrinos::SOpacity opacity_host = ScaleFreeS(kappa, 1.);
-      auto opacity_device = opacity_host.GetOnDevice();
-      params.Add("h.s_opacity_baseunits", opacity_host);
-      params.Add("h.s_opacity", opacity_host);
-      params.Add("d.s_opacity", opacity_device);
-    } else {
-      singularity::neutrinos::SOpacity opacity_host =
-          NonCGSUnitsS<GrayS>(GrayS(kappa * avg_particle_mass, avg_particle_mass),
-                              time_unit, mass_unit, length_unit, temp_unit);
-      singularity::neutrinos::SOpacity opacity_host_baseunits =
-          GrayS(kappa * avg_particle_mass, avg_particle_mass);
-      auto opacity_device = opacity_host.GetOnDevice();
-      params.Add("h.s_opacity_baseunits", opacity_host_baseunits);
-      params.Add("h.s_opacity", opacity_host);
-      params.Add("d.s_opacity", opacity_device);
-    }
-  }
-
-  {
-    auto opacity_host =
-        params.Get<singularity::neutrinos::SOpacity>("h.s_opacity_baseunits");
-    const Real YeMin = pin->GetOrAddReal("mean_opacity", "yemin", 0.1);
-    const Real YeMax = pin->GetOrAddReal("mean_opacity", "yemax", 0.5);
-    const int NYe = pin->GetOrAddInteger("mean_opacity", "nye", 10);
-    if (scale_free) {
-      const Real lRhoMin = pin->GetOrAddReal("mean_opacity", "lrhomin", std::log10(0.1));
-      const Real lRhoMax = pin->GetOrAddReal("mean_opacity", "lrhomax", std::log10(10.));
-      const int NRho = pin->GetOrAddInteger("mean_opacity", "nrho", 10);
-      const Real lTMin = pin->GetOrAddReal("mean_opacity", "ltmin", std::log10(0.1));
-      const Real lTMax = pin->GetOrAddReal("mean_opacity", "ltmax", std::log10(10.));
-      const int NT = pin->GetOrAddInteger("mean_opacity", "nt", 10);
-      MeanSOpacity mean_opac_host = MeanSOpacityScaleFree(
-          opacity_host, lRhoMin, lRhoMax, NRho, lTMin, lTMax, NT, YeMin, YeMax, NYe);
-      auto mean_opac_device = mean_opac_host.GetOnDevice();
-      params.Add("h.mean_s_opacity", mean_opac_host);
-      params.Add("d.mean_s_opacity", mean_opac_device);
-    } else {
-      const Real lRhoMin = pin->GetOrAddReal("mean_opacity", "lrhomin", std::log10(1.e5));
-      const Real lRhoMax =
-          pin->GetOrAddReal("mean_opacity", "lrhomax", std::log10(1.e14));
-      const int NRho = pin->GetOrAddInteger("mean_opacity", "nrho", 10);
-      const Real lTMin = pin->GetOrAddReal("mean_opacity", "ltmin", std::log10(1.e5));
-      const Real lTMax = pin->GetOrAddReal("mean_opacity", "ltmax", std::log10(1.e12));
-      const int NT = pin->GetOrAddInteger("mean_opacity", "nt", 10);
-      auto cgs_mean_opacity = MeanSOpacityCGS(opacity_host, lRhoMin, lRhoMax, NRho, lTMin,
-                                              lTMax, NT, YeMin, YeMax, NYe);
-      MeanSOpacity mean_opac_host = MeanNonCGSUnitsS<MeanSOpacityCGS>(
-          std::forward<MeanSOpacityCGS>(cgs_mean_opacity), time_unit, mass_unit,
-          length_unit, temp_unit);
-      auto mean_opac_device = mean_opac_host.GetOnDevice();
-      params.Add("h.mean_s_opacity", mean_opac_host);
-      params.Add("d.mean_s_opacity", mean_opac_device);
-    }
-  }
-
-  auto opacity_device = params.Get<singularity::neutrinos::Opacity>("d.opacity");
-  auto &mean_opac_device = params.Get<MeanOpacity>("d.mean_opacity");
-  auto &s_opacity_device = params.Get<SOpacity>("d.s_opacity");
-  auto &mean_s_opac_device = params.Get<MeanSOpacity>("d.mean_s_opacity");
-  Opacities opacities(opacity_device, mean_opac_device, s_opacity_device,
-                      mean_s_opac_device);
-  params.Add("opacities", opacities);
-
-  return pkg;
-}
-
 } // namespace Opacity
-} // namespace Microphysics+} // namespace Opacity