// © 2021. Triad National Security, LLC. All rights reserved.  This
// program was produced under U.S. Government contract
// 89233218CNA000001 for Los Alamos National Laboratory (LANL), which
// is operated by Triad National Security, LLC for the U.S.
// Department of Energy/National Nuclear Security Administration. All
// rights in the program are reserved by Triad National Security, LLC,
// and the U.S. Department of Energy/National Nuclear Security
// Administration. The Government is granted for itself and others
// acting on its behalf a nonexclusive, paid-up, irrevocable worldwide
// license in this material to reproduce, prepare derivative works,
// distribute copies to the public, perform publicly and display
// publicly, and to permit others to do so.

#include <array>
#include <cmath>

// Parthenon includes
#include <kokkos_abstraction.hpp>
#include <parthenon/package.hpp>
#include <utils/error_checking.hpp>
using namespace parthenon::package::prelude;

// phoebus includes
#include "geometry/analytic_system.hpp"
#include "geometry/cached_system.hpp"
#include "geometry/geometry_defaults.hpp"
#include "geometry/geometry_utils.hpp"
#include "monopole_gr/monopole_gr_base.hpp"
#include "phoebus_utils/linear_algebra.hpp"
#include "phoebus_utils/robust.hpp"

namespace Geometry {

/*
 * Metric from Monopole GR module.
 * Assumes spherical symmetry for the spacetime.
 * This class also assumes spherical coordinates for the fluid sector.

 * Since the metric and fluid radial grids don't necessarily align, we
 * interpolate the metric quantities and use the AnalyticSystem
 * modifier to fill in the missing functionality.
 */
class MonopoleCart;

namespace MonopoleCoordTransforms {
KOKKOS_INLINE_FUNCTION
void Cart2Sph(Real X1, Real X2, Real X3, Real &r, Real &th, Real &ph);

KOKKOS_INLINE_FUNCTION
void Cart2Sph(Real X1, Real X2, Real X3, Real dx1, Real dx2, Real dx3, Real &r,
              Real &th, Real &ph, Real &dr, Real &dth, Real &dph);

// These are dx^{mu'}/dx^{mu}
// convention is mu' is first index, mu is second
// S2C has x^{mu'} = {x,y,z}
// C2S has x^{mu'} = {r,th,ph}
KOKKOS_INLINE_FUNCTION
void S2C(Real r, Real th, Real ph, Real J[NDFULL][NDFULL]);
KOKKOS_INLINE_FUNCTION
void C2S(Real x, Real y, Real z, Real r, Real J[NDFULL][NDFULL]);
KOKKOS_INLINE_FUNCTION
void Hessian(Real x, Real y, Real z, Real r, Real H[NDFULL][NDFULL][NDFULL]);
} // namespace MonopoleCoordTransforms

class MonopoleSph {
 public:
  friend class MonopoleCart;

  MonopoleSph() = default;
  KOKKOS_INLINE_FUNCTION
  MonopoleSph(const MonopoleGR::Hypersurface_t &hypersurface,
              const MonopoleGR::Alpha_t &alpha, const MonopoleGR::Beta_t &beta,
              const MonopoleGR::Gradients_t &gradients, const MonopoleGR::Radius &rgrid)
      : hypersurface_(hypersurface), alpha_(alpha), beta_(beta), gradients_(gradients),
        rgrid_(rgrid) {}

  KOKKOS_INLINE_FUNCTION
  Real Lapse(Real X0, Real X1, Real X2, Real X3) const {
    const Real r = std::abs(X1);
    return MonopoleGR::Interpolate(r, alpha_, rgrid_);
  }

  KOKKOS_INLINE_FUNCTION
  void ContravariantShift(Real X0, Real X1, Real X2, Real X3, Real beta[NDSPACE]) const {
    const Real r = std::abs(X1);
    LinearAlgebra::SetZero(beta, NDSPACE);
    beta[0] = MonopoleGR::Interpolate(r, beta_, rgrid_);
  }

  KOKKOS_INLINE_FUNCTION
  void SpacetimeMetric(Real X0, Real X1, Real X2, Real X3, Real g[NDFULL][NDFULL]) const {
    const Real r = std::abs(X1);
    const Real r2 = r * r;
    const Real sth = std::sin(X2);
    const Real alpha = MonopoleGR::Interpolate(r, alpha_, rgrid_);
    const Real beta = MonopoleGR::Interpolate(r, beta_, rgrid_);
    const Real a =
        MonopoleGR::Interpolate(r, hypersurface_, rgrid_, MonopoleGR::Hypersurface::A);
    const Real a2 = a * a;

    LinearAlgebra::SetZero(g, NDFULL, NDFULL);
    g[0][0] = -alpha * alpha + a2 * beta * beta;
    g[0][1] = g[1][0] = a2 * beta;
    g[1][1] = a2;
    g[2][2] = r2;
    g[3][3] = r2 * sth * sth;
  }

  KOKKOS_INLINE_FUNCTION
  void SpacetimeMetricInverse(Real X0, Real X1, Real X2, Real X3,
                              Real g[NDFULL][NDFULL]) const {
    using robust::ratio;
    const Real r = std::abs(X1);
    const Real ir2 = ratio(1., r * r);
    const Real sth = std::sin(X2);
    const Real alpha = MonopoleGR::Interpolate(r, alpha_, rgrid_);
    const Real ialpha2 = ratio(1., alpha * alpha);
    const Real beta = MonopoleGR::Interpolate(r, beta_, rgrid_);
    const Real a =
        MonopoleGR::Interpolate(r, hypersurface_, rgrid_, MonopoleGR::Hypersurface::A);

    LinearAlgebra::SetZero(g, NDFULL, NDFULL);
    g[0][0] = -ialpha2;
    g[0][1] = g[1][0] = beta * ialpha2;
    g[1][1] = ratio(1., a * a) - beta * beta * ialpha2;
    g[2][2] = ir2;
    g[3][3] = ir2 * ratio(1., sth * sth);
  }

  KOKKOS_INLINE_FUNCTION
  void Metric(Real X0, Real X1, Real X2, Real X3, Real g[NDSPACE][NDSPACE]) const {
    const Real r = std::abs(X1);
    const Real r2 = r * r;
    const Real sth = std::sin(X2);
    const Real a =
        MonopoleGR::Interpolate(r, hypersurface_, rgrid_, MonopoleGR::Hypersurface::A);
    LinearAlgebra::SetZero(g, NDSPACE, NDSPACE);
    g[0][0] = a * a;
    g[1][1] = r2;
    g[2][2] = r2 * sth * sth;
  }

  KOKKOS_INLINE_FUNCTION
  void MetricInverse(Real X0, Real X1, Real X2, Real X3, Real g[NDSPACE][NDSPACE]) const {
    using robust::ratio;
    const Real r = std::abs(X1);
    const Real ir2 = ratio(1., r * r);
    const Real sth = std::sin(X2);
    const Real a =
        MonopoleGR::Interpolate(r, hypersurface_, rgrid_, MonopoleGR::Hypersurface::A);
    LinearAlgebra::SetZero(g, NDSPACE, NDSPACE);
    g[0][0] = ratio(1., a * a);
    g[1][1] = ir2;
    g[2][2] = ir2 * ratio(1., sth * sth);
  }

  KOKKOS_INLINE_FUNCTION
  Real DetGamma(Real X0, Real X1, Real X2, Real X3) const {
    const Real r = std::abs(X1);
    const Real sth = std::sin(X2);
    const Real a =
        MonopoleGR::Interpolate(r, hypersurface_, rgrid_, MonopoleGR::Hypersurface::A);
    return a * r * r * std::abs(sth);
  }

  KOKKOS_INLINE_FUNCTION
  Real DetG(Real X0, Real X1, Real X2, Real X3) const {
    const Real r = std::abs(X1);
    const Real alpha = MonopoleGR::Interpolate(r, alpha_, rgrid_);
    return alpha * DetGamma(X0, X1, X2, X3);
  }

  KOKKOS_INLINE_FUNCTION
  void MetricDerivative(Real X0, Real X1, Real X2, Real X3,
                        Real dg[NDFULL][NDFULL][NDFULL]) const {
    const Real r = std::abs(X1);
    const Real th = X2;
    const Real sth = std::sin(th);
    const Real alpha = MonopoleGR::Interpolate(r, alpha_, rgrid_);
    const Real beta = MonopoleGR::Interpolate(r, beta_, rgrid_);
    const Real a =
        MonopoleGR::Interpolate(r, hypersurface_, rgrid_, MonopoleGR::Hypersurface::A);
    const Real dadr =
        MonopoleGR::Interpolate(r, gradients_, rgrid_, MonopoleGR::Gradients::DADR);
    const Real dalphadr =
        MonopoleGR::Interpolate(r, gradients_, rgrid_, MonopoleGR::Gradients::DALPHADR);
    const Real dbetadr =
        MonopoleGR::Interpolate(r, gradients_, rgrid_, MonopoleGR::Gradients::DBETADR);
    const Real dadt =
        MonopoleGR::Interpolate(r, gradients_, rgrid_, MonopoleGR::Gradients::DADT);
    const Real dalphadt =
        MonopoleGR::Interpolate(r, gradients_, rgrid_, MonopoleGR::Gradients::DALPHADT);
    const Real dbetadt =
        MonopoleGR::Interpolate(r, gradients_, rgrid_, MonopoleGR::Gradients::DBETADT);

    LinearAlgebra::SetZero(dg, NDFULL, NDFULL, NDFULL);
    // d/dt
    dg[0][0][0] =
        2 * a * beta * beta * dadt - 2 * alpha * dalphadt + 2 * a * a * beta * dbetadt;
    dg[1][0][0] = dg[0][1][0] = 2 * a * beta * dadt + a * a * dbetadt;
    dg[1][1][0] = 2 * a * dadt;
    // d/dr
    dg[0][0][1] = -2 * alpha * dalphadr + 2 * a * beta * (beta * dadr + a * dbetadr);
    dg[1][0][1] = dg[0][1][1] = a * (2 * beta * dadr + a * dbetadr);
    dg[1][1][1] = 2 * a * dadr;
    dg[2][2][1] = 2 * r;
    dg[3][3][1] = 2 * r * sth * sth;
    // d/dth
    dg[3][3][2] = r * r * std::sin(2 * th);
    // d/dph = 0
  }

  KOKKOS_INLINE_FUNCTION
  void ConnectionCoefficient(Real X0, Real X1, Real X2, Real X3,
                             Real Gamma[NDFULL][NDFULL][NDFULL]) const {
    // This is less error prone than a hardcoded version.
    Utils::SetConnectionCoeffByFD(*this, Gamma, X0, X1, X2, X3);
  }

  KOKKOS_INLINE_FUNCTION
  void GradLnAlpha(Real X0, Real X1, Real X2, Real X3, Real da[NDFULL]) const {
    const Real r = std::abs(X1);
    const Real alpha = MonopoleGR::Interpolate(r, alpha_, rgrid_);
    const Real dalphadr =
        MonopoleGR::Interpolate(r, gradients_, rgrid_, MonopoleGR::Gradients::DALPHADR);
    const Real dalphadt =
        MonopoleGR::Interpolate(r, gradients_, rgrid_, MonopoleGR::Gradients::DALPHADT);

    LinearAlgebra::SetZero(da, NDFULL);
    da[0] = dalphadt / alpha;
    da[1] = dalphadr / alpha;
  }

  KOKKOS_INLINE_FUNCTION
  void Coords(Real X0, Real X1, Real X2, Real X3, Real C[NDFULL]) const {
    const Real r = std::abs(X1);
    const Real sth = std::sin(X2);
    const Real cth = std::cos(X2);
    const Real sph = std::sin(X3);
    const Real cph = std::cos(X3);
    C[0] = X0;
    C[1] = r * sth * cph;
    C[2] = r * sth * sph;
    C[3] = r * cth;
  }

 private:
  MonopoleGR::Hypersurface_t hypersurface_;
  MonopoleGR::Alpha_t alpha_;
  MonopoleGR::Beta_t beta_;
  MonopoleGR::Gradients_t gradients_;
  MonopoleGR::Radius rgrid_;
};

class MonopoleCart {
 public:
  MonopoleCart() = default;
  MonopoleCart(const MonopoleGR::Hypersurface_t &hypersurface,
               const MonopoleGR::Alpha_t &alpha, const MonopoleGR::Beta_t &beta,
               const MonopoleGR::Gradients_t &gradients, const MonopoleGR::Radius &rgrid)
      : sph_(hypersurface, alpha, beta, gradients, rgrid) {}

  KOKKOS_INLINE_FUNCTION
  Real Lapse(Real X0, Real X1, Real X2, Real X3) const {
    Real r, th, ph;
    MonopoleCoordTransforms::Cart2Sph(X1, X2, X3, r, th, ph);
    return sph_.Lapse(X0, r, th, ph);
  }

  KOKKOS_INLINE_FUNCTION
  void ContravariantShift(Real X0, Real X1, Real X2, Real X3, Real beta[NDSPACE]) const {
    Real r, th, ph;
    MonopoleCoordTransforms::Cart2Sph(X1, X2, X3, r, th, ph);
    const Real cth = std::cos(th);
    const Real sth = std::sin(th);
    const Real cph = std::cos(ph);
    const Real sph = std::sin(ph);
    const Real betar = MonopoleGR::Interpolate(r, sph_.beta_, sph_.rgrid_);

    LinearAlgebra::SetZero(beta, NDSPACE);
    beta[0] = betar * sth * cph;
    beta[1] = betar * sth * sph;
    beta[2] = betar * cth;
  }

  KOKKOS_INLINE_FUNCTION
  void SpacetimeMetric(Real X0, Real X1, Real X2, Real X3, Real g[NDFULL][NDFULL]) const {
    Real r, th, ph;
    MonopoleCoordTransforms::Cart2Sph(X1, X2, X3, r, th, ph);
    Real gsph[NDFULL][NDFULL];
    Real J[NDFULL][NDFULL];
    sph_.SpacetimeMetric(X0, r, th, ph, gsph);
    MonopoleCoordTransforms::C2S(X1, X2, X3, r, J);
    SPACETIMELOOP2(mup, nup) {
      g[mup][nup] = 0;
      SPACETIMELOOP2(mu, nu) { g[mup][nup] += J[mu][mup] * J[nu][nup] * gsph[mu][nu]; }
    }
  }

  KOKKOS_INLINE_FUNCTION
  void SpacetimeMetricInverse(Real X0, Real X1, Real X2, Real X3,
                              Real g[NDFULL][NDFULL]) const {
    Real r, th, ph;
    MonopoleCoordTransforms::Cart2Sph(X1, X2, X3, r, th, ph);
    Real gsph[NDFULL][NDFULL];
    Real J[NDFULL][NDFULL];
    sph_.SpacetimeMetricInverse(X0, r, th, ph, gsph);
    MonopoleCoordTransforms::S2C(r, th, ph, J);
    SPACETIMELOOP2(mup, nup) {
      g[mup][nup] = 0;
      SPACETIMELOOP2(mu, nu) { g[mup][nup] += J[mup][mu] * J[nup][nu] * gsph[mu][nu]; }
    }
  }

  KOKKOS_INLINE_FUNCTION
  void Metric(Real X0, Real X1, Real X2, Real X3, Real g[NDSPACE][NDSPACE]) const {
    Real r, th, ph;
    MonopoleCoordTransforms::Cart2Sph(X1, X2, X3, r, th, ph);
    Real gsph[NDSPACE][NDSPACE];
    Real J[NDFULL][NDFULL];
    sph_.Metric(X0, r, th, ph, gsph);
    MonopoleCoordTransforms::C2S(X1, X2, X3, r, J);
    SPACELOOP2(ip, jp) {
      g[ip][jp] = 0;
      SPACELOOP2(i, j) { g[ip][jp] += J[i + 1][ip + 1] * J[j + 1][jp + 1] * gsph[i][j]; }
    }
  }

  KOKKOS_INLINE_FUNCTION
  void MetricInverse(Real X0, Real X1, Real X2, Real X3, Real g[NDSPACE][NDSPACE]) const {
    Real r, th, ph;
    MonopoleCoordTransforms::Cart2Sph(X1, X2, X3, r, th, ph);
    Real gsph[NDSPACE][NDSPACE];
    Real J[NDFULL][NDFULL];
    sph_.MetricInverse(X0, r, th, ph, gsph);
    MonopoleCoordTransforms::S2C(r, th, ph, J);
    SPACELOOP2(ip, jp) {
      g[ip][jp] = 0;
      SPACELOOP2(i, j) { g[ip][jp] += J[ip + 1][i + 1] * J[jp + 1][j + 1] * gsph[i][j]; }
    }
  }

  KOKKOS_INLINE_FUNCTION
  Real DetGamma(Real X0, Real X1, Real X2, Real X3) const {
    Real r, th, ph;
    MonopoleCoordTransforms::Cart2Sph(X1, X2, X3, r, th, ph);
    const Real a = MonopoleGR::Interpolate(r, sph_.hypersurface_, sph_.rgrid_,
                                           MonopoleGR::Hypersurface::A);
    return a;
  }

  KOKKOS_INLINE_FUNCTION
  Real DetG(Real X0, Real X1, Real X2, Real X3) const {
    const Real alpha = Lapse(X0, X1, X2, X3);
    return alpha * DetGamma(X0, X1, X2, X3);
  }

  /*
    Hessian formula for derivative of metric in new coordinate system:
    -----
    g_{mu' nu', sigma') = (d^2 x^mu/dx^mu' dx^sigma') (dx^nu/dx^nu') g_{mu nu}
                         + (d^2 x^nu/dx^nu' dx^sigma') (dx^mu/dx^mu') g_{mu nu}
                         + (dx^sigma/dx^sigma') (d/dx^sigma) g_{mu nu}
   */
  KOKKOS_INLINE_FUNCTION
  void MetricDerivative(Real X0, Real X1, Real X2, Real X3,
                        Real dg[NDFULL][NDFULL][NDFULL]) const {
    Real r, th, ph;
    MonopoleCoordTransforms::Cart2Sph(X1, X2, X3, r, th, ph);
    Real g[NDFULL][NDFULL];
    sph_.SpacetimeMetric(X0, r, th, ph, g);

    Real J[NDFULL][NDFULL];
    MonopoleCoordTransforms::C2S(X1, X2, X3, r, J);
    Real H[NDFULL][NDFULL][NDFULL];
    MonopoleCoordTransforms::Hessian(X1, X2, X3, r, H);

    Real dgsph[NDFULL][NDFULL][NDFULL];
    sph_.MetricDerivative(X0, r, th, ph, dgsph);

    SPACETIMELOOP3(mup, nup, sp) {
      dg[mup][nup][sp] = 0;
      SPACETIMELOOP3(mu, nu, sig) {
        dg[mup][nup][sp] += H[mu][mup][sp] * J[nu][nup] * g[mu][nu] +
                            H[nu][nup][sp] * J[mu][mup] * g[mu][nu] +
                            J[sig][sp] * dgsph[mu][nu][sig];
      }
    }
  }

  /*
    Hessian formula for the transformation of a Christoffel symbol:
    -------
    Gamma_{sigma' mu' nu'} = (dx^sigma/dx_sigma') (dx^mu'/dx^mu)(dx^nu'/dx^nu)
    Gamma_{sigma mu nu}
                            + (d^2 x^rho/dx^mu' dx^nu') (dx^sigma)(dx^sigma')
  */
  // Or we can Just compute the combinatorics from the metric
  // derivative.
  void ConnectionCoefficient(Real X0, Real X1, Real X2, Real X3,
                             Real Gamma[NDFULL][NDFULL][NDFULL]) const {
    Real dg[NDFULL][NDFULL][NDFULL];
    MetricDerivative(X0, X1, X2, X3, dg);
    for (int a = 0; a < NDFULL; ++a) {
      for (int b = 0; b < NDFULL; ++b) {
        for (int c = 0; c < NDFULL; ++c) {
          Gamma[a][b][c] = 0.5 * (dg[b][a][c] + dg[c][a][b] - dg[b][c][a]);
        }
      }
    }
  }

  KOKKOS_INLINE_FUNCTION
<<<<<<< HEAD
  void GradLnAlpha(Real X0, Real X1, Real X2, Real X3, Real da[NDFULL]) const {
    Real r, th, ph;
    MonopoleCoordTransforms::Cart2Sph(X1, X2, X3, r, th, ph);

    const Real alpha = MonopoleGR::Interpolate(r, sph_.alpha_, sph_.rgrid_);
    const Real dalphadr = MonopoleGR::Interpolate(r, sph_.gradients_, sph_.rgrid_,
                                                  MonopoleGR::Gradients::DALPHADR);
    const Real dalphadt = MonopoleGR::Interpolate(r, sph_.gradients_, sph_.rgrid_,
                                                  MonopoleGR::Gradients::DALPHADT);

    Real J[NDFULL][NDFULL];
    MonopoleCoordTransforms::C2S(X1, X2, X3, r, J);

    Real da_sph[NDFULL];
    LinearAlgebra::SetZero(da_sph, NDFULL);
    LinearAlgebra::SetZero(da, NDFULL);
    da[0] = dalphadt / alpha;
    da[1] = dalphadr / alpha;

    SPACETIMELOOP2(mup, mu) {
      SPACELOOP2(i, j) { da[mup] += J[mu][mup] * da[mu]; }
    }
=======
  void Cart2Sph(Real X1, Real X2, Real X3, Real &r, Real &th, Real &ph) const {
    r = std::sqrt(X1 * X1 + X2 * X2 + X3 * X3);
    th = std::acos(robust::ratio(X3, r));
    ph = std::atan2(X2, X1);
  }

  // These are dx^{mu'}/dx^{mu}
  // convention is mu' is first index, mu is second
  // S2C has x^{mu'} = {x,y,z}
  // C2S has x^{mu'} = {r,th,ph}
  KOKKOS_INLINE_FUNCTION
  void S2C(Real r, Real th, Real ph, Real J[NDFULL][NDFULL]) const {
    Real cth = std::cos(th);
    Real sth = std::sin(th);
    Real cph = std::cos(ph);
    Real sph = std::sin(ph);
    LinearAlgebra::SetZero(J, NDFULL, NDFULL);
    J[0][0] = 1;
    J[1][1] = sth * cph;
    J[1][2] = r * cth * cph;
    J[1][3] = -r * sth * sph;
    J[2][1] = sth * sph;
    J[2][2] = r * cth * sph;
    J[2][3] = r * sth * cph;
    J[3][1] = cth;
    J[3][2] = -r * sth;
    J[3][3] = 0;
  }
  KOKKOS_INLINE_FUNCTION
  void C2S(Real x, Real y, Real z, Real r, Real J[NDFULL][NDFULL]) const {
    using robust::ratio;
    const Real r2 = r * r;
    const Real rho2 = x * x + y * y;
    const Real rho = std::sqrt(rho2);

    LinearAlgebra::SetZero(J, NDFULL, NDFULL);
    J[0][0] = 1;
    J[1][1] = ratio(x, r);
    J[1][2] = ratio(y, r);
    J[1][3] = ratio(z, r);
    J[2][1] = ratio(x * z, r2 * rho);
    J[2][2] = ratio(y * z, r2 * rho2);
    J[2][3] = -ratio(rho, r2);
    J[3][1] = -ratio(y, rho2);
    J[3][2] = ratio(x, rho2);
    J[3][3] = 0;
>>>>>>> deb5c5ed
  }

  KOKKOS_INLINE_FUNCTION
<<<<<<< HEAD
  void Coords(Real X0, Real X1, Real X2, Real X3, Real C[NDFULL]) const {
    C[0] = X0;
    C[1] = X1;
    C[2] = X2;
    C[3] = X3;
=======
  void Hessian(Real x, Real y, Real z, Real r, Real H[NDFULL][NDFULL][NDFULL]) const {
    using robust::ratio;
    const Real x2 = x * x;
    const Real y2 = y * y;
    const Real z2 = z * z;
    const Real x4 = x2 * x2;
    const Real y4 = y2 * y2;
    const Real r2 = r * r;
    const Real r3 = r2 * r;
    const Real r4 = r3 * r;
    const Real rho2 = x2 + y2;
    const Real rho = std::sqrt(rho2);
    const Real rho3 = rho2 * rho;
    const Real rho4 = rho3 * rho;

    const Real irho = ratio(1., rho);
    const Real irho3 = ratio(1., rho3);
    const Real irho4 = ratio(1., rho4);
    const Real ir3 = ratio(1.,r3);
    const Real ir4 = ratio(1., r4);

    LinearAlgebra::SetZero(H, NDFULL, NDFULL, NDFULL);
    H[1][1][1] = (y2 + z2) * ir3;
    H[1][2][1] = -(x * y) * ir3;
    H[1][3][1] = -(x * z) * ir3;
    H[2][1][1] = (z * (-2 * x4 - x2 * y2 + y4 + y2 * z2)) * irho3 * ir4;
    H[2][2][1] = -(x * y * z * (3 * rho2 + z2)) * irho3 * ir4;
    H[2][3][1] = (x * (x2 + y2 - z2)) * irho * ir4;
    H[3][1][1] = (2 * x * y) * irho4;
    H[3][2][1] = (y2 - x2) * irho4;
    // H[3][3][1] = 0;

    H[1][1][2] = -(x * y) * ir3;
    H[1][2][2] = (x2 + z2) * ir3;
    H[1][3][2] = -(y * z) * ir3;
    H[2][1][2] = -(x * y * z * (3 * rho2 + z2)) * irho3 * ir4;
    H[2][2][2] = (z * (x4 - 2 * y4 + x2 * (z2 - y2))) * irho3 * ir4;
    H[2][3][2] = (y * (x2 + y2 - z2)) * irho * ir4;
    H[3][1][2] = (y2 - x2) * irho4;
    H[3][2][2] = -(2 * x * y) * irho4;
    // H[3][3][2] = 0;

    H[1][1][3] = -(x * z) * irho3;
    H[1][2][3] = -(y * z) * irho3;
    H[1][3][3] = (x2 + y2) * irho3;
    H[2][1][3] = x * (x2 + y2 - z2) * irho * ir4;
    H[2][2][3] = y * (x2 + y2 - z2) * irho * ir4;
    H[2][3][3] = 2 * rho * z * ir4;
    // H[3][*][3] = 0;
>>>>>>> deb5c5ed
  }

 private:
  MonopoleSph sph_;

};

namespace MonopoleCoordTransforms {
KOKKOS_INLINE_FUNCTION
void Cart2Sph(Real X1, Real X2, Real X3, Real &r, Real &th, Real &ph) {
  r = std::sqrt(X1 * X1 + X2 * X2 + X3 * X3);
  th = std::acos(Utils::ratio(X3, r));
  ph = std::atan2(X2, X1);
}

KOKKOS_INLINE_FUNCTION
void Cart2Sph(Real X1, Real X2, Real X3, Real dx1, Real dx2, Real dx3, Real &r,
              Real &th, Real &ph, Real &dr, Real &dth, Real &dph) {
  Cart2Sph(X1, X2, X3, r, th, ph);
  dr = dx3 * std::cos(th) + std::sin(th) * (dx1 * std::cos(ph) + dx2 * std::sin(ph));
  dth = r * (-dx3 * std::sin(th) +
             std::cos(th) * (dx1 * std::cos(ph) + dx2 * std::sin(ph)));
  dph = r * std::sin(th) * (dx2 * std::cos(ph) - dx1 * std::sin(ph));
}

// These are dx^{mu'}/dx^{mu}
// convention is mu' is first index, mu is second
// S2C has x^{mu'} = {x,y,z}
// C2S has x^{mu'} = {r,th,ph}
KOKKOS_INLINE_FUNCTION
void S2C(Real r, Real th, Real ph, Real J[NDFULL][NDFULL]) {
  Real cth = std::cos(th);
  Real sth = std::sin(th);
  Real cph = std::cos(ph);
  Real sph = std::sin(ph);
  LinearAlgebra::SetZero(J, NDFULL, NDFULL);
  J[0][0] = 1;
  J[1][1] = sth * cph;
  J[1][2] = r * cth * cph;
  J[1][3] = -r * sth * sph;
  J[2][1] = sth * sph;
  J[2][2] = r * cth * sph;
  J[2][3] = r * sth * cph;
  J[3][1] = cth;
  J[3][2] = -r * sth;
  J[3][3] = 0;
}
KOKKOS_INLINE_FUNCTION
void C2S(Real x, Real y, Real z, Real r, Real J[NDFULL][NDFULL]) {
  const Real r2 = r * r;
  const Real rho2 = x * x + y * y;
  const Real rho = std::sqrt(rho2);

  LinearAlgebra::SetZero(J, NDFULL, NDFULL);
  J[0][0] = 1;
  J[1][1] = Utils::ratio(x, r);
  J[1][2] = Utils::ratio(y, r);
  J[1][3] = Utils::ratio(z, r);
  J[2][1] = Utils::ratio(x * z, r2 * rho);
  J[2][2] = Utils::ratio(y * z, r2 * rho2);
  J[2][3] = -Utils::ratio(rho, r2);
  J[3][1] = -Utils::ratio(y, rho2);
  J[3][2] = Utils::ratio(x, rho2);
  J[3][3] = 0;
}
// Hessian
// d^2 x^mu/dx^mu' dx^sigma'
// where x^mu = {r,th,ph}
// and x^mu' = {x,y,z}
KOKKOS_INLINE_FUNCTION
void Hessian(Real x, Real y, Real z, Real r, Real H[NDFULL][NDFULL][NDFULL]) {
  const Real x2 = x * x;
  const Real y2 = y * y;
  const Real z2 = z * z;
  const Real x4 = x2 * x2;
  const Real y4 = y2 * y2;
  const Real r2 = r * r;
  const Real r3 = r2 * r;
  const Real r4 = r3 * r;
  const Real rho2 = x2 + y2;
  const Real rho = std::sqrt(rho2);
  const Real rho3 = rho2 * rho;
  const Real rho4 = rho3 * rho;

  const Real irho = Utils::ratio(1., rho);
  const Real irho3 = Utils::ratio(1., rho3);
  const Real irho4 = Utils::ratio(1., rho4);
  const Real ir3 = Utils::ratio(1., r3);
  const Real ir4 = Utils::ratio(1., r4);

  LinearAlgebra::SetZero(H, NDFULL, NDFULL, NDFULL);
  H[1][1][1] = (y2 + z2) * ir3;
  H[1][2][1] = -(x * y) * ir3;
  H[1][3][1] = -(x * z) * ir3;
  H[2][1][1] = (z * (-2 * x4 - x2 * y2 + y4 + y2 * z2)) * irho3 * ir4;
  H[2][2][1] = -(x * y * z * (3 * rho2 + z2)) * irho3 * ir4;
  H[2][3][1] = (x * (x2 + y2 - z2)) * irho * ir4;
  H[3][1][1] = (2 * x * y) * irho4;
  H[3][2][1] = (y2 - x2) * irho4;
  // H[3][3][1] = 0;

  H[1][1][2] = -(x * y) * ir3;
  H[1][2][2] = (x2 + z2) * ir3;
  H[1][3][2] = -(y * z) * ir3;
  H[2][1][2] = -(x * y * z * (3 * rho2 + z2)) * irho3 * ir4;
  H[2][2][2] = (z * (x4 - 2 * y4 + x2 * (z2 - y2))) * irho3 * ir4;
  H[2][3][2] = (y * (x2 + y2 - z2)) * irho * ir4;
  H[3][1][2] = (y2 - x2) * irho4;
  H[3][2][2] = -(2 * x * y) * irho4;
  // H[3][3][2] = 0;

  H[1][1][3] = -(x * z) * irho3;
  H[1][2][3] = -(y * z) * irho3;
  H[1][3][3] = (x2 + y2) * irho3;
  H[2][1][3] = x * (x2 + y2 - z2) * irho * ir4;
  H[2][2][3] = y * (x2 + y2 - z2) * irho * ir4;
  H[2][3][3] = 2 * rho * z * ir4;
  // H[3][*][3] = 0;
}
} // namespace MonopoleCoordTransforms
  
using MplSphMeshBlock = Analytic<MonopoleSph, IndexerMeshBlock>;
using MplCartMeshBlock = Analytic<MonopoleCart, IndexerMeshBlock>;

using MplSphMesh = Analytic<MonopoleSph, IndexerMesh>;
using MplCartMesh = Analytic<MonopoleCart, IndexerMesh>;

template <>
void Initialize<MplSphMeshBlock>(ParameterInput *pin, StateDescriptor *geometry);
template <>
void Initialize<MplCartMeshBlock>(ParameterInput *pin, StateDescriptor *geometry);

// TODO(JMM): The cached machinery will need to be revisited
using CMplSphMeshBlock = CachedOverMeshBlock<Analytic<MonopoleSph, IndexerMeshBlock>>;
using CMplCartMeshBlock = CachedOverMeshBlock<Analytic<MonopoleCart, IndexerMeshBlock>>;

using CMplSphMesh = CachedOverMesh<Analytic<MonopoleSph, IndexerMesh>>;
using CMplCartMesh = CachedOverMesh<Analytic<MonopoleCart, IndexerMesh>>;

template <>
void Initialize<CMplSphMeshBlock>(ParameterInput *pin, StateDescriptor *geometry);
template <>
void Initialize<CMplCartMeshBlock>(ParameterInput *pin, StateDescriptor *geometry);

} // namespace Geometry<|MERGE_RESOLUTION|>--- conflicted
+++ resolved
@@ -411,7 +411,6 @@
   }
 
   KOKKOS_INLINE_FUNCTION
-<<<<<<< HEAD
   void GradLnAlpha(Real X0, Real X1, Real X2, Real X3, Real da[NDFULL]) const {
     Real r, th, ph;
     MonopoleCoordTransforms::Cart2Sph(X1, X2, X3, r, th, ph);
@@ -434,114 +433,14 @@
     SPACETIMELOOP2(mup, mu) {
       SPACELOOP2(i, j) { da[mup] += J[mu][mup] * da[mu]; }
     }
-=======
-  void Cart2Sph(Real X1, Real X2, Real X3, Real &r, Real &th, Real &ph) const {
-    r = std::sqrt(X1 * X1 + X2 * X2 + X3 * X3);
-    th = std::acos(robust::ratio(X3, r));
-    ph = std::atan2(X2, X1);
-  }
-
-  // These are dx^{mu'}/dx^{mu}
-  // convention is mu' is first index, mu is second
-  // S2C has x^{mu'} = {x,y,z}
-  // C2S has x^{mu'} = {r,th,ph}
-  KOKKOS_INLINE_FUNCTION
-  void S2C(Real r, Real th, Real ph, Real J[NDFULL][NDFULL]) const {
-    Real cth = std::cos(th);
-    Real sth = std::sin(th);
-    Real cph = std::cos(ph);
-    Real sph = std::sin(ph);
-    LinearAlgebra::SetZero(J, NDFULL, NDFULL);
-    J[0][0] = 1;
-    J[1][1] = sth * cph;
-    J[1][2] = r * cth * cph;
-    J[1][3] = -r * sth * sph;
-    J[2][1] = sth * sph;
-    J[2][2] = r * cth * sph;
-    J[2][3] = r * sth * cph;
-    J[3][1] = cth;
-    J[3][2] = -r * sth;
-    J[3][3] = 0;
-  }
-  KOKKOS_INLINE_FUNCTION
-  void C2S(Real x, Real y, Real z, Real r, Real J[NDFULL][NDFULL]) const {
-    using robust::ratio;
-    const Real r2 = r * r;
-    const Real rho2 = x * x + y * y;
-    const Real rho = std::sqrt(rho2);
-
-    LinearAlgebra::SetZero(J, NDFULL, NDFULL);
-    J[0][0] = 1;
-    J[1][1] = ratio(x, r);
-    J[1][2] = ratio(y, r);
-    J[1][3] = ratio(z, r);
-    J[2][1] = ratio(x * z, r2 * rho);
-    J[2][2] = ratio(y * z, r2 * rho2);
-    J[2][3] = -ratio(rho, r2);
-    J[3][1] = -ratio(y, rho2);
-    J[3][2] = ratio(x, rho2);
-    J[3][3] = 0;
->>>>>>> deb5c5ed
-  }
-
-  KOKKOS_INLINE_FUNCTION
-<<<<<<< HEAD
+  }
+
+  KOKKOS_INLINE_FUNCTION
   void Coords(Real X0, Real X1, Real X2, Real X3, Real C[NDFULL]) const {
     C[0] = X0;
     C[1] = X1;
     C[2] = X2;
     C[3] = X3;
-=======
-  void Hessian(Real x, Real y, Real z, Real r, Real H[NDFULL][NDFULL][NDFULL]) const {
-    using robust::ratio;
-    const Real x2 = x * x;
-    const Real y2 = y * y;
-    const Real z2 = z * z;
-    const Real x4 = x2 * x2;
-    const Real y4 = y2 * y2;
-    const Real r2 = r * r;
-    const Real r3 = r2 * r;
-    const Real r4 = r3 * r;
-    const Real rho2 = x2 + y2;
-    const Real rho = std::sqrt(rho2);
-    const Real rho3 = rho2 * rho;
-    const Real rho4 = rho3 * rho;
-
-    const Real irho = ratio(1., rho);
-    const Real irho3 = ratio(1., rho3);
-    const Real irho4 = ratio(1., rho4);
-    const Real ir3 = ratio(1.,r3);
-    const Real ir4 = ratio(1., r4);
-
-    LinearAlgebra::SetZero(H, NDFULL, NDFULL, NDFULL);
-    H[1][1][1] = (y2 + z2) * ir3;
-    H[1][2][1] = -(x * y) * ir3;
-    H[1][3][1] = -(x * z) * ir3;
-    H[2][1][1] = (z * (-2 * x4 - x2 * y2 + y4 + y2 * z2)) * irho3 * ir4;
-    H[2][2][1] = -(x * y * z * (3 * rho2 + z2)) * irho3 * ir4;
-    H[2][3][1] = (x * (x2 + y2 - z2)) * irho * ir4;
-    H[3][1][1] = (2 * x * y) * irho4;
-    H[3][2][1] = (y2 - x2) * irho4;
-    // H[3][3][1] = 0;
-
-    H[1][1][2] = -(x * y) * ir3;
-    H[1][2][2] = (x2 + z2) * ir3;
-    H[1][3][2] = -(y * z) * ir3;
-    H[2][1][2] = -(x * y * z * (3 * rho2 + z2)) * irho3 * ir4;
-    H[2][2][2] = (z * (x4 - 2 * y4 + x2 * (z2 - y2))) * irho3 * ir4;
-    H[2][3][2] = (y * (x2 + y2 - z2)) * irho * ir4;
-    H[3][1][2] = (y2 - x2) * irho4;
-    H[3][2][2] = -(2 * x * y) * irho4;
-    // H[3][3][2] = 0;
-
-    H[1][1][3] = -(x * z) * irho3;
-    H[1][2][3] = -(y * z) * irho3;
-    H[1][3][3] = (x2 + y2) * irho3;
-    H[2][1][3] = x * (x2 + y2 - z2) * irho * ir4;
-    H[2][2][3] = y * (x2 + y2 - z2) * irho * ir4;
-    H[2][3][3] = 2 * rho * z * ir4;
-    // H[3][*][3] = 0;
->>>>>>> deb5c5ed
   }
 
  private:
