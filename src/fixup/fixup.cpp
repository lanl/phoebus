--- conflicted
+++ resolved
@@ -156,106 +156,6 @@
   auto bounds = fix_pkg->Param<Bounds>("bounds");
 
   Coordinates_t coords = rc->GetParentPointer().get()->coords;
-
-<<<<<<< HEAD
-#if FIXUP_PRINT_TOTAL_NFAIL
- int nfail_total;
- parthenon::par_reduce(
-     parthenon::loop_pattern_mdrange_tag, "ConToPrim::Solve fixup", DevExecSpace(), 0,
-     v.GetDim(5) - 1, kb.s, kb.e, jb.s, jb.e, ib.s, ib.e,
-     KOKKOS_LAMBDA(const int b, const int k, const int j, const int i, int &nf) {
-       if (v(b, ifail, k, j, i) == con2prim_robust::FailFlags::fail) {
-         nf++;
-       }
-     },
-     Kokkos::Sum<int>(nfail_total));
- printf("total nfail: %i\n", nfail_total);
-#endif // FIXUP_PRINT_TOTAL_NFAIL
-
- parthenon::par_for(
-     DEFAULT_LOOP_PATTERN, "ConToPrim::Solve fixup", DevExecSpace(), 0, v.GetDim(5) - 1,
-     kb.s, kb.e, jb.s, jb.e, ib.s, ib.e,
-     KOKKOS_LAMBDA(const int b, const int k, const int j, const int i) {
-       auto fixup = [&](const int iv, const Real inv_mask_sum) {
-         v(b, iv, k, j, i) = v(b, ifail, k, j, i - 1) * v(b, iv, k, j, i - 1) +
-                             v(b, ifail, k, j, i + 1) * v(b, iv, k, j, i + 1);
-         if (ndim > 1) {
-           v(b, iv, k, j, i) += v(b, ifail, k, j - 1, i) * v(b, iv, k, j - 1, i) +
-                                v(b, ifail, k, j + 1, i) * v(b, iv, k, j + 1, i);
-           if (ndim == 3) {
-             v(b, iv, k, j, i) += v(b, ifail, k - 1, j, i) * v(b, iv, k - 1, j, i) +
-                                  v(b, ifail, k + 1, j, i) * v(b, iv, k + 1, j, i);
-           }
-         }
-         return inv_mask_sum * v(b, iv, k, j, i);
-       };
-       if (v(b, ifail, k, j, i) == con2prim_robust::FailFlags::fail) {
-         Real num_valid = v(b, ifail, k, j, i - 1) + v(b, ifail, k, j, i + 1);
-         if (ndim > 1) num_valid += v(b, ifail, k, j - 1, i) + v(b, ifail, k, j + 1, i);
-         if (ndim == 3) num_valid += v(b, ifail, k - 1, j, i) + v(b, ifail, k + 1, j, i);
-         if (num_valid > 0.5) {
-           const Real norm = 1.0 / num_valid;
-           v(b, prho, k, j, i) = fixup(prho, norm);
-           for (int pv = pvel_lo; pv <= pvel_hi; pv++) {
-             v(b, pv, k, j, i) = fixup(pv, norm);
-           }
-           // v(b,tmp,k,j,i) = fixup(tmp, norm);
-           // v(b,peng,k,j,i) =
-           // v(b,prho,k,j,i)*eos.InternalEnergyFromDensityTemperature(v(b,prho,k,j,i),v(b,tmp,k,j,i));
-           v(b, peng, k, j, i) = fixup(peng, norm);
-           if (pye > 0) v(b, pye, k, j, i) = fixup(pye, norm);
-           v(b, tmp, k, j, i) = eos.TemperatureFromDensityInternalEnergy(
-               v(b, prho, k, j, i), v(b, peng, k, j, i) / v(b, prho, k, j, i));
-           v(b, prs, k, j, i) = eos.PressureFromDensityTemperature(v(b, prho, k, j, i),
-                                                                   v(b, tmp, k, j, i));
-           v(b, gm1, k, j, i) = eos.BulkModulusFromDensityTemperature(
-                                    v(b, prho, k, j, i), v(b, tmp, k, j, i)) /
-                                v(b, prs, k, j, i);
-
-           // TODO(jcd): make this work with MeshBlockPacks
-           // TODOO(jcd): don't forget Ye!!!
-           const Real gdet = geom.DetGamma(CellLocation::Cent, k, j, i);
-           const Real alpha = geom.Lapse(CellLocation::Cent, k, j, i);
-           Real beta[3];
-           geom.ContravariantShift(CellLocation::Cent, k, j, i, beta);
-           Real gcov[4][4];
-           geom.SpacetimeMetric(CellLocation::Cent, k, j, i, gcov);
-           Real gcon[3][3];
-           geom.MetricInverse(CellLocation::Cent, k, j, i, gcon);
-           Real S[3];
-           const Real vel[] = {v(b, pvel_lo, k, j, i), v(b, pvel_lo + 1, k, j, i),
-                               v(b, pvel_hi, k, j, i)};
-           Real bcons[3];
-           Real bp[3] = {0.0, 0.0, 0.0};
-           if (pb_hi > 0) {
-             bp[0] = v(b, pb_lo, k, j, i);
-             bp[1] = v(b, pb_lo + 1, k, j, i);
-             bp[2] = v(b, pb_hi, k, j, i);
-           }
-           Real ye_cons;
-           Real ye_prim = 0.0;
-           if (pye > 0) {
-             ye_prim = v(b, pye, k, j, i);
-           }
-           Real sig[3];
-           prim2con::p2c(v(b, prho, k, j, i), vel, bp, v(b, peng, k, j, i), ye_prim,
-                         v(b, prs, k, j, i), v(b, gm1, k, j, i), gcov, gcon, beta, alpha,
-                         gdet, v(b, crho, k, j, i), S, bcons, v(b, ceng, k, j, i),
-                         ye_cons, sig);
-           v(b, cmom_lo, k, j, i) = S[0];
-           v(b, cmom_lo + 1, k, j, i) = S[1];
-           v(b, cmom_hi, k, j, i) = S[2];
-           if (pye > 0) v(b, cye, k, j, i) = ye_cons;
-           for (int m = slo; m <= shi; m++) {
-             v(b, m, k, j, i) = sig[m - slo];
-           }
-         } else {
-           // std::cout << "Found no valid neighbors" << std::endl;
-         }
-       }
-     });
- return TaskStatus::complete;
-=======
   const Real bsqorho_max = fix_pkg->Param<Real>("bsqorho_max");
   const Real bsqou_max = fix_pkg->Param<Real>("bsqou_max");
   const Real uorho_max = fix_pkg->Param<Real>("uorho_max");
@@ -355,7 +255,6 @@
         });
 
   return TaskStatus::complete;
->>>>>>> ee8481c7
 }
 
 template <typename T>
