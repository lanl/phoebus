#include "fixup.hpp"

#include <bvals/bvals_interfaces.hpp>
#include <defs.hpp>
#include <singularity-eos/eos/eos.hpp>

#include "fluid/con2prim_robust.hpp"
#include "fluid/prim2con.hpp"
#include "geometry/geometry.hpp"
#include "phoebus_utils/variables.hpp"
#include "phoebus_utils/relativity_utils.hpp"

namespace fixup {

std::shared_ptr<StateDescriptor> Initialize(ParameterInput *pin) {
  auto fix = std::make_shared<StateDescriptor>("fixup");
  Params &params = fix->AllParams();

  bool enable_flux_fixup = pin->GetOrAddBoolean("fixup", "enable_flux_fixup", false);
  params.Add("enable_flux_fixup", enable_flux_fixup);
  bool enable_fixup = pin->GetOrAddBoolean("fixup", "enable_fixup", false);
  params.Add("enable_fixup", enable_fixup);
  bool enable_floors = pin->GetOrAddBoolean("fixup", "enable_floors", false);
  params.Add("enable_floors", enable_floors);
  bool enable_c2p_fixup = pin->GetOrAddBoolean("fixup", "enable_c2p_fixup", false);
  params.Add("enable_c2p_fixup", enable_c2p_fixup);
  bool enable_ceilings = pin->GetOrAddBoolean("fixup", "enable_ceilings", false);
  params.Add("enable_ceilings", enable_ceilings);

  if (enable_floors) {
    const std::string floor_type = pin->GetString("fixup", "floor_type");
    if (floor_type == "ConstantRhoSie") {
      Real rho0 = pin->GetOrAddReal("fixup", "rho0_floor", 0.0);
      Real sie0 = pin->GetOrAddReal("fixup", "sie0_floor", 0.0);
      params.Add("floor", Floors(constant_rho_sie_floor_tag, rho0, sie0));
    } else if (floor_type == "ExpX1RhoSie") {
      Real rho0 = pin->GetOrAddReal("fixup", "rho0_floor", 0.0);
      Real sie0 = pin->GetOrAddReal("fixup", "sie0_floor", 0.0);
      Real rp = pin->GetOrAddReal("fixup", "rho_exp_floor", -2.0);
      Real sp = pin->GetOrAddReal("fixup", "sie_exp_floor", -1.0);
      params.Add("floor", Floors(exp_x1_rho_sie_floor_tag, rho0, sie0, rp, sp));
    } else if (floor_type == "ExpX1RhoU") {
      std::cout << "FOUND FLOOOR TYPE" << std::endl;
      Real rho0 = pin->GetOrAddReal("fixup", "rho0_floor", 0.0);
      Real sie0 = pin->GetOrAddReal("fixup", "u0_floor", 0.0);
      Real rp = pin->GetOrAddReal("fixup", "rho_exp_floor", -2.0);
      Real sp = pin->GetOrAddReal("fixup", "u_exp_floor", -3.0);
      params.Add("floor", Floors(exp_x1_rho_u_floor_tag, rho0, sie0, rp, sp));
    } else {
      PARTHENON_FAIL("invalid <fixup>/floor_type input");
    }
  } else {
    params.Add("floor", Floors());
  }

  if (enable_ceilings) {
    const std::string ceiling_type = pin->GetOrAddString("fixup", "ceiling_type", "ConstantGamSie");
    if (ceiling_type == "ConstantGamSie") {
      Real gam0 = pin->GetOrAddReal("fixup", "gam0_ceiling", 1000.0);
      Real sie0 = pin->GetOrAddReal("fixup", "sie0_ceiling", 100.0);
      params.Add("ceiling", Ceilings(constant_gam_sie_ceiling_tag, gam0, sie0));
    } else {
      PARTHENON_FAIL("invalid <fixup>/ceiling_type input");
    }
  } else {
    params.Add("ceiling", Ceilings());
  }

  params.Add("bounds", Bounds(params.Get<Floors>("floor"), params.Get<Ceilings>("ceiling")));

  return fix;
}

template <typename T>
TaskStatus ConservedToPrimitiveFixup(T *rc) {
  namespace p = fluid_prim;
  namespace c = fluid_cons;
  namespace impl = internal_variables;
  auto *pmb = rc->GetParentPointer().get();
  IndexRange ib = pmb->cellbounds.GetBoundsI(IndexDomain::interior);
  IndexRange jb = pmb->cellbounds.GetBoundsJ(IndexDomain::interior);
  IndexRange kb = pmb->cellbounds.GetBoundsK(IndexDomain::interior);

  StateDescriptor *fix_pkg = pmb->packages.Get("fixup").get();

  const std::vector<std::string> vars({p::density, c::density, p::velocity,
                                       c::momentum, p::energy, c::energy, p::bfield,
                                       p::ye, c::ye, p::pressure, p::temperature,
                                       p::gamma1, impl::cell_signal_speed, impl::fail});

  PackIndexMap imap;
  auto v = rc->PackVariables(vars, imap);

  const int prho = imap[p::density].first;
  const int crho = imap[c::density].first;
  const int pvel_lo = imap[p::velocity].first;
  const int pvel_hi = imap[p::velocity].second;
  const int cmom_lo = imap[c::momentum].first;
  const int cmom_hi = imap[c::momentum].second;
  const int peng = imap[p::energy].first;
  const int ceng = imap[c::energy].first;
  const int prs = imap[p::pressure].first;
  const int tmp = imap[p::temperature].first;
  const int gm1 = imap[p::gamma1].first;
  const int slo = imap[impl::cell_signal_speed].first;
  const int shi = imap[impl::cell_signal_speed].second;
  const int pb_lo = imap[p::bfield].first;
  const int pb_hi = imap[p::bfield].second;
  int pye = imap[p::ye].second; // negative if not present
  int cye = imap[c::ye].second;
  int ifail = imap[impl::fail].first;

  int nfail_total;
  parthenon::par_reduce(
      //DEFAULT_LOOP_PATTERN, "ConToPrim::Solve fixup", DevExecSpace(),
      parthenon::loop_pattern_mdrange_tag, "ConToPrim::Solve fixup", DevExecSpace(),
      0, v.GetDim(5) - 1, kb.s, kb.e, jb.s, jb.e, ib.s, ib.e,
      KOKKOS_LAMBDA(const int b, const int k, const int j, const int i, int &nf) {
        if (v(b,ifail,k,j,i) == con2prim_robust::FailFlags::fail) {
          nf++;

        }
      }, Kokkos::Sum<int>(nfail_total));
  printf("total nfail: %i\n", nfail_total);

  bool enable_c2p_fixup = fix_pkg->Param<bool>("enable_c2p_fixup");
  if (!enable_c2p_fixup) return TaskStatus::complete;

  const int ndim = pmb->pmy_mesh->ndim;

  StateDescriptor *eos_pkg = pmb->packages.Get("eos").get();
  auto eos = eos_pkg->Param<singularity::EOS>("d.EOS");
  auto geom = Geometry::GetCoordinateSystem(rc);

  parthenon::par_for(
      DEFAULT_LOOP_PATTERN, "ConToPrim::Solve fixup", DevExecSpace(),
      0, v.GetDim(5) - 1, kb.s, kb.e, jb.s, jb.e, ib.s, ib.e,
      KOKKOS_LAMBDA(const int b, const int k, const int j, const int i) {
        auto fixup = [&](const int iv, const Real inv_mask_sum) {
          v(b,iv,k,j,i)  = v(b,ifail,k,j,i-1)*v(b,iv,k,j,i-1)
                         + v(b,ifail,k,j,i+1)*v(b,iv,k,j,i+1);
          if (ndim > 1) {
            v(b,iv,k,j,i) += v(b,ifail,k,j-1,i)*v(b,iv,k,j-1,i)
                           + v(b,ifail,k,j+1,i)*v(b,iv,k,j+1,i);
            if (ndim == 3) {
              v(b,iv,k,j,i) += v(b,ifail,k-1,j,i)*v(b,iv,k-1,j,i)
                             + v(b,ifail,k+1,j,i)*v(b,iv,k+1,j,i);
            }
          }
          return inv_mask_sum*v(b,iv,k,j,i);
        };
        if (v(b,ifail,k,j,i) == con2prim_robust::FailFlags::fail) {
          Real num_valid = v(b,ifail,k,j,i-1) + v(b,ifail,k,j,i+1);
          if (ndim > 1) num_valid += v(b,ifail,k,j-1,i) + v(b,ifail,k,j+1,i);
          if (ndim == 3) num_valid += v(b,ifail,k-1,j,i)  + v(b,ifail,k+1,j,i);
          if (num_valid > 0.5) {
            const Real norm = 1.0/num_valid;
            v(b,prho,k,j,i) = fixup(prho, norm);
            for (int pv = pvel_lo; pv <= pvel_hi; pv++) {
              v(b,pv,k,j,i) = fixup(pv, norm);
            }
            //v(b,tmp,k,j,i) = fixup(tmp, norm);
            //v(b,peng,k,j,i) = v(b,prho,k,j,i)*eos.InternalEnergyFromDensityTemperature(v(b,prho,k,j,i),v(b,tmp,k,j,i));
            v(b,peng,k,j,i) = fixup(peng, norm);
            if (pye > 0) v(b, pye,k,j,i) = fixup(pye, norm);
            v(b,tmp,k,j,i) = eos.TemperatureFromDensityInternalEnergy(v(b,prho,k,j,i),
                                v(b,peng,k,j,i)/v(b,prho,k,j,i));
            v(b,prs,k,j,i) = eos.PressureFromDensityTemperature(v(b,prho,k,j,i),v(b,tmp,k,j,i));
            v(b,gm1,k,j,i) = eos.BulkModulusFromDensityTemperature(v(b,prho,k,j,i),
                                  v(b,tmp,k,j,i))/v(b,prs,k,j,i);

            // TODO(jcd): make this work with MeshBlockPacks
            // TODOO(jcd): don't forget Ye!!!
            const Real gdet = geom.DetGamma(CellLocation::Cent, k, j, i);
            const Real alpha = geom.Lapse(CellLocation::Cent, k, j, i);
            Real beta[3];
            geom.ContravariantShift(CellLocation::Cent, k, j, i, beta);
            Real gcov[4][4];
            geom.SpacetimeMetric(CellLocation::Cent, k, j, i, gcov);
            Real gcon[3][3];
            geom.MetricInverse(CellLocation::Cent, k, j, i, gcon);
            Real S[3];
            Real vel[] = {v(b, pvel_lo, k, j, i),
                          v(b, pvel_lo+1, k, j, i),
                          v(b, pvel_hi, k, j, i)};
            //Real W = phoebus::GetLorentzFactor(vel, gcov);
            //SPACELOOP(ii) {
            //  vel[ii] /= W;
            //}
<<<<<<< HEAD
            PARTHENON_FAIL("here");
=======
>>>>>>> fcb40ae4
            Real bcons[3];
            Real bp[3] = {0.0, 0.0, 0.0};
            if (pb_hi > 0) {
              bp[0] = v(b, pb_lo, k, j, i);
              bp[1] = v(b, pb_lo+1, k, j, i);
              bp[2] = v(b, pb_hi, k, j, i);
            }
            Real ye_cons;
            Real ye_prim = 0.0;
            if (pye > 0) {
              ye_prim = v(b, pye, k, j, i);
            }
            Real sig[3];
            prim2con::p2c(v(b,prho,k,j,i), vel, bp, v(b,peng,k,j,i), ye_prim, v(b,prs,k,j,i), v(b,gm1,k,j,i),
                gcov, gcon, beta, alpha, gdet,
                v(b,crho,k,j,i), S, bcons, v(b,ceng,k,j,i), ye_cons, sig);
            v(b, cmom_lo, k, j, i) = S[0];
            v(b, cmom_lo+1, k, j, i) = S[1];
            v(b, cmom_hi, k, j, i) = S[2];
            if (pye > 0) v(b, cye, k, j, i) = ye_cons;
            for (int m = slo; m <= shi; m++) {
              v(b,m,k,j,i) = sig[m-slo];
            }
          } else {
            //std::cout << "Found no valid neighbors" << std::endl;
          }
        }
      });
  return TaskStatus::complete;
}

TaskStatus FixFailures(MeshBlockData<Real> *rc) {

  namespace p = fluid_prim;
  namespace c = fluid_cons;
  auto *pmb = rc->GetParentPointer().get();
  return TaskStatus::complete;

  std::vector<std::string> vars({p::density, c::density, p::velocity,
                                 c::momentum, p::energy, c::energy});

  PackIndexMap imap;
  auto v = rc->PackVariables(vars, imap);
  const int prho = imap[p::density].first;
  const int crho = imap[c::density].first;
  const int pvel_lo = imap[p::velocity].first;
  const int pvel_hi = imap[p::velocity].second;
  const int cmom_lo = imap[c::momentum].first;
  const int cmom_hi = imap[c::momentum].second;
  const int peng = imap[p::energy].first;
  const int ceng = imap[c::energy].first;

  IndexRange ib = pmb->cellbounds.GetBoundsI(IndexDomain::entire);
  IndexRange jb = pmb->cellbounds.GetBoundsJ(IndexDomain::entire);
  IndexRange kb = pmb->cellbounds.GetBoundsK(IndexDomain::entire);
  auto coords = pmb->coords;
  //  const Real Rh = std::log(2.0);

  auto gpkg = pmb->packages.Get("geometry");
  const Real a = gpkg->Param<Real>("a");
  const Real reh = 1. + sqrt(1. - a * a);
  const Real x1eh = std::log(reh); // TODO(BRR) still coordinate dependent

  parthenon::par_for(
    DEFAULT_LOOP_PATTERN, "Fix velocity inside horizon", DevExecSpace(),
    kb.s, kb.e, jb.s, jb.e, ib.s, ib.e,
    KOKKOS_LAMBDA(const int k, const int j, const int i) {
      if (coords.x1v(i) <= x1eh) {
        v(crho,k,j,i) *= 0.99;//std::min(v(cmom_lo,k,j,i), 0.0);
      }
    }
  );

  return TaskStatus::complete;
}

TaskStatus FixFluxes(MeshBlockData<Real> *rc) {
  using parthenon::BoundaryFace;
  using parthenon::BoundaryFlag;
  auto *pmb = rc->GetParentPointer().get();
  if (!pmb->packages.Get("fixup")->Param<bool>("enable_flux_fixup")) return TaskStatus::complete;

  IndexRange ib = pmb->cellbounds.GetBoundsI(IndexDomain::interior);
  IndexRange jb = pmb->cellbounds.GetBoundsJ(IndexDomain::interior);
  IndexRange kb = pmb->cellbounds.GetBoundsK(IndexDomain::interior);

  const int ndim = pmb->pmy_mesh->ndim;

  // x1-direction
  if (pmb->boundary_flag[BoundaryFace::inner_x1] == BoundaryFlag::outflow) {
    auto flux = rc->PackVariablesAndFluxes(std::vector<std::string>({fluid_cons::density}),
                                           std::vector<std::string>({fluid_cons::density}));
    parthenon::par_for(DEFAULT_LOOP_PATTERN, "FixFluxes::x1", DevExecSpace(),
      kb.s, kb.e, jb.s, jb.e, ib.s, ib.s, KOKKOS_LAMBDA(const int k, const int j, const int i) {
        flux.flux(X1DIR,0,k,j,i) = std::min(flux(X1DIR,0,k,j,i), 0.0);
      });
  } else if (pmb->boundary_flag[BoundaryFace::inner_x1] == BoundaryFlag::reflect) {
    auto flux = rc->PackVariablesAndFluxes(std::vector<std::string>({fluid_cons::density, fluid_cons::energy}),
                                           std::vector<std::string>({fluid_cons::density, fluid_cons::energy}));
    parthenon::par_for(DEFAULT_LOOP_PATTERN, "FixFluxes::x1", DevExecSpace(),
      kb.s, kb.e, jb.s, jb.e, ib.s, ib.s, KOKKOS_LAMBDA(const int k, const int j, const int i) {
        flux.flux(X1DIR,0,k,j,i) = 0.0;
        flux.flux(X1DIR,1,k,j,i) = 0.0;
      });
  }
  if (pmb->boundary_flag[BoundaryFace::outer_x1] == BoundaryFlag::outflow) {
    auto flux = rc->PackVariablesAndFluxes(std::vector<std::string>({fluid_cons::density}),
                                           std::vector<std::string>({fluid_cons::density}));
    parthenon::par_for(DEFAULT_LOOP_PATTERN, "FixFluxes::x1", DevExecSpace(),
      kb.s, kb.e, jb.s, jb.e, ib.e+1, ib.e+1, KOKKOS_LAMBDA(const int k, const int j, const int i) {
        flux.flux(X1DIR,0,k,j,i) = std::max(flux(X1DIR,0,k,j,i), 0.0);
      });
  } else if (pmb->boundary_flag[BoundaryFace::outer_x1] == BoundaryFlag::reflect) {
    auto flux = rc->PackVariablesAndFluxes(std::vector<std::string>({fluid_cons::density, fluid_cons::energy}),
                                           std::vector<std::string>({fluid_cons::density, fluid_cons::energy}));
    parthenon::par_for(DEFAULT_LOOP_PATTERN, "FixFluxes::x1", DevExecSpace(),
      kb.s, kb.e, jb.s, jb.e, ib.e+1, ib.e+1, KOKKOS_LAMBDA(const int k, const int j, const int i) {
        flux.flux(X1DIR,0,k,j,i) = 0.0;
        flux.flux(X1DIR,1,k,j,i) = 0.0;
      });
  }
  if (ndim == 1) return TaskStatus::complete;

  // x2-direction
  if (pmb->boundary_flag[BoundaryFace::inner_x2] == BoundaryFlag::outflow) {
    auto flux = rc->PackVariablesAndFluxes(std::vector<std::string>({fluid_cons::density}),
                                           std::vector<std::string>({fluid_cons::density}));
    parthenon::par_for(DEFAULT_LOOP_PATTERN, "FixFluxes::x2", DevExecSpace(),
      kb.s, kb.e, jb.s, jb.s, ib.s, ib.e, KOKKOS_LAMBDA(const int k, const int j, const int i) {
        flux.flux(X2DIR,0,k,j,i) = std::min(flux(X2DIR,0,k,j,i), 0.0);
      });
  } else if (pmb->boundary_flag[BoundaryFace::inner_x2] == BoundaryFlag::reflect) {
    auto flux = rc->PackVariablesAndFluxes(std::vector<std::string>({fluid_cons::density, fluid_cons::energy}),
                                           std::vector<std::string>({fluid_cons::density, fluid_cons::energy}));
    parthenon::par_for(DEFAULT_LOOP_PATTERN, "FixFluxes::x2", DevExecSpace(),
      kb.s, kb.e, jb.s, jb.s, ib.s, ib.e, KOKKOS_LAMBDA(const int k, const int j, const int i) {
        flux.flux(X2DIR,0,k,j,i) = 0.0;
        flux.flux(X2DIR,1,k,j,i) = 0.0;
      });
  }
  if (pmb->boundary_flag[BoundaryFace::outer_x2] == BoundaryFlag::outflow) {
    auto flux = rc->PackVariablesAndFluxes(std::vector<std::string>({fluid_cons::density}),
                                           std::vector<std::string>({fluid_cons::density}));
    parthenon::par_for(DEFAULT_LOOP_PATTERN, "FixFluxes::x2", DevExecSpace(),
      kb.s, kb.e, jb.e+1, jb.e+1, ib.s, ib.e, KOKKOS_LAMBDA(const int k, const int j, const int i) {
        flux.flux(X2DIR,0,k,j,i) = std::max(flux(X2DIR,0,k,j,i), 0.0);
      });
  } else if (pmb->boundary_flag[BoundaryFace::outer_x2] == BoundaryFlag::reflect) {
    auto flux = rc->PackVariablesAndFluxes(std::vector<std::string>({fluid_cons::density, fluid_cons::energy}),
                                           std::vector<std::string>({fluid_cons::density, fluid_cons::energy}));
    parthenon::par_for(DEFAULT_LOOP_PATTERN, "FixFluxes::x2", DevExecSpace(),
      kb.s, kb.e, jb.e+1, jb.e+1, ib.s, ib.e, KOKKOS_LAMBDA(const int k, const int j, const int i) {
        flux.flux(X2DIR,0,k,j,i) = 0.0;
        flux.flux(X2DIR,1,k,j,i) = 0.0;
      });
  }

  if (ndim == 2) return TaskStatus::complete;

  // x3-direction
  if (pmb->boundary_flag[BoundaryFace::inner_x3] == BoundaryFlag::outflow) {
    auto flux = rc->PackVariablesAndFluxes(std::vector<std::string>({fluid_cons::density}),
                                           std::vector<std::string>({fluid_cons::density}));
    parthenon::par_for(DEFAULT_LOOP_PATTERN, "FixFluxes::x3", DevExecSpace(),
      kb.s, kb.s, jb.s, jb.e, ib.s, ib.e, KOKKOS_LAMBDA(const int k, const int j, const int i) {
        flux.flux(X3DIR,0,k,j,i) = std::min(flux(X3DIR,0,k,j,i), 0.0);
      });
  } else if (pmb->boundary_flag[BoundaryFace::inner_x3] == BoundaryFlag::reflect) {
    auto flux = rc->PackVariablesAndFluxes(std::vector<std::string>({fluid_cons::density, fluid_cons::energy}),
                                           std::vector<std::string>({fluid_cons::density, fluid_cons::energy}));
    parthenon::par_for(DEFAULT_LOOP_PATTERN, "FixFluxes::x3", DevExecSpace(),
      kb.s, kb.s, jb.s, jb.e, ib.s, ib.e, KOKKOS_LAMBDA(const int k, const int j, const int i) {
        flux.flux(X3DIR,0,k,j,i) = 0.0;
        flux.flux(X3DIR,1,k,j,i) = 0.0;
      });
  }
  if (pmb->boundary_flag[BoundaryFace::outer_x3] == BoundaryFlag::outflow) {
    auto flux = rc->PackVariablesAndFluxes(std::vector<std::string>({fluid_cons::density}),
                                           std::vector<std::string>({fluid_cons::density}));
    parthenon::par_for(DEFAULT_LOOP_PATTERN, "FixFluxes::x3", DevExecSpace(),
      kb.e+1, kb.e+1, jb.s, jb.e, ib.s, ib.e, KOKKOS_LAMBDA(const int k, const int j, const int i) {
        flux.flux(X3DIR,0,k,j,i) = std::max(flux(X3DIR,0,k,j,i), 0.0);
      });
  } else if (pmb->boundary_flag[BoundaryFace::outer_x3] == BoundaryFlag::reflect) {
    auto flux = rc->PackVariablesAndFluxes(std::vector<std::string>({fluid_cons::density, fluid_cons::energy}),
                                           std::vector<std::string>({fluid_cons::density, fluid_cons::energy}));
    parthenon::par_for(DEFAULT_LOOP_PATTERN, "FixFluxes::x3", DevExecSpace(),
      kb.e+1, kb.e+1, jb.s, jb.e, ib.s, ib.e, KOKKOS_LAMBDA(const int k, const int j, const int i) {
        flux.flux(X3DIR,0,k,j,i) = 0.0;
        flux.flux(X3DIR,1,k,j,i) = 0.0;
      });
  }

  return TaskStatus::complete;
}

TaskStatus NothingEscapes(MeshBlockData<Real> *rc) {
  auto *pmb = rc->GetParentPointer().get();
  if (!pmb->packages.Get("fixup")->Param<bool>("enable_flux_fixup")) return TaskStatus::complete;

  IndexRange ib = pmb->cellbounds.GetBoundsI(IndexDomain::interior);
  IndexRange jb = pmb->cellbounds.GetBoundsJ(IndexDomain::interior);
  IndexRange kb = pmb->cellbounds.GetBoundsK(IndexDomain::interior);

  auto coords = pmb->coords;
  //  const Real Rh = std::log(2.0);

  auto gpkg = pmb->packages.Get("geometry");
  const Real a = gpkg->Param<Real>("a");
  const Real reh = 1. + sqrt(1. - a * a);
  const Real x1eh = std::log(reh); // TODO(BRR) still coordinate dependent

  auto flux = rc->PackVariablesAndFluxes(std::vector<std::string>({fluid_cons::density, fluid_cons::energy}),
                                         std::vector<std::string>({fluid_cons::density, fluid_cons::energy}));

  parthenon::par_for(
      DEFAULT_LOOP_PATTERN, "FixFluxes", DevExecSpace(),
      kb.s, kb.e, jb.s, jb.e, ib.s, ib.e + 1,                                                      \
      KOKKOS_LAMBDA(const int k, const int j, const int i) {
        if (coords.x1f(i) <= x1eh+1.e-8) {
          for (int l = 0; l < 2; l++) {
            // TODO(BRR) flip sign of T^0_0 flux for torus
            flux.flux(1,l,k,j,i) = std::min(flux.flux(1,l,k,j,i), 0.0);
          }
        }
      });

  return TaskStatus::complete;
}

template TaskStatus ConservedToPrimitiveFixup<MeshBlockData<Real>>(MeshBlockData<Real> *rc);

} // namespace fixup<|MERGE_RESOLUTION|>--- conflicted
+++ resolved
@@ -187,10 +187,6 @@
             //SPACELOOP(ii) {
             //  vel[ii] /= W;
             //}
-<<<<<<< HEAD
-            PARTHENON_FAIL("here");
-=======
->>>>>>> fcb40ae4
             Real bcons[3];
             Real bp[3] = {0.0, 0.0, 0.0};
             if (pb_hi > 0) {
