// © 2021. Triad National Security, LLC. All rights reserved.  This
// program was produced under U.S. Government contract
// 89233218CNA000001 for Los Alamos National Laboratory (LANL), which
// is operated by Triad National Security, LLC for the U.S.
// Department of Energy/National Nuclear Security Administration. All
// rights in the program are reserved by Triad National Security, LLC,
// and the U.S. Department of Energy/National Nuclear Security
// Administration. The Government is granted for itself and others
// acting on its behalf a nonexclusive, paid-up, irrevocable worldwide
// license in this material to reproduce, prepare derivative works,
// distribute copies to the public, perform publicly and display
// publicly, and to permit others to do so.

#include <cmath>

#include "fixup.hpp"

#include <bvals/bvals_interfaces.hpp>
#include <defs.hpp>
#include <singularity-eos/eos/eos.hpp>

#include "fluid/con2prim_robust.hpp"
#include "fluid/prim2con.hpp"
#include "geometry/geometry.hpp"
#include "phoebus_utils/relativity_utils.hpp"
#include "phoebus_utils/robust.hpp"
#include "phoebus_utils/variables.hpp"

using robust::ratio;

#define FIXUP_PRINT_TOTAL_NFAIL 0

namespace fixup {

std::shared_ptr<StateDescriptor> Initialize(ParameterInput *pin) {
  auto fix = std::make_shared<StateDescriptor>("fixup");
  Params &params = fix->AllParams();

  bool enable_flux_fixup = pin->GetOrAddBoolean("fixup", "enable_flux_fixup", false);
  params.Add("enable_flux_fixup", enable_flux_fixup);
  bool enable_fixup = pin->GetOrAddBoolean("fixup", "enable_fixup", false);
  params.Add("enable_fixup", enable_fixup);
  bool enable_floors = pin->GetOrAddBoolean("fixup", "enable_floors", false);
  bool enable_c2p_fixup = pin->GetOrAddBoolean("fixup", "enable_c2p_fixup", false);
  params.Add("enable_c2p_fixup", enable_c2p_fixup);
  bool enable_ceilings = pin->GetOrAddBoolean("fixup", "enable_ceilings", false);
  params.Add("enable_ceilings", enable_ceilings);
  bool report_c2p_fails = pin->GetOrAddBoolean("fixup", "report_c2p_fails", false);
  params.Add("report_c2p_fails", report_c2p_fails);
  bool enable_mhd_floors = pin->GetOrAddBoolean("fixup", "enable_mhd_floors", false);
  params.Add("enable_mhd_floors", enable_mhd_floors);

  if (enable_c2p_fixup && !enable_floors) {
    enable_floors = true;
    PARTHENON_WARN(
        "WARNING Forcing enable_floors to \"true\" because enable_c2p_fixup = true");
  }
  if (enable_mhd_floors && !enable_floors) {
    enable_floors = true;
    PARTHENON_WARN(
        "WARNING Forcing enable_floors to \"true\" because enable_mhd_floors = true");
  }
  params.Add("enable_floors", enable_floors);

  if (enable_floors) {
    const std::string floor_type = pin->GetString("fixup", "floor_type");
    if (floor_type == "ConstantRhoSie") {
      Real rho0 = pin->GetOrAddReal("fixup", "rho0_floor", 0.0);
      Real sie0 = pin->GetOrAddReal("fixup", "sie0_floor", 0.0);
      params.Add("floor", Floors(constant_rho_sie_floor_tag, rho0, sie0));
    } else if (floor_type == "ExpX1RhoSie") {
      Real rho0 = pin->GetOrAddReal("fixup", "rho0_floor", 0.0);
      Real sie0 = pin->GetOrAddReal("fixup", "sie0_floor", 0.0);
      Real rp = pin->GetOrAddReal("fixup", "rho_exp_floor", -2.0);
      Real sp = pin->GetOrAddReal("fixup", "sie_exp_floor", -1.0);
      params.Add("floor", Floors(exp_x1_rho_sie_floor_tag, rho0, sie0, rp, sp));
    } else if (floor_type == "ExpX1RhoU") {
      std::cout << "FOUND FLOOOR TYPE" << std::endl;
      Real rho0 = pin->GetOrAddReal("fixup", "rho0_floor", 0.0);
      Real sie0 = pin->GetOrAddReal("fixup", "u0_floor", 0.0);
      Real rp = pin->GetOrAddReal("fixup", "rho_exp_floor", -2.0);
      Real sp = pin->GetOrAddReal("fixup", "u_exp_floor", -3.0);
      params.Add("floor", Floors(exp_x1_rho_u_floor_tag, rho0, sie0, rp, sp));
    } else {
      PARTHENON_FAIL("invalid <fixup>/floor_type input");
    }
  } else {
    params.Add("floor", Floors());
  }

  if (enable_ceilings) {
    const std::string ceiling_type =
        pin->GetOrAddString("fixup", "ceiling_type", "ConstantGamSie");
    if (ceiling_type == "ConstantGamSie") {
      Real gam0 = pin->GetOrAddReal("fixup", "gam0_ceiling", 1000.0);
      Real sie0 = pin->GetOrAddReal("fixup", "sie0_ceiling", 100.0);
      params.Add("ceiling", Ceilings(constant_gam_sie_ceiling_tag, gam0, sie0));
    } else {
      PARTHENON_FAIL("invalid <fixup>/ceiling_type input");
    }
  } else {
    params.Add("ceiling", Ceilings());
  }

  if (enable_mhd_floors) {
    Real bsqorho_max = pin->GetOrAddReal("fixup", "bsqorho_max", 50.);
    Real bsqou_max = pin->GetOrAddReal("fixup", "bsqou_max", 2500.);
    Real uorho_max = pin->GetOrAddReal("fixup", "uorho_max", 50.);
    params.Add("bsqorho_max", bsqorho_max);
    params.Add("bsqou_max", bsqou_max);
    params.Add("uorho_max", uorho_max);
  }

  params.Add("bounds",
             Bounds(params.Get<Floors>("floor"), params.Get<Ceilings>("ceiling")));

  return fix;
}

template <typename T>
TaskStatus ApplyFloors(T *rc) {
  namespace p = fluid_prim;
  namespace c = fluid_cons;
  namespace impl = internal_variables;
  auto *pmb = rc->GetParentPointer().get();
  IndexRange ib = pmb->cellbounds.GetBoundsI(IndexDomain::entire);
  IndexRange jb = pmb->cellbounds.GetBoundsJ(IndexDomain::entire);
  IndexRange kb = pmb->cellbounds.GetBoundsK(IndexDomain::entire);

  StateDescriptor *fix_pkg = pmb->packages.Get("fixup").get();
  StateDescriptor *eos_pkg = pmb->packages.Get("eos").get();

  const std::vector<std::string> vars({p::density, c::density, p::velocity, c::momentum,
                                       p::energy, c::energy, p::bfield, p::ye, c::ye,
                                       p::pressure, p::temperature, p::gamma1,
                                       impl::cell_signal_speed, impl::fail});

  PackIndexMap imap;
  auto v = rc->PackVariables(vars, imap);

  const int prho = imap[p::density].first;
  const int crho = imap[c::density].first;
  const int pvel_lo = imap[p::velocity].first;
  const int pvel_hi = imap[p::velocity].second;
  const int cmom_lo = imap[c::momentum].first;
  const int cmom_hi = imap[c::momentum].second;
  const int peng = imap[p::energy].first;
  const int ceng = imap[c::energy].first;
  const int prs = imap[p::pressure].first;
  const int tmp = imap[p::temperature].first;
  const int gm1 = imap[p::gamma1].first;
  const int slo = imap[impl::cell_signal_speed].first;
  const int shi = imap[impl::cell_signal_speed].second;
  const int pb_lo = imap[p::bfield].first;
  const int pb_hi = imap[p::bfield].second;
  int pye = imap[p::ye].second; // negative if not present
  int cye = imap[c::ye].second;

  bool enable_floors = fix_pkg->Param<bool>("enable_floors");
  if (!enable_floors) return TaskStatus::complete;
  bool enable_mhd_floors = fix_pkg->Param<bool>("enable_mhd_floors");

  auto eos = eos_pkg->Param<singularity::EOS>("d.EOS");
  auto geom = Geometry::GetCoordinateSystem(rc);
  auto bounds = fix_pkg->Param<Bounds>("bounds");

  Coordinates_t coords = rc->GetParentPointer().get()->coords;
  Real bsqorho_max, bsqou_max, uorho_max;
  if (enable_mhd_floors) {
    bsqorho_max = fix_pkg->Param<Real>("bsqorho_max");
    bsqou_max = fix_pkg->Param<Real>("bsqou_max");
    uorho_max = fix_pkg->Param<Real>("uorho_max");
  }

<<<<<<< HEAD
  const Real bsqorho_max = fix_pkg->Param<Real>("bsqorho_max");
  const Real bsqou_max = fix_pkg->Param<Real>("bsqou_max");
  const Real uorho_max = fix_pkg->Param<Real>("uorho_max");

=======
>>>>>>> 2dc5ca94
  parthenon::par_for(
      DEFAULT_LOOP_PATTERN, "ApplyFloors", DevExecSpace(), 0, v.GetDim(5) - 1, kb.s, kb.e,
      jb.s, jb.e, ib.s, ib.e,
      KOKKOS_LAMBDA(const int b, const int k, const int j, const int i) {
        double eos_lambda[2]; // used for stellarcollapse eos and
                              // other EOS's that require root
                              // finding.
        eos_lambda[1] = std::log10(v(b, tmp, k, j, i)); // use last temp as initial guess

        double rho_floor, sie_floor;
        bounds.GetFloors(coords.x1v(k, j, i), coords.x2v(k, j, i), coords.x3v(k, j, i),
                         rho_floor, sie_floor);

        bool floor_applied = false;
        if (v(b, prho, k, j, i) < rho_floor) {
          floor_applied = true;
          v(b, prho, k, j, i) = rho_floor;
        }
        if (v(b, peng, k, j, i) / v(b, prho, k, j, i) < sie_floor) {
          floor_applied = true;
          v(b, peng, k, j, i) = sie_floor * v(b, prho, k, j, i);
        }

        Real gcov[4][4];
        geom.SpacetimeMetric(CellLocation::Cent, k, j, i, gcov);
        const Real alpha = geom.Lapse(CellLocation::Cent, k, j, i);

        if (enable_mhd_floors) {
          Real Bsq = 0.0;
          Real Bdotv = 0.0;
          const Real vp[3] = {v(b, pvel_lo, k, j, i), v(b, pvel_lo + 1, k, j, i),
                              v(b, pvel_lo + 2, k, j, i)};
          const Real bp[3] = {v(b, pb_lo, k, j, i), v(pb_lo + 1, k, j, i),
                              v(pb_lo + 2, k, j, i)};
          const Real W = phoebus::GetLorentzFactor(vp, gcov);
          const Real iW = 1.0 / W;
          SPACELOOP2(ii, jj) {
            Bsq += gcov[ii + 1][jj + 1] * bp[ii] * bp[jj];
            Bdotv += gcov[ii + 1][jj + 1] * bp[ii] * vp[jj];
          }
          Real bcon0 = W * Bdotv / alpha;
          const Real bsq = (Bsq + alpha * alpha * bcon0 * bcon0) * iW * iW;

          if (bsq / v(b, prho, k, j, i) > bsqorho_max) {
            floor_applied = true;
            v(b, prho, k, j, i) = bsq / bsqorho_max;
          }
          if (bsq / v(b, peng, k, j, i) > bsqou_max) {
            floor_applied = true;
            v(b, peng, k, j, i) = bsq / bsqou_max;
          }
          if (v(b, peng, k, j, i) / v(b, prho, k, j, i) > uorho_max) {
            floor_applied = true;
            v(b, peng, k, j, i) = uorho_max * v(b, prho, k, j, i);
          }
        }

        if (floor_applied) {
          // Update dependent primitives
          if (pye > 0) eos_lambda[0] = v(b, pye, k, j, i);
          v(b, tmp, k, j, i) = eos.TemperatureFromDensityInternalEnergy(
              v(b, prho, k, j, i), v(b, peng, k, j, i) / v(b, prho, k, j, i), eos_lambda);
          v(b, prs, k, j, i) = eos.PressureFromDensityTemperature(
              v(b, prho, k, j, i), v(b, tmp, k, j, i), eos_lambda);
          v(b, gm1, k, j, i) = eos.BulkModulusFromDensityTemperature(
                                   v(b, prho, k, j, i), v(b, tmp, k, j, i), eos_lambda) /
                               v(b, prs, k, j, i);

          // Update conserved variables
          const Real gdet = geom.DetGamma(CellLocation::Cent, k, j, i);
          Real gcon[3][3];
          geom.MetricInverse(CellLocation::Cent, k, j, i, gcon);
          Real beta[3];
          geom.ContravariantShift(CellLocation::Cent, k, j, i, beta);
          Real S[3];
          const Real vel[] = {v(b, pvel_lo, k, j, i), v(b, pvel_lo + 1, k, j, i),
                              v(b, pvel_hi, k, j, i)};
          Real bcons[3];
          Real bp[3] = {0.0, 0.0, 0.0};
          if (pb_hi > 0) {
            bp[0] = v(b, pb_lo, k, j, i);
            bp[1] = v(b, pb_lo + 1, k, j, i);
            bp[2] = v(b, pb_hi, k, j, i);
          }
          Real ye_cons;
          Real ye_prim = 0.0;
          if (pye > 0) {
            ye_prim = v(b, pye, k, j, i);
          }
          Real sig[3];
          prim2con::p2c(v(b, prho, k, j, i), vel, bp, v(b, peng, k, j, i), ye_prim,
                        v(b, prs, k, j, i), v(b, gm1, k, j, i), gcov, gcon, beta, alpha,
                        gdet, v(b, crho, k, j, i), S, bcons, v(b, ceng, k, j, i), ye_cons,
                        sig);
          v(b, cmom_lo, k, j, i) = S[0];
          v(b, cmom_lo + 1, k, j, i) = S[1];
          v(b, cmom_hi, k, j, i) = S[2];
          if (pye > 0) v(b, cye, k, j, i) = ye_cons;
          for (int m = slo; m <= shi; m++) {
            v(b, m, k, j, i) = sig[m - slo];
          }
        }
      });

  return TaskStatus::complete;
}

template <typename T>
TaskStatus ConservedToPrimitiveFixup(T *rc) {
  namespace p = fluid_prim;
  namespace c = fluid_cons;
  namespace impl = internal_variables;
  auto *pmb = rc->GetParentPointer().get();
  IndexRange ib = pmb->cellbounds.GetBoundsI(IndexDomain::interior);
  IndexRange jb = pmb->cellbounds.GetBoundsJ(IndexDomain::interior);
  IndexRange kb = pmb->cellbounds.GetBoundsK(IndexDomain::interior);

  StateDescriptor *fix_pkg = pmb->packages.Get("fixup").get();
  StateDescriptor *eos_pkg = pmb->packages.Get("eos").get();

  const std::vector<std::string> vars({p::density, c::density, p::velocity, c::momentum,
                                       p::energy, c::energy, p::bfield, p::ye, c::ye,
                                       p::pressure, p::temperature, p::gamma1,
                                       impl::cell_signal_speed, impl::fail});

  PackIndexMap imap;
  auto v = rc->PackVariables(vars, imap);

  const int prho = imap[p::density].first;
  const int crho = imap[c::density].first;
  const int pvel_lo = imap[p::velocity].first;
  const int pvel_hi = imap[p::velocity].second;
  const int cmom_lo = imap[c::momentum].first;
  const int cmom_hi = imap[c::momentum].second;
  const int peng = imap[p::energy].first;
  const int ceng = imap[c::energy].first;
  const int prs = imap[p::pressure].first;
  const int tmp = imap[p::temperature].first;
  const int gm1 = imap[p::gamma1].first;
  const int slo = imap[impl::cell_signal_speed].first;
  const int shi = imap[impl::cell_signal_speed].second;
  const int pb_lo = imap[p::bfield].first;
  const int pb_hi = imap[p::bfield].second;
  int pye = imap[p::ye].second; // negative if not present
  int cye = imap[c::ye].second;
  int ifail = imap[impl::fail].first;

  bool report_c2p_fails = fix_pkg->Param<bool>("report_c2p_fails");
  if (report_c2p_fails) {
    int nfail_total;
    parthenon::par_reduce(
        parthenon::loop_pattern_mdrange_tag, "ConToPrim::Solve fixup failures",
        DevExecSpace(), 0, v.GetDim(5) - 1, kb.s, kb.e, jb.s, jb.e, ib.s, ib.e,
        KOKKOS_LAMBDA(const int b, const int k, const int j, const int i, int &nf) {
          if (v(b, ifail, k, j, i) == con2prim_robust::FailFlags::fail) {
            nf++;
          }
        },
        Kokkos::Sum<int>(nfail_total));
    printf("total nfail: %i\n", nfail_total);
  }

  bool enable_c2p_fixup = fix_pkg->Param<bool>("enable_c2p_fixup");
  if (!enable_c2p_fixup) return TaskStatus::complete;

  const int ndim = pmb->pmy_mesh->ndim;

  auto eos = eos_pkg->Param<singularity::EOS>("d.EOS");
  auto geom = Geometry::GetCoordinateSystem(rc);
  auto bounds = fix_pkg->Param<Bounds>("bounds");

  Coordinates_t coords = rc->GetParentPointer().get()->coords;

  parthenon::par_for(
      DEFAULT_LOOP_PATTERN, "ConToPrim::Solve fixup", DevExecSpace(), 0, v.GetDim(5) - 1,
      kb.s, kb.e, jb.s, jb.e, ib.s, ib.e,
      KOKKOS_LAMBDA(const int b, const int k, const int j, const int i) {
        Real eos_lambda[2]; // use last temp as initial guess
        eos_lambda[0] = 0.5;
        eos_lambda[1] = std::log10(v(b, tmp, k, j, i));

        auto fixup = [&](const int iv, const Real inv_mask_sum) {
          v(b, iv, k, j, i) = v(b, ifail, k, j, i - 1) * v(b, iv, k, j, i - 1) +
                              v(b, ifail, k, j, i + 1) * v(b, iv, k, j, i + 1);
          if (ndim > 1) {
            v(b, iv, k, j, i) += v(b, ifail, k, j - 1, i) * v(b, iv, k, j - 1, i) +
                                 v(b, ifail, k, j + 1, i) * v(b, iv, k, j + 1, i);
            if (ndim == 3) {
              v(b, iv, k, j, i) += v(b, ifail, k - 1, j, i) * v(b, iv, k - 1, j, i) +
                                   v(b, ifail, k + 1, j, i) * v(b, iv, k + 1, j, i);
            }
          }
          return inv_mask_sum * v(b, iv, k, j, i);
        };
        if (v(b, ifail, k, j, i) == con2prim_robust::FailFlags::fail) {
<<<<<<< HEAD
          // printf("fail! %i %i %i\n", k, j, i);
=======
          printf("fail! %i %i %i\n", k, j, i);
>>>>>>> 2dc5ca94
          Real num_valid = v(b, ifail, k, j, i - 1) + v(b, ifail, k, j, i + 1);
          if (ndim > 1) num_valid += v(b, ifail, k, j - 1, i) + v(b, ifail, k, j + 1, i);
          if (ndim == 3) num_valid += v(b, ifail, k - 1, j, i) + v(b, ifail, k + 1, j, i);
          if (num_valid > 0.5) {
            const Real norm = 1.0 / num_valid;
            v(b, prho, k, j, i) = fixup(prho, norm);
            for (int pv = pvel_lo; pv <= pvel_hi; pv++) {
              v(b, pv, k, j, i) = fixup(pv, norm);
            }
            v(b, peng, k, j, i) = fixup(peng, norm);

            if (pye > 0) v(b, pye, k, j, i) = fixup(pye, norm);
            if (pye > 0) eos_lambda[0] = v(b, pye, k, j, i);
            v(b, tmp, k, j, i) = eos.TemperatureFromDensityInternalEnergy(
                v(b, prho, k, j, i), ratio(v(b, peng, k, j, i), v(b, prho, k, j, i)),
                eos_lambda);
            v(b, prs, k, j, i) = eos.PressureFromDensityTemperature(
                v(b, prho, k, j, i), v(b, tmp, k, j, i), eos_lambda);
            v(b, gm1, k, j, i) = eos.BulkModulusFromDensityTemperature(
                v(b, prho, k, j, i), ratio(v(b, tmp, k, j, i), v(b, prs, k, j, i)),
                eos_lambda);
          } else {
            // No valid neighbors; set fluid mass/energy to near-zero and set primitive
            // velocities to zero

            v(b, prho, k, j, i) = 1.e-20;
            v(b, peng, k, j, i) = 1.e-20;

            // Safe value for ye
            if (pye > 0) {
              v(b, pye, k, j, i) = 0.5;
            }

            if (pye > 0) eos_lambda[0] = v(b, pye, k, j, i);
            v(b, tmp, k, j, i) = eos.TemperatureFromDensityInternalEnergy(
                v(b, prho, k, j, i), ratio(v(b, peng, k, j, i), v(b, prho, k, j, i)),
                eos_lambda);
            v(b, prs, k, j, i) = eos.PressureFromDensityTemperature(
                v(b, prho, k, j, i), v(b, tmp, k, j, i), eos_lambda);
            v(b, gm1, k, j, i) = eos.BulkModulusFromDensityTemperature(
                v(b, prho, k, j, i), ratio(v(b, tmp, k, j, i), v(b, prs, k, j, i)),
                eos_lambda);

            // Zero primitive velocities
            SPACELOOP(ii) { v(b, pvel_lo + ii, k, j, i) = 0.; }
          }
          // Update conserved variables
          const Real gdet = geom.DetGamma(CellLocation::Cent, k, j, i);
          const Real alpha = geom.Lapse(CellLocation::Cent, k, j, i);
          Real beta[3];
          geom.ContravariantShift(CellLocation::Cent, k, j, i, beta);
          Real gcov[4][4];
          geom.SpacetimeMetric(CellLocation::Cent, k, j, i, gcov);
          Real gcon[3][3];
          geom.MetricInverse(CellLocation::Cent, k, j, i, gcon);
          Real S[3];
          const Real vel[] = {v(b, pvel_lo, k, j, i), v(b, pvel_lo + 1, k, j, i),
                              v(b, pvel_hi, k, j, i)};
          Real bcons[3];
          Real bp[3] = {0.0, 0.0, 0.0};
          if (pb_hi > 0) {
            bp[0] = v(b, pb_lo, k, j, i);
            bp[1] = v(b, pb_lo + 1, k, j, i);
            bp[2] = v(b, pb_hi, k, j, i);
          }
          Real ye_cons;
          Real ye_prim = 0.0;
          if (pye > 0) {
            ye_prim = v(b, pye, k, j, i);
          }
          Real sig[3];
          prim2con::p2c(v(b, prho, k, j, i), vel, bp, v(b, peng, k, j, i), ye_prim,
                        v(b, prs, k, j, i), v(b, gm1, k, j, i), gcov, gcon, beta, alpha,
                        gdet, v(b, crho, k, j, i), S, bcons, v(b, ceng, k, j, i), ye_cons,
                        sig);
          v(b, cmom_lo, k, j, i) = S[0];
          v(b, cmom_lo + 1, k, j, i) = S[1];
          v(b, cmom_hi, k, j, i) = S[2];
          if (pye > 0) v(b, cye, k, j, i) = ye_cons;
          for (int m = slo; m <= shi; m++) {
            v(b, m, k, j, i) = sig[m - slo];
          }
        }
      });

  return TaskStatus::complete;
}

TaskStatus FixFluxes(MeshBlockData<Real> *rc) {
  using parthenon::BoundaryFace;
  using parthenon::BoundaryFlag;
  auto *pmb = rc->GetParentPointer().get();
  if (!pmb->packages.Get("fixup")->Param<bool>("enable_flux_fixup"))
    return TaskStatus::complete;

  auto fluid = pmb->packages.Get("fluid");
  const std::string ix1_bc = fluid->Param<std::string>("ix1_bc");
  const std::string ox1_bc = fluid->Param<std::string>("ox1_bc");

  IndexRange ib = pmb->cellbounds.GetBoundsI(IndexDomain::interior);
  IndexRange jb = pmb->cellbounds.GetBoundsJ(IndexDomain::interior);
  IndexRange kb = pmb->cellbounds.GetBoundsK(IndexDomain::interior);

  const int ndim = pmb->pmy_mesh->ndim;

  namespace p = fluid_prim;
  namespace c = fluid_cons;

  // x1-direction
  if (pmb->boundary_flag[BoundaryFace::inner_x1] == BoundaryFlag::user) {
    if (ix1_bc == "outflow") {
      auto flux =
          rc->PackVariablesAndFluxes(std::vector<std::string>({fluid_cons::density}),
                                     std::vector<std::string>({fluid_cons::density}));
      parthenon::par_for(
          DEFAULT_LOOP_PATTERN, "FixFluxes::x1", DevExecSpace(), kb.s, kb.e, jb.s, jb.e,
          ib.s, ib.s, KOKKOS_LAMBDA(const int k, const int j, const int i) {
            flux.flux(X1DIR, 0, k, j, i) = std::min(flux.flux(X1DIR, 0, k, j, i), 0.0);
          });
    } else if (ix1_bc == "reflect") {
      auto flux = rc->PackVariablesAndFluxes(
          std::vector<std::string>({fluid_cons::density, fluid_cons::energy}),
          std::vector<std::string>({fluid_cons::density, fluid_cons::energy}));
      parthenon::par_for(
          DEFAULT_LOOP_PATTERN, "FixFluxes::x1", DevExecSpace(), kb.s, kb.e, jb.s, jb.e,
          ib.s, ib.s, KOKKOS_LAMBDA(const int k, const int j, const int i) {
            flux.flux(X1DIR, 0, k, j, i) = 0.0;
            flux.flux(X1DIR, 1, k, j, i) = 0.0;
          });
    }
  }
  if (pmb->boundary_flag[BoundaryFace::outer_x1] == BoundaryFlag::user) {
    if (ox1_bc == "outflow") {
      auto flux =
          rc->PackVariablesAndFluxes(std::vector<std::string>({fluid_cons::density}),
                                     std::vector<std::string>({fluid_cons::density}));
      parthenon::par_for(
          DEFAULT_LOOP_PATTERN, "FixFluxes::x1", DevExecSpace(), kb.s, kb.e, jb.s, jb.e,
          ib.e + 1, ib.e + 1, KOKKOS_LAMBDA(const int k, const int j, const int i) {
            flux.flux(X1DIR, 0, k, j, i) = std::max(flux.flux(X1DIR, 0, k, j, i), 0.0);
          });
    } else if (ox1_bc == "reflect") {
      auto flux = rc->PackVariablesAndFluxes(
          std::vector<std::string>({fluid_cons::density, fluid_cons::energy}),
          std::vector<std::string>({fluid_cons::density, fluid_cons::energy}));
      parthenon::par_for(
          DEFAULT_LOOP_PATTERN, "FixFluxes::x1", DevExecSpace(), kb.s, kb.e, jb.s, jb.e,
          ib.e + 1, ib.e + 1, KOKKOS_LAMBDA(const int k, const int j, const int i) {
            flux.flux(X1DIR, 0, k, j, i) = 0.0;
            flux.flux(X1DIR, 1, k, j, i) = 0.0;
          });
    }
  }
  if (ndim == 1) return TaskStatus::complete;

  // x2-direction
  if (pmb->boundary_flag[BoundaryFace::inner_x2] == BoundaryFlag::outflow) {
    auto flux =
        rc->PackVariablesAndFluxes(std::vector<std::string>({fluid_cons::density}),
                                   std::vector<std::string>({fluid_cons::density}));
    parthenon::par_for(
        DEFAULT_LOOP_PATTERN, "FixFluxes::x2", DevExecSpace(), kb.s, kb.e, jb.s, jb.s,
        ib.s, ib.e, KOKKOS_LAMBDA(const int k, const int j, const int i) {
          flux.flux(X2DIR, 0, k, j, i) = std::min(flux.flux(X2DIR, 0, k, j, i), 0.0);
        });
  } else if (pmb->boundary_flag[BoundaryFace::inner_x2] == BoundaryFlag::reflect) {
    PackIndexMap imap;
    auto flux = rc->PackVariablesAndFluxes(
        std::vector<std::string>(
            {fluid_cons::density, fluid_cons::energy, fluid_cons::momentum}),
        std::vector<std::string>(
            {fluid_cons::density, fluid_cons::energy, fluid_cons::momentum}),
        imap);
    const int cmom_lo = imap[c::momentum].first;
    const int cmom_hi = imap[c::momentum].second;
    parthenon::par_for(
        DEFAULT_LOOP_PATTERN, "FixFluxes::x2", DevExecSpace(), kb.s, kb.e, jb.s, jb.s,
        ib.s, ib.e, KOKKOS_LAMBDA(const int k, const int j, const int i) {
          flux.flux(X2DIR, 0, k, j, i) = 0.0;
          flux.flux(X2DIR, 1, k, j, i) = 0.0;
          flux.flux(X2DIR, cmom_lo, k, j, i) = 0.0;
          flux.flux(X2DIR, cmom_lo + 2, k, j, i) = 0.0;
        });
  }
  if (pmb->boundary_flag[BoundaryFace::outer_x2] == BoundaryFlag::outflow) {
    auto flux =
        rc->PackVariablesAndFluxes(std::vector<std::string>({fluid_cons::density}),
                                   std::vector<std::string>({fluid_cons::density}));
    parthenon::par_for(
        DEFAULT_LOOP_PATTERN, "FixFluxes::x2", DevExecSpace(), kb.s, kb.e, jb.e + 1,
        jb.e + 1, ib.s, ib.e, KOKKOS_LAMBDA(const int k, const int j, const int i) {
          flux.flux(X2DIR, 0, k, j, i) = std::max(flux.flux(X2DIR, 0, k, j, i), 0.0);
        });
  } else if (pmb->boundary_flag[BoundaryFace::outer_x2] == BoundaryFlag::reflect) {
    PackIndexMap imap;
    auto flux = rc->PackVariablesAndFluxes(
        std::vector<std::string>(
            {fluid_cons::density, fluid_cons::energy, fluid_cons::momentum}),
        std::vector<std::string>(
            {fluid_cons::density, fluid_cons::energy, fluid_cons::momentum}),
        imap);
    const int cmom_lo = imap[c::momentum].first;
    const int cmom_hi = imap[c::momentum].second;
    parthenon::par_for(
        DEFAULT_LOOP_PATTERN, "FixFluxes::x2", DevExecSpace(), kb.s, kb.e, jb.e + 1,
        jb.e + 1, ib.s, ib.e, KOKKOS_LAMBDA(const int k, const int j, const int i) {
          flux.flux(X2DIR, 0, k, j, i) = 0.0;
          flux.flux(X2DIR, 1, k, j, i) = 0.0;
          flux.flux(X2DIR, cmom_lo, k, j, i) = 0.0;
          flux.flux(X2DIR, cmom_lo + 2, k, j, i) = 0.0;
        });
  }

  if (ndim == 2) return TaskStatus::complete;

  // x3-direction
  if (pmb->boundary_flag[BoundaryFace::inner_x3] == BoundaryFlag::outflow) {
    auto flux =
        rc->PackVariablesAndFluxes(std::vector<std::string>({fluid_cons::density}),
                                   std::vector<std::string>({fluid_cons::density}));
    parthenon::par_for(
        DEFAULT_LOOP_PATTERN, "FixFluxes::x3", DevExecSpace(), kb.s, kb.s, jb.s, jb.e,
        ib.s, ib.e, KOKKOS_LAMBDA(const int k, const int j, const int i) {
          flux.flux(X3DIR, 0, k, j, i) = std::min(flux.flux(X3DIR, 0, k, j, i), 0.0);
        });
  } else if (pmb->boundary_flag[BoundaryFace::inner_x3] == BoundaryFlag::reflect) {
    auto flux = rc->PackVariablesAndFluxes(
        std::vector<std::string>({fluid_cons::density, fluid_cons::energy}),
        std::vector<std::string>({fluid_cons::density, fluid_cons::energy}));
    parthenon::par_for(
        DEFAULT_LOOP_PATTERN, "FixFluxes::x3", DevExecSpace(), kb.s, kb.s, jb.s, jb.e,
        ib.s, ib.e, KOKKOS_LAMBDA(const int k, const int j, const int i) {
          flux.flux(X3DIR, 0, k, j, i) = 0.0;
          flux.flux(X3DIR, 1, k, j, i) = 0.0;
        });
  }
  if (pmb->boundary_flag[BoundaryFace::outer_x3] == BoundaryFlag::outflow) {
    auto flux =
        rc->PackVariablesAndFluxes(std::vector<std::string>({fluid_cons::density}),
                                   std::vector<std::string>({fluid_cons::density}));
    parthenon::par_for(
        DEFAULT_LOOP_PATTERN, "FixFluxes::x3", DevExecSpace(), kb.e + 1, kb.e + 1, jb.s,
        jb.e, ib.s, ib.e, KOKKOS_LAMBDA(const int k, const int j, const int i) {
          flux.flux(X3DIR, 0, k, j, i) = std::max(flux.flux(X3DIR, 0, k, j, i), 0.0);
        });
  } else if (pmb->boundary_flag[BoundaryFace::outer_x3] == BoundaryFlag::reflect) {
    auto flux = rc->PackVariablesAndFluxes(
        std::vector<std::string>({fluid_cons::density, fluid_cons::energy}),
        std::vector<std::string>({fluid_cons::density, fluid_cons::energy}));
    parthenon::par_for(
        DEFAULT_LOOP_PATTERN, "FixFluxes::x3", DevExecSpace(), kb.e + 1, kb.e + 1, jb.s,
        jb.e, ib.s, ib.e, KOKKOS_LAMBDA(const int k, const int j, const int i) {
          flux.flux(X3DIR, 0, k, j, i) = 0.0;
          flux.flux(X3DIR, 1, k, j, i) = 0.0;
        });
  }

  return TaskStatus::complete;
}

template TaskStatus ApplyFloors<MeshBlockData<Real>>(MeshBlockData<Real> *rc);

template TaskStatus
ConservedToPrimitiveFixup<MeshBlockData<Real>>(MeshBlockData<Real> *rc);

} // namespace fixup<|MERGE_RESOLUTION|>--- conflicted
+++ resolved
@@ -172,13 +172,6 @@
     uorho_max = fix_pkg->Param<Real>("uorho_max");
   }
 
-<<<<<<< HEAD
-  const Real bsqorho_max = fix_pkg->Param<Real>("bsqorho_max");
-  const Real bsqou_max = fix_pkg->Param<Real>("bsqou_max");
-  const Real uorho_max = fix_pkg->Param<Real>("uorho_max");
-
-=======
->>>>>>> 2dc5ca94
   parthenon::par_for(
       DEFAULT_LOOP_PATTERN, "ApplyFloors", DevExecSpace(), 0, v.GetDim(5) - 1, kb.s, kb.e,
       jb.s, jb.e, ib.s, ib.e,
@@ -374,11 +367,6 @@
           return inv_mask_sum * v(b, iv, k, j, i);
         };
         if (v(b, ifail, k, j, i) == con2prim_robust::FailFlags::fail) {
-<<<<<<< HEAD
-          // printf("fail! %i %i %i\n", k, j, i);
-=======
-          printf("fail! %i %i %i\n", k, j, i);
->>>>>>> 2dc5ca94
           Real num_valid = v(b, ifail, k, j, i - 1) + v(b, ifail, k, j, i + 1);
           if (ndim > 1) num_valid += v(b, ifail, k, j - 1, i) + v(b, ifail, k, j + 1, i);
           if (ndim == 3) num_valid += v(b, ifail, k - 1, j, i) + v(b, ifail, k + 1, j, i);
