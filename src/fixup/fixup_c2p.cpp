// © 2022. Triad National Security, LLC. All rights reserved.
// This program was produced under U.S. Government contract
// 89233218CNA000001 for Los Alamos National Laboratory (LANL), which
// is operated by Triad National Security, LLC for the U.S.
// Department of Energy/National Nuclear Security Administration. All
// rights in the program are reserved by Triad National Security, LLC,
// and the U.S. Department of Energy/National Nuclear Security
// Administration. The Government is granted for itself and others
// acting on its behalf a nonexclusive, paid-up, irrevocable worldwide
// license in this material to reproduce, prepare derivative works,
// distribute copies to the public, perform publicly and display
// publicly, and to permit others to do so.

#include <cmath>

#include "fixup.hpp"

#include <bvals/bvals_interfaces.hpp>
#include <defs.hpp>
#include <singularity-eos/eos/eos.hpp>

#include "fluid/con2prim_robust.hpp"
#include "fluid/prim2con.hpp"
#include "geometry/geometry.hpp"
#include "geometry/tetrads.hpp"
#include "phoebus_utils/programming_utils.hpp"
#include "phoebus_utils/relativity_utils.hpp"
#include "phoebus_utils/robust.hpp"
#include "phoebus_utils/variables.hpp"
#include "radiation/closure.hpp"
#include "radiation/closure_m1.hpp"
#include "radiation/closure_mocmc.hpp"
#include "radiation/radiation.hpp"

using radiation::ClosureEquation;
using radiation::ClosureSettings;
using radiation::ClosureVerbosity;
using radiation::Tens2;
using radiation::Vec;
using robust::ratio;
using singularity::RadiationType;
using singularity::neutrinos::Opacity;

namespace fixup {

template <typename T, class CLOSURE>
TaskStatus ConservedToPrimitiveFixupImpl(T *rc, T *rc0,
                                         IndexDomain domain = IndexDomain::interior) {
  namespace p = fluid_prim;
  namespace c = fluid_cons;
  namespace impl = internal_variables;
  namespace ir = radmoment_internal;
  namespace pr = radmoment_prim;
  namespace cr = radmoment_cons;
  auto *pmb = rc->GetParentPointer().get();
  IndexRange ib = pmb->cellbounds.GetBoundsI(domain);
  IndexRange jb = pmb->cellbounds.GetBoundsJ(domain);
  IndexRange kb = pmb->cellbounds.GetBoundsK(domain);

  StateDescriptor *fix_pkg = pmb->packages.Get("fixup").get();
  StateDescriptor *fluid_pkg = pmb->packages.Get("fluid").get();
  StateDescriptor *rad_pkg = pmb->packages.Get("radiation").get();
  StateDescriptor *eos_pkg = pmb->packages.Get("eos").get();

  const std::vector<std::string> vars({p::density,
                                       c::density,
                                       p::velocity,
                                       c::momentum,
                                       p::energy,
                                       c::energy,
                                       p::bfield,
                                       p::ye,
                                       c::ye,
                                       p::pressure,
                                       p::temperature,
                                       p::gamma1,
                                       impl::cell_signal_speed,
                                       impl::fail,
                                       ir::c2pfail,
                                       ir::tilPi,
                                       pr::J,
                                       pr::H,
                                       cr::E,
                                       cr::F,
                                       ir::xi,
                                       ir::phi});

  PackIndexMap imap;
  auto v = rc->PackVariables(vars, imap);
  PackIndexMap imap0;
  auto v0 = rc0->PackVariables(vars, imap0);

  const int prho = imap[p::density].first;
  const int crho = imap[c::density].first;
  const int pvel_lo = imap[p::velocity].first;
  const int pvel_hi = imap[p::velocity].second;
  const int cmom_lo = imap[c::momentum].first;
  const int cmom_hi = imap[c::momentum].second;
  const int peng = imap[p::energy].first;
  const int ceng = imap[c::energy].first;
  const int prs = imap[p::pressure].first;
  const int tmp = imap[p::temperature].first;
  const int gm1 = imap[p::gamma1].first;
  const int slo = imap[impl::cell_signal_speed].first;
  const int shi = imap[impl::cell_signal_speed].second;
  const int pb_lo = imap[p::bfield].first;
  const int pb_hi = imap[p::bfield].second;
  int pye = imap[p::ye].second; // negative if not present
  int cye = imap[c::ye].second;

  int ifail = imap[impl::fail].first;
  int irfail = imap[ir::c2pfail].first;

  auto idx_E = imap.GetFlatIdx(cr::E, false);
  auto idx_F = imap.GetFlatIdx(cr::F, false);
  auto idx_J = imap.GetFlatIdx(pr::J, false);
  auto idx_H = imap.GetFlatIdx(pr::H, false);
  auto iTilPi = imap.GetFlatIdx(ir::tilPi, false);
  auto iXi = imap.GetFlatIdx(ir::xi, false);
  auto iPhi = imap.GetFlatIdx(ir::phi, false);

  const bool rad_active = rad_pkg->Param<bool>("active");
  const int num_species = rad_active ? rad_pkg->Param<int>("num_species") : 0;

  IndexRange ib = pmb->cellbounds.GetBoundsI(domain);
  IndexRange jb = pmb->cellbounds.GetBoundsJ(domain);
  IndexRange kb = pmb->cellbounds.GetBoundsK(domain);

  bool enable_c2p_fixup = fix_pkg->Param<bool>("enable_c2p_fixup");
  bool update_fluid = fluid_pkg->Param<bool>("active");
  if (!enable_c2p_fixup || !update_fluid) return TaskStatus::complete;

  bool report_c2p_fails = fix_pkg->Param<bool>("report_c2p_fails");
  if (report_c2p_fails) {
    int nfail_total;
    parthenon::par_reduce(
        parthenon::loop_pattern_mdrange_tag, "ConToPrim::Solve fixup failures",
        DevExecSpace(), 0, v.GetDim(5) - 1, kb.s, kb.e, jb.s, jb.e, ib.s, ib.e,
        KOKKOS_LAMBDA(const int b, const int k, const int j, const int i, int &nf) {
          if (v(b, ifail, k, j, i) == con2prim_robust::FailFlags::fail) {
            nf++;
          }
        },
        Kokkos::Sum<int>(nfail_total));
    printf("total nfail: %i\n", nfail_total);
    IndexRange ibi = pmb->cellbounds.GetBoundsI(IndexDomain::interior);
    IndexRange jbi = pmb->cellbounds.GetBoundsJ(IndexDomain::interior);
    IndexRange kbi = pmb->cellbounds.GetBoundsK(IndexDomain::interior);
    nfail_total = 0;
    parthenon::par_reduce(
        parthenon::loop_pattern_mdrange_tag, "Rad ConToPrim::Solve fixup failures",
        DevExecSpace(), 0, v.GetDim(5) - 1, kbi.s, kbi.e, jbi.s, jbi.e, ibi.s, ibi.e,
        KOKKOS_LAMBDA(const int b, const int k, const int j, const int i, int &nf) {
          if (v(b, ifail, k, j, i) == con2prim_robust::FailFlags::fail) {
            nf++;
          }
        },
        Kokkos::Sum<int>(nfail_total));
    printf("total interior nfail: %i\n", nfail_total);
  }

  const int ndim = pmb->pmy_mesh->ndim;

  auto eos = eos_pkg->Param<singularity::EOS>("d.EOS");
  auto geom = Geometry::GetCoordinateSystem(rc);
  auto bounds = fix_pkg->Param<Bounds>("bounds");

  Coordinates_t coords = rc->GetParentPointer().get()->coords;

  // TODO(BRR) make this less ugly (or do this at all?)
  IndexRange ibe = pmb->cellbounds.GetBoundsI(IndexDomain::entire);
  IndexRange jbe = pmb->cellbounds.GetBoundsJ(IndexDomain::entire);
  IndexRange kbe = pmb->cellbounds.GetBoundsK(IndexDomain::entire);
  parthenon::par_for(
      DEFAULT_LOOP_PATTERN, "C2P fail initialization", DevExecSpace(), 0, v.GetDim(5) - 1,
      kbe.s, kbe.e, jbe.s, jbe.e, ibe.s, ibe.e,
      KOKKOS_LAMBDA(const int b, const int k, const int j, const int i) {
        if (i < ib.s || i > ib.e || j < jb.s || j > jb.e || k < kb.s || k > kb.e) {
          // Do not use ghost zones as data for averaging
          // TODO(BRR) need to allow ghost zones from neighboring blocks
          v(b, ifail, k, j, i) = con2prim_robust::FailFlags::fail;
        }
      });

  auto fluid_c2p_failure_strategy =
      fix_pkg->Param<FAILURE_STRATEGY>("fluid_c2p_failure_strategy");
      const auto c2p_failure_force_fixup_both = fix_pkg->Param<bool>("c2p_failure_force_fixup_both");

  parthenon::par_for(
      DEFAULT_LOOP_PATTERN, "ConToPrim::Solve fixup", DevExecSpace(), 0, v.GetDim(5) - 1,
      kb.s, kb.e, jb.s, jb.e, ib.s, ib.e,
      KOKKOS_LAMBDA(const int b, const int k, const int j, const int i) {
        Real eos_lambda[2]; // use last temp as initial guess
        eos_lambda[0] = 0.5;
        eos_lambda[1] = std::log10(v(b, tmp, k, j, i));

        Real gamma_max, e_max;
        bounds.GetCeilings(coords.x1v(k, j, i), coords.x2v(k, j, i), coords.x3v(k, j, i),
                           gamma_max, e_max);

<<<<<<< HEAD
        if (c2p_failure_force_fixup_both && rad_active) {
          if (v(b, ifail, k, j, i) == con2prim_robust::FailFlags::fail ||
              v(b, irfail, k, j, i) == radiation::FailFlags::fail) {
            v(b, ifail, k, j, i) = con2prim_robust::FailFlags::fail;
            v(b, irfail, k, j, i) = radiation::FailFlags::fail;
          }
        }

        // Need to account for not stenciling outside of ghost zones
        // bool is_outer_ghost_layer =
        //    (i == ib.s || i == ib.e || j == jb.s || j == jb.e || k == kb.s || k ==
        //    kb.e);

=======
>>>>>>> cee50b71
        auto fixup0 = [&](const int iv) {
          v(b, iv, k, j, i) = v0(b, iv, k, j, i - 1) + v0(b, iv, k, j, i + 1);
          if (ndim > 1) {
            v(b, iv, k, j, i) += v0(b, iv, k, j - 1, i) + v0(b, iv, k, j + 1, i);
            if (ndim == 3) {
              v(b, iv, k, j, i) += v0(b, iv, k - 1, j, i) + v0(b, iv, k + 1, j, i);
            }
          }
          return v(b, iv, k, j, i) / (2 * ndim);
        };
          auto fail = [&](const int k, const int j, const int i) {
            if (c2p_failure_force_fixup_both) {
              return v(b, ifail, k, j, i) * v(b, irfail, k, j, i);
            } else {
              return v(b, ifail, k, j, i);
            }
          };
        auto fixup = [&](const int iv, const Real inv_mask_sum) {
          v(b, iv, k, j, i) = fail(k, j, i - 1) * v(b, iv, k, j, i - 1) +
                              fail(k, j, i + 1) * v(b, iv, k, j, i + 1);
          if (ndim > 1) {
            v(b, iv, k, j, i) += fail(k, j - 1, i) * v(b, iv, k, j - 1, i) +
                                 fail(k, j + 1, i) * v(b, iv, k, j + 1, i);
            if (ndim == 3) {
              v(b, iv, k, j, i) += fail(k - 1, j, i) * v(b, iv, k - 1, j, i) +
                                   fail(k + 1, j, i) * v(b, iv, k + 1, j, i);
            }
          }
          return inv_mask_sum * v(b, iv, k, j, i);
        };
        auto get_minimum = [&](const int iv) {
          fail(k, j, i - 1) > 0.5 ? v(b, iv, k, j, i) = std::min(std::fabs(v(b, iv, k, j, i)), 
                                                                 std::fabs(v(b, iv, k, j, i - 1))) : 
                                                                 v(b, iv, k, j, i);
          fail(k, j, i + 1) > 0.5 ? v(b, iv, k, j, i) = std::min(std::fabs(v(b, iv, k, j, i)), 
                                                                 std::fabs(v(b, iv, k, j, i + 1))) : 
                                                                 v(b, iv, k, j, i);
          if (ndim > 1) {
            fail(k, j-1, i) > 0.5 ? v(b, iv, k, j, i) = std::min(std::fabs(v(b, iv, k, j, i)), 
                                                                   std::fabs(v(b, iv, k, j - 1, i))) : 
                                                                   v(b, iv, k, j, i);
            fail(k, j+1, i) > 0.5 ? v(b, iv, k, j, i) = std::min(std::fabs(v(b, iv, k, j, i)), 
                                                                   std::fabs(v(b, iv, k, j + 1, i))) : 
                                                                   v(b, iv, k, j, i);
            if (ndim > 2) {
              fail(k-1, j, i) > 0.5 ? v(b, iv, k, j, i) = std::min(std::fabs(v(b, iv, k, j, i)), 
                                                                     std::fabs(v(b, iv, k - 1, j, i))) : 
                                                                     v(b, iv, k, j, i);
              fail(k+1, j, i) > 0.5 ? v(b, iv, k, j, i) = std::min(std::fabs(v(b, iv, k, j, i)), 
                                                                     std::fabs(v(b, iv, k + 1, j, i))) : 
                                                                     v(b, iv, k, j, i);
            }
          }
        };
        if (v(b, ifail, k, j, i) == con2prim_robust::FailFlags::fail) {
          Real num_valid = 0;
          num_valid = v(b, ifail, k, j, i - 1) + v(b, ifail, k, j, i + 1);
          if (ndim > 1) num_valid += v(b, ifail, k, j - 1, i) + v(b, ifail, k, j + 1, i);
          if (ndim == 3) num_valid += v(b, ifail, k - 1, j, i) + v(b, ifail, k + 1, j, i);

          if (fluid_c2p_failure_strategy == FAILURE_STRATEGY::interpolate_previous) {
            v(b, prho, k, j, i) = fixup0(prho);
            for (int pv = pvel_lo; pv <= pvel_hi; pv++) {
              v(b, pv, k, j, i) = fixup0(pv);
            }
            v(b, peng, k, j, i) = fixup0(peng);

            if (pye > 0) v(b, pye, k, j, i) = fixup0(pye);
          } else {
            if (num_valid > 0.5 &&
                fluid_c2p_failure_strategy == FAILURE_STRATEGY::interpolate) {
              const Real norm = 1.0 / num_valid;
              v(b, prho, k, j, i) = fixup(prho, norm);
              for (int pv = pvel_lo; pv <= pvel_hi; pv++) {
                v(b, pv, k, j, i) = fixup(pv, norm);
              }
              v(b, peng, k, j, i) = fixup(peng, norm);

              if (pye > 0) v(b, pye, k, j, i) = fixup(pye, norm);
            } else if (num_valid > 0.5 && fluid_c2p_failure_strategy == FAILURE_STRATEGY::neighbor_minimum) {
              get_minimum(prho);
              SPACELOOP(ii) {
                get_minimum(pvel_lo + ii);
              }
              get_minimum(peng);
              if (pye > 0) get_minimum(pye);
            } else {
              // No valid neighbors; set fluid mass/energy to near-zero and set primitive
              // velocities to zero

              v(b, prho, k, j, i) = 100.*robust::SMALL();
              v(b, peng, k, j, i) = 100.*robust::SMALL();

              // Safe value for ye
              if (pye > 0) {
                v(b, pye, k, j, i) = 0.5;
              }

              // Zero primitive velocities
              SPACELOOP(ii) { v(b, pvel_lo + ii, k, j, i) = 0.; }
            }
          }

          const Real sdetgam = geom.DetGamma(CellLocation::Cent, k, j, i);
          const Real alpha = geom.Lapse(CellLocation::Cent, k, j, i);
          Real beta[3];
          geom.ContravariantShift(CellLocation::Cent, k, j, i, beta);
          Real gcov[4][4];
          geom.SpacetimeMetric(CellLocation::Cent, k, j, i, gcov);
          Real gcon[3][3];
          geom.MetricInverse(CellLocation::Cent, k, j, i, gcon);

          // Clamp velocity now (for rad inversion)
          Real vpcon[3] = {v(b, pvel_lo, k, j, i), v(b, pvel_lo + 1, k, j, i),
                           v(b, pvel_lo + 2, k, j, i)};
          Real W = phoebus::GetLorentzFactor(vpcon, gcov);
          if (W > gamma_max) {
            const Real rescale = std::sqrt(gamma_max * gamma_max - 1.) / (W * W - 1.);
            SPACELOOP(ii) { vpcon[ii] *= rescale; }
            SPACELOOP(ii) { v(b, pvel_lo + ii, k, j, i) = vpcon[ii]; }
            W = gamma_max;
          }

          // Update dependent primitives
          if (pye > 0) eos_lambda[0] = v(b, pye, k, j, i);
          v(b, tmp, k, j, i) = eos.TemperatureFromDensityInternalEnergy(
              v(b, prho, k, j, i), ratio(v(b, peng, k, j, i), v(b, prho, k, j, i)),
              eos_lambda);
          v(b, prs, k, j, i) = eos.PressureFromDensityTemperature(
              v(b, prho, k, j, i), v(b, tmp, k, j, i), eos_lambda);
          v(b, gm1, k, j, i) =
              ratio(eos.BulkModulusFromDensityTemperature(v(b, prho, k, j, i),
                                                          v(b, tmp, k, j, i), eos_lambda),
                    v(b, prs, k, j, i));

          // Update conserved variables

          Real S[3];
          Real bcons[3];
          Real bp[3] = {0.0, 0.0, 0.0};
          if (pb_hi > 0) {
            bp[0] = v(b, pb_lo, k, j, i);
            bp[1] = v(b, pb_lo + 1, k, j, i);
            bp[2] = v(b, pb_hi, k, j, i);
          }
          Real ye_cons;
          Real ye_prim = 0.5;
          if (pye > 0) {
            ye_prim = v(b, pye, k, j, i);
          }
          Real sig[3];
          prim2con::p2c(v(b, prho, k, j, i), vpcon, bp, v(b, peng, k, j, i), ye_prim,
                        v(b, prs, k, j, i), v(b, gm1, k, j, i), gcov, gcon, beta, alpha,
                        sdetgam, v(b, crho, k, j, i), S, bcons, v(b, ceng, k, j, i),
                        ye_cons, sig);
          v(b, cmom_lo, k, j, i) = S[0];
          v(b, cmom_lo + 1, k, j, i) = S[1];
          v(b, cmom_hi, k, j, i) = S[2];
          if (pye > 0) v(b, cye, k, j, i) = ye_cons;
          for (int m = slo; m <= shi; m++) {
            v(b, m, k, j, i) = sig[m - slo];
          }

          if (irfail >= 0) {
            // If rad c2p failed, we'll fix that up subsequently
            if (v(b, irfail, k, j, i) == radiation::FailFlags::success) {
              for (int ispec = 0; ispec < num_species; ispec++) {
                typename CLOSURE::LocalGeometryType g(geom, CellLocation::Cent, b, k, j,
                                                      i);
                Vec con_v{vpcon[0] / W, vpcon[1] / W, vpcon[2] / W};
                CLOSURE c(con_v, &g);

                Real E = v(b, idx_E(ispec), k, j, i) / sdetgam;
                Vec cov_F;
                SPACELOOP(ii) { cov_F(ii) = v(b, idx_F(ispec, ii), k, j, i) / sdetgam; }
                Tens2 con_tilPi;
                Real J;
                Vec cov_H;
                if (iTilPi.IsValid()) {
                  SPACELOOP2(ii, jj) {
                    con_tilPi(ii, jj) = v(b, iTilPi(ispec, ii, jj), k, j, i);
                  }
                } else {
                  Real xi = 0.;
                  Real phi = M_PI;
                  // TODO(BRR) STORE_GUESS
                  c.GetConTilPiFromCon(E, cov_F, xi, phi, &con_tilPi);
                }

                c.Con2Prim(E, cov_F, con_tilPi, &J, &cov_H);

                v(b, idx_J(ispec), k, j, i) = J;
                SPACELOOP(ii) { v(b, idx_H(ispec, ii), k, j, i) = cov_H(ii) / J; }

                // Floors and ceilings will be applied subsequently by ApplyFloors task
              }
            }
          }
        }
      });

  return TaskStatus::complete;
}

template <typename T>
TaskStatus ConservedToPrimitiveFixup(T *rc, T *rc0) {
  auto *pm = rc->GetParentPointer().get();
  StateDescriptor *rad_pkg = pm->packages.Get("radiation").get();
  StateDescriptor *fix_pkg = pm->packages.Get("fixup").get();
  const bool enable_rad_floors = fix_pkg->Param<bool>("enable_rad_floors");
  std::string method;
  if (enable_rad_floors) {
    method = rad_pkg->Param<std::string>("method");
  }

  IndexDomain domain = IndexDomain::interior;

  // TODO(BRR) share these settings somewhere else. Set at configure time?
  using settings =
      ClosureSettings<ClosureEquation::energy_conserve, ClosureVerbosity::quiet>;
  if (method == "moment_m1") {
    return ConservedToPrimitiveFixupImpl<T, radiation::ClosureM1<settings>>(rc, rc0,
                                                                            domain);
  } else if (method == "moment_eddington") {
    return ConservedToPrimitiveFixupImpl<T, radiation::ClosureEdd<settings>>(rc, rc0,
                                                                             domain);
  } else if (method == "mocmc") {
    return ConservedToPrimitiveFixupImpl<T, radiation::ClosureMOCMC<settings>>(rc, rc0,
                                                                               domain);
  } else {
    return ConservedToPrimitiveFixupImpl<T, radiation::ClosureEdd<settings>>(rc, rc0,
                                                                             domain);
  }
  return TaskStatus::fail;
}

template TaskStatus
ConservedToPrimitiveFixup<MeshBlockData<Real>>(MeshBlockData<Real> *rc,
                                               MeshBlockData<Real> *rc0);

} // namespace fixup<|MERGE_RESOLUTION|>--- conflicted
+++ resolved
@@ -198,7 +198,6 @@
         bounds.GetCeilings(coords.x1v(k, j, i), coords.x2v(k, j, i), coords.x3v(k, j, i),
                            gamma_max, e_max);
 
-<<<<<<< HEAD
         if (c2p_failure_force_fixup_both && rad_active) {
           if (v(b, ifail, k, j, i) == con2prim_robust::FailFlags::fail ||
               v(b, irfail, k, j, i) == radiation::FailFlags::fail) {
@@ -212,8 +211,6 @@
         //    (i == ib.s || i == ib.e || j == jb.s || j == jb.e || k == kb.s || k ==
         //    kb.e);
 
-=======
->>>>>>> cee50b71
         auto fixup0 = [&](const int iv) {
           v(b, iv, k, j, i) = v0(b, iv, k, j, i - 1) + v0(b, iv, k, j, i + 1);
           if (ndim > 1) {
