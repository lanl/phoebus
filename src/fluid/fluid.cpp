--- conflicted
+++ resolved
@@ -367,15 +367,8 @@
 
   auto fail = rc->Get(internal_variables::fail).data;
 
-<<<<<<< HEAD
-  IndexRange ib = pmb->cellbounds.GetBoundsI(IndexDomain::entire);
-  IndexRange jb = pmb->cellbounds.GetBoundsJ(IndexDomain::entire);
-  IndexRange kb = pmb->cellbounds.GetBoundsK(IndexDomain::entire);
-
   Geometry::SetGeometryTask(rc);
 
-=======
->>>>>>> 80921135
   // breaking con2prim into 3 kernels seems more performant.  WHY?
   // if we can combine them, we can get rid of the mesh sized scratch array
   parthenon::par_for(
