// © 2021. Triad National Security, LLC. All rights reserved.  This
// program was produced under U.S. Government contract
// 89233218CNA000001 for Los Alamos National Laboratory (LANL), which
// is operated by Triad National Security, LLC for the U.S.
// Department of Energy/National Nuclear Security Administration. All
// rights in the program are reserved by Triad National Security, LLC,
// and the U.S. Department of Energy/National Nuclear Security
// Administration. The Government is granted for itself and others
// acting on its behalf a nonexclusive, paid-up, irrevocable worldwide
// license in this material to reproduce, prepare derivative works,
// distribute copies to the public, perform publicly and display
// publicly, and to permit others to do so.

#include "fluid.hpp"

#include "con2prim.hpp"
#include "con2prim_robust.hpp"
#include "geometry/geometry.hpp"
#include "phoebus_utils/cell_locations.hpp"
#include "phoebus_utils/variables.hpp"
#include "prim2con.hpp"
#include "reconstruction.hpp"
#include "riemann.hpp"
#include "tmunu.hpp"

#include <singularity-eos/eos/eos.hpp>

#include <globals.hpp>
#include <kokkos_abstraction.hpp>
#include <utils/error_checking.hpp>

// statically defined vars from riemann.hpp
std::vector<std::string> riemann::FluxState::recon_vars,
    riemann::FluxState::flux_vars;

namespace fluid {

std::shared_ptr<StateDescriptor> Initialize(ParameterInput *pin) {
  namespace p = fluid_prim;
  namespace c = fluid_cons;
  namespace impl = internal_variables;
  namespace diag = diagnostic_variables;
  auto physics = std::make_shared<StateDescriptor>("fluid");
  Params &params = physics->AllParams();

  // Check that we are actually evolving the fluid  
  const bool active = pin->GetBoolean("physics", "hydro");
  params.Add("active", active);
  if (active) { // Only set up these parameters if the fluid is evolved

    Real cfl = pin->GetOrAddReal("fluid", "cfl", 0.8);
    params.Add("cfl", cfl);
    
    std::string c2p_method = pin->GetOrAddString("fluid", "c2p_method", "robust");
    params.Add("c2p_method", c2p_method);
    if (c2p_method == "robust") {
      params.Add("c2p_func", ConservedToPrimitiveRobust<MeshBlockData<Real>>);
    } else if (c2p_method == "classic") {
      params.Add("c2p_func", ConservedToPrimitiveClassic<MeshBlockData<Real>>);
    } else {
      PARTHENON_THROW("Invalid c2p_method.");
    }

    Real c2p_tol = pin->GetOrAddReal("fluid", "c2p_tol", 1.e-8);
    params.Add("c2p_tol", c2p_tol);

    int c2p_max_iter = pin->GetOrAddInteger("fluid", "c2p_max_iter", 20);
    params.Add("c2p_max_iter", c2p_max_iter);

    std::string recon = pin->GetOrAddString("fluid", "recon", "linear");
    PhoebusReconstruction::ReconType rt =
        PhoebusReconstruction::ReconType::linear;
    if (recon == "weno5" || recon == "weno5z") {
      PARTHENON_REQUIRE_THROWS(parthenon::Globals::nghost >= 4,
                               "weno5 requires 4+ ghost cells");
      rt = PhoebusReconstruction::ReconType::weno5z;
    } else if (recon == "weno5a") {
      PARTHENON_REQUIRE_THROWS(parthenon::Globals::nghost >= 4,
                               "weno5 requires 4+ ghost cells");
      rt = PhoebusReconstruction::ReconType::weno5a;
    } else if (recon == "mp5") {
      PARTHENON_REQUIRE_THROWS(parthenon::Globals::nghost >= 4,
                               "mp5 requires 4+ ghost cells");
      if (cfl > 0.4) {
        PARTHENON_WARN("mp5 often requires smaller cfl numbers for stability");
      }
      rt = PhoebusReconstruction::ReconType::mp5;
    } else if (recon == "linear") {
      rt = PhoebusReconstruction::ReconType::linear;
    } else {
      PARTHENON_THROW(
          "Invalid Reconstruction option.  Choose from [linear,weno5]");
    }
    params.Add("Recon", rt);

    std::string solver = pin->GetOrAddString("fluid", "riemann", "hll");
    riemann::solver rs = riemann::solver::HLL;
    if (solver == "llf") {
      rs = riemann::solver::LLF;
    } else if (solver == "hll") {
      rs = riemann::solver::HLL;
    } else {
      PARTHENON_THROW("Invalid Riemann Solver option. Choose from [llf, hll]");
    }
    params.Add("RiemannSolver", rs);
  } 
  bool ye = pin->GetOrAddBoolean("fluid", "Ye", false);
  params.Add("Ye", ye);

  bool mhd = pin->GetOrAddBoolean("fluid", "mhd", false);
  params.Add("mhd", mhd);

  Metadata m;
  std::vector<int> three_vec(1, 3);

  const std::string bc_vars = pin->GetOrAddString("phoebus/mesh", "bc_vars", "conserved");
  params.Add("bc_vars", bc_vars);

  Metadata  mprim_threev =
      Metadata({Metadata::Cell, Metadata::Intensive, Metadata::Vector,
                Metadata::Derived, Metadata::OneCopy},
               three_vec);
  Metadata mprim_scalar = Metadata({Metadata::Cell, Metadata::Intensive,
                                    Metadata::Derived, Metadata::OneCopy});
  Metadata mcons_scalar =
      Metadata({Metadata::Cell, Metadata::Independent, Metadata::Intensive,
            Metadata::Conserved, Metadata::WithFluxes});
  Metadata mcons_threev =
      Metadata({Metadata::Cell, Metadata::Independent, Metadata::Intensive,
            Metadata::Conserved, Metadata::Vector, Metadata::WithFluxes},
               three_vec);
  
  if (bc_vars == "conserved") {
    mcons_scalar.Set(Metadata::FillGhost);
    mcons_threev.Set(Metadata::FillGhost);
  } else if (bc_vars == "primitive") {
    mprim_scalar.Set(Metadata::FillGhost);
    mprim_threev.Set(Metadata::FillGhost);
    // TODO(BRR) Still set FillGhost on conserved variables to ensure buffers exist.
    // Fixing this requires modifying parthenon Metadata logic.
    mcons_scalar.Set(Metadata::FillGhost);
    mcons_threev.Set(Metadata::FillGhost);
  } else {
    PARTHENON_REQUIRE_THROWS(bc_vars == "conserved" || bc_vars == "primitive",
      "\"bc_vars\" must be either \"conserved\" or \"primitive\"!");
  }

<<<<<<< HEAD
=======
  // TODO(BRR) Should these go in a "phoebus" package?
  const std::string bc_ix1 = pin->GetString("phoebus", "bc_ix1");
  params.Add("bc_ix1", bc_ix1);
  const std::string bc_ox1 = pin->GetString("phoebus", "bc_ox1");
  params.Add("bc_ox1", bc_ox1);

>>>>>>> 7ca30853
  int ndim = 1;
  if (pin->GetInteger("parthenon/mesh", "nx3") > 1)
    ndim = 3;
  else if (pin->GetInteger("parthenon/mesh", "nx2") > 1)
    ndim = 2;

  // add the primitive variables
  physics->AddField(p::density, mprim_scalar);
  physics->AddField(p::velocity, mprim_threev);
  physics->AddField(p::energy, mprim_scalar);
  if (mhd) {
    physics->AddField(p::bfield, mprim_threev);
    if (ndim == 2) {
      physics->AddField(impl::emf, mprim_scalar);
    } else if (ndim == 3) {
      physics->AddField(impl::emf, mprim_threev);
    }
    physics->AddField(diag::divb, mprim_scalar);
  }
  physics->AddField(p::pressure, mprim_scalar);
  physics->AddField(p::temperature, mprim_scalar);
  physics->AddField(p::gamma1, mprim_scalar);
  if (ye) {
    physics->AddField(p::ye, mprim_scalar);
  }
  // Just want constant primitive fields around to serve as 
  // background if we are not evolving the fluid, don't need 
  // to do the rest.
  if (!active) return physics; 

  // this fail flag should really be an enum or something
  // but parthenon doesn't yet support that kind of thing
  physics->AddField(impl::fail, mprim_scalar);

  // add the conserved variables
  physics->AddField(c::density, mcons_scalar);
  physics->AddField(c::momentum, mcons_threev);
  physics->AddField(c::energy, mcons_scalar);
  if (mhd) {
    physics->AddField(c::bfield, mcons_threev);
  }
  if (ye) {
    physics->AddField(c::ye, mcons_scalar);
  }

#if SET_FLUX_SRC_DIAGS
  // DIAGNOSTIC STUFF FOR DEBUGGING
  std::vector<int> five_vec(1,5);
  Metadata mdiv = Metadata({Metadata::Cell, Metadata::Intensive, Metadata::Vector,
                             Metadata::Derived, Metadata::OneCopy},
                             five_vec);
  physics->AddField(diag::divf, mdiv);
  std::vector<int> seven_vec(1,5);
  Metadata mdiag = Metadata({Metadata::Cell, Metadata::Intensive, Metadata::Vector,
                             Metadata::Derived, Metadata::OneCopy},
                             seven_vec);
  physics->AddField(diag::src_terms, mdiag);
#endif

  // set up the arrays for left and right states
  // add the base state for reconstruction/fluxes
  std::vector<std::string> rvars({p::density, p::velocity, p::energy});
  riemann::FluxState::ReconVars(rvars);
  if (mhd)
    riemann::FluxState::ReconVars(p::bfield);
  if (ye)
    riemann::FluxState::ReconVars(p::ye);

  std::vector<std::string> fvars({c::density, c::momentum, c::energy});
  riemann::FluxState::FluxVars(fvars);
  if (mhd)
    riemann::FluxState::FluxVars(c::bfield);
  if (ye)
    riemann::FluxState::FluxVars(c::ye);

  // add some extra fields for reconstruction
  rvars = std::vector<std::string>({p::pressure, p::gamma1});
  riemann::FluxState::ReconVars(rvars);

  auto recon_vars = riemann::FluxState::ReconVars();
  int nrecon = 0;
  for (const auto &v : recon_vars) {
    auto &m = physics->FieldMetadata(v);
    auto &shape = m.Shape();
    int size = 1;
    for (const auto &s : shape) {
      size *= s;
    }
    nrecon += size;
  }

  std::vector<int> recon_shape({nrecon, ndim});
  Metadata mrecon = Metadata({Metadata::Cell, Metadata::Derived, Metadata::OneCopy},
			     recon_shape);
  physics->AddField(impl::ql, mrecon);
  physics->AddField(impl::qr, mrecon);

  std::vector<int> signal_shape(1, ndim);
  Metadata msignal =
	  Metadata({Metadata::Cell, Metadata::Derived, Metadata::OneCopy},
		   signal_shape);
  physics->AddField(impl::face_signal_speed, msignal);
  physics->AddField(impl::cell_signal_speed, msignal);

  std::vector<int> c2p_scratch_size(1, 5);
  Metadata c2p_meta =
	  Metadata({Metadata::Cell, Metadata::Derived, Metadata::OneCopy},
		   c2p_scratch_size);
  physics->AddField(impl::c2p_scratch, c2p_meta);

  physics->FillDerivedBlock = ConservedToPrimitive<MeshBlockData<Real>>;
  physics->EstimateTimestepBlock = EstimateTimestepBlock;

  return physics;
}

//template <typename T>
TaskStatus PrimitiveToConserved(MeshBlockData<Real> *rc) {
  auto *pmb = rc->GetParentPointer().get();
  IndexRange ib = pmb->cellbounds.GetBoundsI(IndexDomain::entire);
  IndexRange jb = pmb->cellbounds.GetBoundsJ(IndexDomain::entire);
  IndexRange kb = pmb->cellbounds.GetBoundsK(IndexDomain::entire);
  return PrimitiveToConservedRegion(rc, ib, jb, kb);
}

// template <typename T>
TaskStatus PrimitiveToConservedRegion(MeshBlockData<Real> *rc, const IndexRange &ib, const IndexRange &jb, const IndexRange &kb) {
  namespace p = fluid_prim;
  namespace c = fluid_cons;
  namespace impl = internal_variables;
  auto *pmb = rc->GetParentPointer().get();

  const std::vector<std::string> vars({p::density, c::density, p::velocity,
                                       c::momentum, p::energy, c::energy, p::bfield,
                                       c::bfield, p::ye, c::ye, p::pressure, p::gamma1,
                                       impl::cell_signal_speed});

  PackIndexMap imap;
  auto v = rc->PackVariables(vars, imap);

  const int prho = imap[p::density].first;
  const int crho = imap[c::density].first;
  const int pvel_lo = imap[p::velocity].first;
  const int pvel_hi = imap[p::velocity].second;
  const int cmom_lo = imap[c::momentum].first;
  const int cmom_hi = imap[c::momentum].second;
  const int peng = imap[p::energy].first;
  const int ceng = imap[c::energy].first;
  const int prs = imap[p::pressure].first;
  const int gm1 = imap[p::gamma1].first;
  const int pb_lo = imap[p::bfield].first;
  const int pb_hi = imap[p::bfield].second;
  const int cb_lo = imap[c::bfield].first;
  const int cb_hi = imap[c::bfield].second;
  const int pye = imap[p::ye].second; // -1 if not present
  const int cye = imap[c::ye].second;
  const int sig_lo = imap[impl::cell_signal_speed].first;
  const int sig_hi = imap[impl::cell_signal_speed].second;

  auto geom = Geometry::GetCoordinateSystem(rc);

  parthenon::par_for(
      DEFAULT_LOOP_PATTERN, "PrimToCons", DevExecSpace(), 0, v.GetDim(5) - 1,
      kb.s, kb.e, jb.s, jb.e, ib.s, ib.e,
      KOKKOS_LAMBDA(const int b, const int k, const int j, const int i) {

        Real gcov4[4][4];
        geom.SpacetimeMetric(CellLocation::Cent, k, j, i, gcov4);
        Real gcon[3][3];
        geom.MetricInverse(CellLocation::Cent, k, j, i, gcon);
        Real gdet = geom.DetGamma(CellLocation::Cent, k, j, i);
        Real lapse = geom.Lapse(CellLocation::Cent, k, j, i);
        Real shift[3];
        geom.ContravariantShift(CellLocation::Cent, k, j, i, shift);

        Real S[3];
        const Real vel[] = {v(b, pvel_lo, k, j, i),
                            v(b, pvel_lo+1, k, j, i),
                            v(b, pvel_hi, k, j, i)};
        Real bcons[3];
        Real bp[3] = {0.0, 0.0, 0.0};
        if (pb_hi > 0) {
          bp[0] = v(b, pb_lo, k, j, i);
          bp[1] = v(b, pb_lo+1, k, j, i);
          bp[2] = v(b, pb_hi, k, j, i);
        }
        Real ye_cons;
        Real ye_prim = 0.0;
        if (pye > 0) {
          ye_prim = v(b, pye, k, j, i);
        }

        Real sig[3];
        prim2con::p2c(v(b, prho, k, j, i), vel, bp, v(b, peng, k, j, i), ye_prim,
            v(b, prs, k, j, i), v(b, gm1, k, j, i),
            gcov4, gcon, shift, lapse, gdet,
            v(b, crho, k, j, i), S, bcons, v(b, ceng, k, j, i), ye_cons, sig);

        v(b, cmom_lo, k, j, i) = S[0];
        v(b, cmom_lo+1, k, j, i) = S[1];
        v(b, cmom_hi, k, j, i) = S[2];

        if (pb_hi > 0) {
          v(b, cb_lo, k, j, i) = bcons[0];
          v(b, cb_lo+1, k, j, i) = bcons[1];
          v(b, cb_hi, k, j, i) = bcons[2];
        }

        if (pye > 0) {
          v(b, cye, k, j, i) = ye_cons;
        }

        for (int m = sig_lo; m <= sig_hi; m++) {
          v(b, m, k, j, i) = sig[m-sig_lo];
        }
      });

  return TaskStatus::complete;
}

template <typename T>
TaskStatus ConservedToPrimitive(T *rc) {
  auto *pmb = rc->GetParentPointer().get();
  IndexRange ib = pmb->cellbounds.GetBoundsI(IndexDomain::entire);
  IndexRange jb = pmb->cellbounds.GetBoundsJ(IndexDomain::entire);
  IndexRange kb = pmb->cellbounds.GetBoundsK(IndexDomain::entire);
  StateDescriptor *pkg = pmb->packages.Get("fluid").get();
  auto c2p = pkg->Param<c2p_type<T>>("c2p_func");
  return c2p(rc, ib, jb, kb);
}

template <typename T>
TaskStatus ConservedToPrimitiveRobust(T *rc, const IndexRange &ib, const IndexRange &jb,
                                      const IndexRange &kb) {
  auto *pmb = rc->GetParentPointer().get();

  StateDescriptor *fix_pkg = pmb->packages.Get("fixup").get();
  auto bounds = fix_pkg->Param<fixup::Bounds>("bounds");

  StateDescriptor *pkg = pmb->packages.Get("fluid").get();
  const Real c2p_tol = pkg->Param<Real>("c2p_tol");
  const int c2p_max_iter = pkg->Param<int>("c2p_max_iter");
  auto invert = con2prim_robust::ConToPrimSetup(rc, bounds, c2p_tol, c2p_max_iter);

  StateDescriptor *eos_pkg = pmb->packages.Get("eos").get();
  auto eos = eos_pkg->Param<singularity::EOS>("d.EOS");
  auto geom = Geometry::GetCoordinateSystem(rc);
  auto coords = pmb->coords;

  // TODO(JCD): move the setting of this into the solver so we can call this on MeshData
  auto fail = rc->Get(internal_variables::fail).data;

  parthenon::par_for(
      DEFAULT_LOOP_PATTERN, "ConToPrim::Solve", DevExecSpace(), 0,
      invert.NumBlocks() - 1, kb.s, kb.e, jb.s, jb.e, ib.s, ib.e,
      KOKKOS_LAMBDA(const int b, const int k, const int j, const int i) {
        auto status = invert(geom, eos, coords, k, j, i);
        fail(k, j, i) = (status == con2prim_robust::ConToPrimStatus::success
                                 ? con2prim_robust::FailFlags::success
                                 : con2prim_robust::FailFlags::fail);
      });

  return TaskStatus::complete;
}

template <typename T>
TaskStatus ConservedToPrimitiveClassic(T *rc, const IndexRange &ib, const IndexRange &jb,
                                      const IndexRange &kb) {
  using namespace con2prim;
  auto *pmb = rc->GetParentPointer().get();

  StateDescriptor *fix_pkg = pmb->packages.Get("fixup").get();
  auto bounds = fix_pkg->Param<fixup::Bounds>("bounds");

  StateDescriptor *pkg = pmb->packages.Get("fluid").get();
  const Real c2p_tol = pkg->Param<Real>("c2p_tol");
  const int c2p_max_iter = pkg->Param<int>("c2p_max_iter");
  auto invert = con2prim::ConToPrimSetup(rc, c2p_tol, c2p_max_iter);
  auto invert_robust = con2prim_robust::ConToPrimSetup(rc, bounds, c2p_tol, c2p_max_iter);

  StateDescriptor *eos_pkg = pmb->packages.Get("eos").get();
  auto eos = eos_pkg->Param<singularity::EOS>("d.EOS");
  auto geom = Geometry::GetCoordinateSystem(rc);
  auto coords = pmb->coords;

  auto fail = rc->Get(internal_variables::fail).data;

  // breaking con2prim into 3 kernels seems more performant.  WHY?
  // if we can combine them, we can get rid of the mesh sized scratch array
  // TODO(JCD): revisit this.  don't think it's required anymore.  in fact the
  //            original performance thing was related to the loop being a reduce
  parthenon::par_for(
      DEFAULT_LOOP_PATTERN, "ConToPrim::Setup", DevExecSpace(), 0,
      invert.NumBlocks() - 1, kb.s, kb.e, jb.s, jb.e, ib.s, ib.e,
      KOKKOS_LAMBDA(const int b, const int k, const int j, const int i) {
        invert.Setup(geom, k, j, i);
      });
  parthenon::par_for(
      DEFAULT_LOOP_PATTERN, "ConToPrim::Solve", DevExecSpace(), 0,
      invert.NumBlocks() - 1, kb.s, kb.e, jb.s, jb.e, ib.s, ib.e,
      KOKKOS_LAMBDA(const int b, const int k, const int j, const int i) {
        auto status = invert(eos, k, j, i);
        fail(k, j, i) = (status == ConToPrimStatus::success ? FailFlags::success
                                                            : FailFlags::fail);
      });
  parthenon::par_for(
      DEFAULT_LOOP_PATTERN, "ConToPrim::Finalize", DevExecSpace(), 0,
      invert.NumBlocks() - 1, kb.s, kb.e, jb.s, jb.e, ib.s, ib.e,
      KOKKOS_LAMBDA(const int b, const int k, const int j, const int i) {
        invert.Finalize(eos, geom, k, j, i);
      });

  return TaskStatus::complete;
}

#if SET_FLUX_SRC_DIAGS
TaskStatus CopyFluxDivergence(MeshBlockData<Real> *rc) {
  auto *pmb = rc->GetParentPointer().get();

  IndexRange ib = pmb->cellbounds.GetBoundsI(IndexDomain::interior);
  IndexRange jb = pmb->cellbounds.GetBoundsJ(IndexDomain::interior);
  IndexRange kb = pmb->cellbounds.GetBoundsK(IndexDomain::interior);

  std::vector<std::string> vars({fluid_cons::density, fluid_cons::momentum, fluid_cons::energy});
  PackIndexMap imap;
  auto divf = rc->PackVariables(vars, imap);
  const int crho = imap[fluid_cons::density].first;
  const int cmom_lo = imap[fluid_cons::momentum].first;
  const int cmom_hi = imap[fluid_cons::momentum].second;
  const int ceng = imap[fluid_cons::energy].first;
  std::vector<std::string> diag_vars({diagnostic_variables::divf});
  auto diag = rc->PackVariables(diag_vars);

  parthenon::par_for(
      DEFAULT_LOOP_PATTERN, "CopyDivF", DevExecSpace(), kb.s, kb.e,
      jb.s, jb.e, ib.s, ib.e,
      KOKKOS_LAMBDA(const int k, const int j, const int i) {
        diag(0,k,j,i) = divf(crho,k,j,i);
        diag(1,k,j,i) = divf(cmom_lo,k,j,i);
        diag(2,k,j,i) = divf(cmom_lo+1,k,j,i);
        diag(3,k,j,i) = divf(cmom_lo+2,k,j,i);
        diag(4,k,j,i) = divf(ceng,k,j,i);
      }
  );
  return TaskStatus::complete;
}
#endif

TaskStatus CalculateFluidSourceTerms(MeshBlockData<Real> *rc,
                                     MeshBlockData<Real> *rc_src) {
  constexpr int ND = Geometry::NDFULL;
  constexpr int NS = Geometry::NDSPACE;
  auto *pmb = rc->GetParentPointer().get();
  if (!pmb->packages.Get("fluid")->Param<bool>("active"))
    return TaskStatus::complete;

  IndexRange ib = pmb->cellbounds.GetBoundsI(IndexDomain::interior);
  IndexRange jb = pmb->cellbounds.GetBoundsJ(IndexDomain::interior);
  IndexRange kb = pmb->cellbounds.GetBoundsK(IndexDomain::interior);

  std::vector<std::string> vars({fluid_cons::momentum, fluid_cons::energy});
#if SET_FLUX_SRC_DIAGS
  vars.push_back(diagnostic_variables::src_terms);
#endif
  PackIndexMap imap;
  auto src = rc_src->PackVariables(vars, imap);
  const int cmom_lo = imap[fluid_cons::momentum].first;
  const int cmom_hi = imap[fluid_cons::momentum].second;
  const int ceng = imap[fluid_cons::energy].first;
  const int idiag = imap[diagnostic_variables::src_terms].first;

  auto tmunu = BuildStressEnergyTensor(rc);
  auto geom = Geometry::GetCoordinateSystem(rc);

  parthenon::par_for(
      DEFAULT_LOOP_PATTERN, "TmunuSourceTerms", DevExecSpace(), kb.s, kb.e,
      jb.s, jb.e, ib.s, ib.e,
      KOKKOS_LAMBDA(const int k, const int j, const int i) {
        Real Tmunu[ND][ND], gam[ND][ND][ND];
        tmunu(Tmunu, k, j, i);
        geom.ConnectionCoefficient(CellLocation::Cent, k, j, i, gam);
	      Real gdet = geom.DetG(CellLocation::Cent, k, j, i);
        // momentum source terms
        for (int l = 0; l < NS; l++) {
          Real src_mom = 0.0;
          for (int m = 0; m < ND; m++) {
            for (int n = 0; n < ND; n++) {
              // gam is ALL INDICES DOWN
              src_mom -= Tmunu[m][n] * gam[l+1][n][m];
            }
          }
	        src(cmom_lo + l, k, j, i) = gdet*src_mom;
        }

        // energy source term
        {
          Real TGam = 0.0;
          #if USE_VALENCIA
          // TODO(jcd): maybe use the lapse and shift here instead of gcon
          Real gcon[4][4];
          geom.SpacetimeMetricInverse(CellLocation::Cent, k, j, i, gcon);
          for (int m = 0; m < ND; m++) {
            for (int n = 0; n < ND; n++) {
              Real gam0 = 0;
              for (int r = 0; r < ND; r++) {
                gam0 += gcon[0][r] * gam[r][m][n];
              }
              TGam += Tmunu[m][n] * gam0;
            }
          }
          Real Ta = 0.0;
          Real da[ND];
          //Real *da = &gam[1][0][0];
          geom.GradLnAlpha(CellLocation::Cent, k, j, i, da);
          for (int m = 0; m < ND; m++) {
            Ta += Tmunu[m][0] * da[m];
          }
          const Real alpha = geom.Lapse(CellLocation::Cent, k, j, i);
          src(ceng, k, j, i) = gdet * alpha * (Ta - TGam);
          #else
          SPACETIMELOOP2(mu, nu) {
            TGam += Tmunu[mu][nu] * gam[nu][0][mu];
          }
          src(ceng,k,j,i) = gdet * TGam;
          #endif // USE_VALENCIA
        }

        // re-use gam for metric derivative
        geom.MetricDerivative(CellLocation::Cent, k, j, i, gam);
        for (int l = 0; l < NS; l++) {
          Real src_mom = 0.0;
          for (int m = 0; m < ND; m++) {
            for (int n = 0; n < ND; n++) {
              src_mom += Tmunu[m][n] * gam[n][l+1][m];
            }
          }
          src(cmom_lo + l, k, j, i) += gdet*src_mom;
        }

#if SET_FLUX_SRC_DIAGS
        src(idiag, k, j, i) = 0.0;
        src(idiag+1, k, j, i) = src(cmom_lo, k, j, i);
        src(idiag+2, k, j, i) = src(cmom_lo+1, k, j, i);
        src(idiag+3, k, j, i) = src(cmom_lo+2, k, j, i);
        src(idiag+4, k, j, i) = src(ceng, k, j, i);
#endif
      });

  return TaskStatus::complete;
}

TaskStatus CalculateFluxes(MeshBlockData<Real> *rc) {
  auto *pmb = rc->GetParentPointer().get();
  if (!pmb->packages.Get("fluid")->Param<bool>("active"))
    return TaskStatus::complete;

  auto flux = riemann::FluxState(rc);
  auto sig = rc->Get(internal_variables::face_signal_speed).data;

  IndexRange ib = pmb->cellbounds.GetBoundsI(IndexDomain::interior);
  IndexRange jb = pmb->cellbounds.GetBoundsJ(IndexDomain::interior);
  IndexRange kb = pmb->cellbounds.GetBoundsK(IndexDomain::interior);

  const int dk = (pmb->pmy_mesh->ndim == 3 ? 1 : 0);
  const int dj = (pmb->pmy_mesh->ndim > 1 ? 1 : 0);
  const int nrecon = flux.ql.GetDim(4) - 1;
  auto rt = pmb->packages.Get("fluid")->Param<PhoebusReconstruction::ReconType>(
      "Recon");
  auto st = pmb->packages.Get("fluid")->Param<riemann::solver>("RiemannSolver");

#define RECON(method)                                                          \
  parthenon::par_for(                                                          \
      DEFAULT_LOOP_PATTERN, "Reconstruct", DevExecSpace(), X1DIR,              \
      pmb->pmy_mesh->ndim, 0, nrecon, kb.s - dk, kb.e + dk, jb.s - dj,         \
      jb.e + dj, ib.s - 1, ib.e + 1,                                           \
      KOKKOS_LAMBDA(const int d, const int n, const int k, const int j,        \
                    const int i) {                                             \
        method(d, n, k, j, i, flux.v, flux.ql, flux.qr);                       \
      });
  switch (rt) {
  case PhoebusReconstruction::ReconType::weno5z:
    RECON(PhoebusReconstruction::WENO5Z);
    break;
  case PhoebusReconstruction::ReconType::weno5a:
    RECON(PhoebusReconstruction::WENO5A);
    break;
  case PhoebusReconstruction::ReconType::mp5:
    RECON(PhoebusReconstruction::MP5);
    break;
  case PhoebusReconstruction::ReconType::linear:
    RECON(PhoebusReconstruction::PiecewiseLinear);
    break;
  default:
    PARTHENON_THROW("Invalid recon option.");
  }
#undef RECON

#define FLUX(method)                                                           \
  parthenon::par_for(                                                          \
      DEFAULT_LOOP_PATTERN, "CalculateFluxes", DevExecSpace(), X1DIR,          \
      pmb->pmy_mesh->ndim, kb.s - dk, kb.e + dk, jb.s - dj, jb.e + dj,         \
      ib.s - 1, ib.e + 1,                                                      \
      KOKKOS_LAMBDA(const int d, const int k, const int j, const int i) {      \
        sig(d - 1, k, j, i) = method(flux, d, k, j, i);                        \
      });
  switch (st) {
  case riemann::solver::LLF:
    FLUX(riemann::llf);
    break;
  case riemann::solver::HLL:
    FLUX(riemann::hll);
    break;
  default:
    PARTHENON_THROW("Invalid riemann solver option.");
  }
#undef FLUX

  return TaskStatus::complete;
}

TaskStatus FluxCT(MeshBlockData<Real> *rc) {
  auto *pmb = rc->GetParentPointer().get();
  if (!pmb->packages.Get("fluid")->Param<bool>("mhd"))
    return TaskStatus::complete;

  const int ndim = pmb->pmy_mesh->ndim;
  if (ndim == 1)
    return TaskStatus::complete;
  IndexRange ib = pmb->cellbounds.GetBoundsI(IndexDomain::interior);
  IndexRange jb = pmb->cellbounds.GetBoundsJ(IndexDomain::interior);
  IndexRange kb = pmb->cellbounds.GetBoundsK(IndexDomain::interior);

  auto f1 = rc->Get(fluid_cons::bfield).flux[X1DIR];
  auto f2 = rc->Get(fluid_cons::bfield).flux[X2DIR];
  auto f3 = rc->Get(fluid_cons::bfield).flux[X3DIR];
  auto emf = rc->Get(internal_variables::emf).data;

  if (ndim == 2) {
    parthenon::par_for(
        DEFAULT_LOOP_PATTERN, "FluxCT::EMF::2D", DevExecSpace(), kb.s, kb.e,
        jb.s, jb.e + 1, ib.s, ib.e + 1,
        KOKKOS_LAMBDA(const int k, const int j, const int i) {
          emf(k, j, i) = 0.25 * (f1(1, k, j, i) + f1(1, k, j - 1, i) -
                                 f2(0, k, j, i) - f2(0, k, j, i - 1));
        });
    parthenon::par_for(
        DEFAULT_LOOP_PATTERN, "FluxCT::Flux::2D", DevExecSpace(), kb.s, kb.e,
        jb.s, jb.e + 1, ib.s, ib.e + 1,
        KOKKOS_LAMBDA(const int k, const int j, const int i) {
          f1(0, k, j, i) = 0.0;
          f1(1, k, j, i) = 0.5 * (emf(k, j, i) + emf(k, j + 1, i));
          f2(0, k, j, i) = -0.5 * (emf(k, j, i) + emf(k, j, i + 1));
          f2(1, k, j, i) = 0.0;
        });
  } else if (ndim == 3) {
    parthenon::par_for(
        DEFAULT_LOOP_PATTERN, "FluxCT::EMF::3D", DevExecSpace(), kb.s, kb.e + 1,
        jb.s, jb.e + 1, ib.s, ib.e + 1,
        KOKKOS_LAMBDA(const int k, const int j, const int i) {
          emf(0, k, j, i) = 0.25 * (f2(2, k, j, i) + f2(2, k - 1, j, i) -
                                    f3(1, k, j, i) - f3(1, k, j - 1, i));
          emf(1, k, j, i) = -0.25 * (f1(2, k, j, i) + f1(2, k - 1, j, i) -
                                     f3(0, k, j, i) - f3(0, k, j, i - 1));
          emf(2, k, j, i) = 0.25 * (f1(1, k, j, i) + f1(1, k, j - 1, i) -
                                    f2(0, k, j, i) - f2(0, k, j, i - 1));
        });
    parthenon::par_for(
        DEFAULT_LOOP_PATTERN, "FluxCT::Flux::3D", DevExecSpace(), kb.s,
        kb.e + 1, jb.s, jb.e + 1, ib.s, ib.e + 1,
        KOKKOS_LAMBDA(const int k, const int j, const int i) {
          f1(0, k, j, i) = 0.0;
          f1(1, k, j, i) = 0.5 * (emf(2, k, j, i) + emf(2, k, j + 1, i));
          f1(2, k, j, i) = -0.5 * (emf(1, k, j, i) + emf(1, k + 1, j, i));
          f2(0, k, j, i) = -0.5 * (emf(2, k, j, i) + emf(2, k, j, i + 1));
          f2(1, k, j, i) = 0.0;
          f2(2, k, j, i) = 0.5 * (emf(0, k, j, i) + emf(0, k + 1, j, i));
          f3(0, k, j, i) = 0.5 * (emf(1, k, j, i) + emf(1, k, j, i + 1));
          f3(1, k, j, i) = -0.5 * (emf(0, k, j, i) + emf(0, k, j + 1, i));
          f3(2, k, j, i) = 0.0;
        });
  }

  return TaskStatus::complete;
}

TaskStatus CalculateDivB(MeshBlockData<Real> *rc) {
  auto pmb = rc->GetBlockPointer();
  if (!pmb->packages.Get("fluid")->Param<bool>("active"))
    return TaskStatus::complete;
  if (!pmb->packages.Get("fluid")->Param<bool>("mhd"))
    return TaskStatus::complete;

  const int ndim = pmb->pmy_mesh->ndim;
  IndexRange ib = pmb->cellbounds.GetBoundsI(IndexDomain::interior);
  IndexRange jb = pmb->cellbounds.GetBoundsJ(IndexDomain::interior);
  IndexRange kb = pmb->cellbounds.GetBoundsK(IndexDomain::interior);

  auto coords = pmb->coords;
  auto b = rc->Get(fluid_cons::bfield).data;
  auto divb = rc->Get(diagnostic_variables::divb).data;
  if (ndim == 2) {
    // todo(jcd): these are supposed to be node centered, and this misses the
    // high boundaries
    parthenon::par_for(
        DEFAULT_LOOP_PATTERN, "DivB::2D", DevExecSpace(), kb.s, kb.e, jb.s,
        jb.e, ib.s, ib.e, KOKKOS_LAMBDA(const int k, const int j, const int i) {
          divb(k, j, i) = 0.5 *
                              (b(0, k, j, i) + b(0, k, j - 1, i) -
                               b(0, k, j, i - 1) - b(0, k, j - 1, i - 1)) /
                              coords.Dx(X1DIR, k, j, i) +
                          0.5 *
                              (b(1, k, j, i) + b(1, k, j, i - 1) -
                               b(1, k, j - 1, i) - b(1, k, j - 1, i - 1)) /
                              coords.Dx(X2DIR, k, j, i);
        });
  } else if (ndim == 3) {
    // todo(jcd): these are supposed to be node centered, and this misses the
    // high boundaries
    parthenon::par_for(
        DEFAULT_LOOP_PATTERN, "DivB::3D", DevExecSpace(), kb.s, kb.e, jb.s,
        jb.e, ib.s, ib.e, KOKKOS_LAMBDA(const int k, const int j, const int i) {
          divb(k, j, i) =
              0.25 *
                  (b(0, k, j, i) + b(0, k, j - 1, i) + b(0, k - 1, j, i) +
                   b(0, k - 1, j - 1, i) - b(0, k, j, i - 1) -
                   b(0, k, j - 1, i - 1) - b(0, k - 1, j, i - 1) -
                   b(0, k - 1, j - 1, i - 1)) /
                  coords.Dx(X1DIR, k, j, i) +
              0.25 *
                  (b(1, k, j, i) + b(1, k, j, i - 1) + b(1, k - 1, j, i) +
                   b(1, k - 1, j, i - 1) - b(1, k, j - 1, i) -
                   b(1, k, j - 1, i - 1) - b(1, k - 1, j - 1, i) -
                   b(1, k - 1, j - 1, i - 1)) /
                  coords.Dx(X2DIR, k, j, i) +
              0.25 *
                  (b(2, k, j, i) + b(2, k, j, i - 1) + b(2, k, j - 1, i) +
                   b(2, k, j - 1, i - 1) - b(2, k - 1, j, i) -
                   b(2, k - 1, j, i - 1) - b(2, k - 1, j - 1, i) -
                   b(2, k - 1, j - 1, i - 1)) /
                  coords.Dx(X3DIR, k, j, i);
        });
  }
  return TaskStatus::complete;
}

Real EstimateTimestepBlock(MeshBlockData<Real> *rc) {
  auto pmb = rc->GetBlockPointer();
  IndexRange ib = pmb->cellbounds.GetBoundsI(IndexDomain::interior);
  IndexRange jb = pmb->cellbounds.GetBoundsJ(IndexDomain::interior);
  IndexRange kb = pmb->cellbounds.GetBoundsK(IndexDomain::interior);

  auto &coords = pmb->coords;
  const int ndim = pmb->pmy_mesh->ndim;

  auto &pars = pmb->packages.Get("fluid")->AllParams();
  Real min_dt;
  auto csig = rc->Get(internal_variables::cell_signal_speed).data;
  if (pars.hasKey("has_face_speeds")) {
    auto fsig = rc->Get(internal_variables::face_signal_speed).data;
    pmb->par_reduce(
        "Hydro::EstimateTimestep::1", kb.s, kb.e, jb.s, jb.e, ib.s, ib.e,
        KOKKOS_LAMBDA(const int k, const int j, const int i, Real &lmin_dt) {
          Real ldt = 0.0;
          for (int d = 0; d < ndim; d++) {
            const int di = (d == 0);
            const int dj = (d == 1);
            const int dk = (d == 2);
            const Real max_s = std::max(
                csig(d, k, j, i),
                std::max(fsig(d, k, j, i), fsig(d, k + dk, j + dj, i + di)));
            ldt += max_s / coords.Dx(X1DIR + d, k, j, i);
          }
          lmin_dt = std::min(lmin_dt, 1.0 / (ldt + 1.e-50));
        },
        Kokkos::Min<Real>(min_dt));
  } else {
    pmb->par_reduce(
        "Hydro::EstimateTimestep::0", kb.s, kb.e, jb.s, jb.e, ib.s, ib.e,
        KOKKOS_LAMBDA(const int k, const int j, const int i, Real &lmin_dt) {
          Real ldt = 0.0;
          for (int d = 0; d < ndim; d++) {
            ldt += csig(d, k, j, i) / coords.Dx(X1DIR + d, k, j, i);
          }
          lmin_dt = std::min(lmin_dt, 1.0 / (ldt + 1.e-50));
        },
        Kokkos::Min<Real>(min_dt));
    pars.Add("has_face_speeds", true);
  }
  const auto &cfl = pars.Get<Real>("cfl");
  return cfl * min_dt;
}


} // namespace fluid<|MERGE_RESOLUTION|>--- conflicted
+++ resolved
@@ -145,15 +145,12 @@
       "\"bc_vars\" must be either \"conserved\" or \"primitive\"!");
   }
 
-<<<<<<< HEAD
-=======
   // TODO(BRR) Should these go in a "phoebus" package?
   const std::string bc_ix1 = pin->GetString("phoebus", "bc_ix1");
   params.Add("bc_ix1", bc_ix1);
   const std::string bc_ox1 = pin->GetString("phoebus", "bc_ox1");
   params.Add("bc_ox1", bc_ox1);
 
->>>>>>> 7ca30853
   int ndim = 1;
   if (pin->GetInteger("parthenon/mesh", "nx3") > 1)
     ndim = 3;
