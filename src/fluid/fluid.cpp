--- conflicted
+++ resolved
@@ -35,6 +35,16 @@
 
   Real cfl = pin->GetOrAddReal("fluid", "cfl", 0.8);
   params.Add("cfl", cfl);
+
+  std::string c2p_method = pin->GetOrAddString("fluid", "c2p_method", "robust");
+  params.Add("c2p_method", c2p_method);
+  if (c2p_method == "robust") {
+    params.Add("c2p_func", ConservedToPrimitiveRobust);
+  } else if (c2p_method == "classic") {
+    params.Add("c2p_func", ConservedToPrimitiveClassic);
+  } else {
+    PARTHENON_THROW("Invalid c2p_method.");
+  }
 
   Real c2p_tol = pin->GetOrAddReal("fluid", "c2p_tol", 1.e-8);
   params.Add("c2p_tol", c2p_tol);
@@ -220,7 +230,7 @@
 		   c2p_scratch_size);
   physics->AddField(impl::c2p_scratch, c2p_meta);
 
-  physics->FillDerivedBlock = ConservedToPrimitiveRobust<MeshBlockData<Real>>;
+  physics->FillDerivedBlock = ConservedToPrimitive<MeshBlockData<Real>>;
   physics->EstimateTimestepBlock = EstimateTimestepBlock;
 
   return physics;
@@ -351,8 +361,9 @@
   return TaskStatus::complete;
 }
 
-<<<<<<< HEAD
-template <typename T> TaskStatus ConservedToPrimitiveRobust(T *rc) {
+template <typename T>
+TaskStatus ConservedToPrimitiveRobust(T *rc, const IndexRange &ib, const IndexRange &jb,
+                                      const IndexRange &kb) {
   auto *pmb = rc->GetParentPointer().get();
 
   StateDescriptor *fix_pkg = pmb->packages.Get("fixup").get();
@@ -369,10 +380,6 @@
   auto coords = pmb->coords;
 
   auto fail = rc->Get(internal_variables::fail).data;
-
-  IndexRange ib = pmb->cellbounds.GetBoundsI(IndexDomain::entire);
-  IndexRange jb = pmb->cellbounds.GetBoundsJ(IndexDomain::entire);
-  IndexRange kb = pmb->cellbounds.GetBoundsK(IndexDomain::entire);
 
   // breaking con2prim into 3 kernels seems more performant.  WHY?
   // if we can combine them, we can get rid of the mesh sized scratch array
@@ -403,20 +410,21 @@
   return TaskStatus::complete;
 }
 
-template <typename T> TaskStatus ConservedToPrimitive(T *rc) {
-=======
 template <typename T>
 TaskStatus ConservedToPrimitive(T *rc) {
+  using c2p_type = std::function<TaskStatus(T *, const IndexRange &, const IndexRange &, const IndexRange &);
   auto *pmb = rc->GetParentPointer().get();
   IndexRange ib = pmb->cellbounds.GetBoundsI(IndexDomain::entire);
   IndexRange jb = pmb->cellbounds.GetBoundsJ(IndexDomain::entire);
   IndexRange kb = pmb->cellbounds.GetBoundsK(IndexDomain::entire);
-  return ConservedToPrimitiveRegion(rc, ib, jb, kb);
-}
-
-template <typename T> TaskStatus ConservedToPrimitiveRegion(T *rc, const IndexRange &ib,
-  const IndexRange &jb, const IndexRange &kb) {
->>>>>>> fbf88a93
+  StateDescriptor *pkg = pmb->packages.Get("fluid").get();
+  auto c2p = Param<c2p_type>("c2p_function");
+  return c2p(rc, ib, jb, kb);
+}
+
+template <typename T>
+TaskStatus ConservedToPrimitiveClassic(T *rc, const IndexRange &ib, const IndexRange &jb,
+                                      const IndexRange &kb) {
   using namespace con2prim;
   auto *pmb = rc->GetParentPointer().get();
 
