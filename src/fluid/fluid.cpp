--- conflicted
+++ resolved
@@ -524,12 +524,7 @@
         Real Tmunu[ND][ND], gam[ND][ND][ND];
         tmunu(Tmunu, k, j, i);
         geom.ConnectionCoefficient(CellLocation::Cent, k, j, i, gam);
-<<<<<<< HEAD
-        Real gdet = geom.DetG(CellLocation::Cent, k, j, i);
-        diag(0, k, j, i) = 0.0;
-=======
-	      Real gdet = geom.DetG(CellLocation::Cent, k, j, i);
->>>>>>> ee8481c7
+	Real gdet = geom.DetG(CellLocation::Cent, k, j, i);
         // momentum source terms
         for (int l = 0; l < NS; l++) {
           Real src_mom = 0.0;
@@ -567,18 +562,12 @@
           }
           const Real alpha = geom.Lapse(CellLocation::Cent, k, j, i);
           src(ceng, k, j, i) = gdet * alpha * (Ta - TGam);
-<<<<<<< HEAD
-          diag(4, k, j, i) = src(ceng, k, j, i);
-          diag(5, k, j, i) = gdet * alpha * Ta;
-          diag(6, k, j, i) = -gdet * alpha * TGam;
-=======
           #else
           SPACETIMELOOP2(mu, nu) {
             TGam += Tmunu[mu][nu] * gam[nu][0][mu];
           }
           src(ceng,k,j,i) = gdet * TGam;
           #endif // USE_VALENCIA
->>>>>>> ee8481c7
         }
 
         // re-use gam for metric derivative
@@ -590,11 +579,6 @@
               src_mom += Tmunu[m][n] * gam[n][l + 1][m];
             }
           }
-<<<<<<< HEAD
-          src(cmom_lo + l, k, j, i) += gdet * src_mom;
-          diag(l + 1, k, j, i) = src(cmom_lo + l, k, j, i);
-        }
-=======
           src(cmom_lo + l, k, j, i) += gdet*src_mom;
         }
 
@@ -605,7 +589,6 @@
         src(idiag+3, k, j, i) = src(cmom_lo+2, k, j, i);
         src(idiag+4, k, j, i) = src(ceng, k, j, i);
 #endif
->>>>>>> ee8481c7
       });
 
   return TaskStatus::complete;
