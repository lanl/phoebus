--- conflicted
+++ resolved
@@ -48,12 +48,7 @@
   constexpr Real kappa2 = 2.0;
   constexpr int n0 = 0;
 
-<<<<<<< HEAD
-  const int nmax = std::ceil(std::log2((b-a)/tol)) + n0;
-  //printf("nmax: %i b: %e a: %e tol: %e n0: %i\n", nmax, b, a, tol, n0);
-=======
   const int nmax = std::ceil(std::log2(0.5*(b-a)/tol)) + n0;
->>>>>>> eac1ed4b
   int j = 0;
 
   Real ya = func(a);
@@ -66,56 +61,7 @@
   ya *= sign;
   yb *= sign;
 
-<<<<<<< HEAD
-  constexpr int maxiter = 100;
-  int niter = 0;
-  int side = 0;
-  //while (b-a > tol) {
-  double fa = func(a);
-  double fb = func(b);
-  double r;
-  double fr;
-  while (true) {//b-a > tol*(b+a)) {
-    r = (fa * b - fb * a) / (fa - fb);
-    if (fabs(b - a) < tol*fabs(a + b)) {
-      break;
-    }
-    fr = func(r);
-    // TODO(BRR) extra hack
-    //if (fabs(fr) < tol) {
-    //  return r;
-    //}
-
-    //printf("[%i] b = %e a = %e b-a= %e tol = %e\n", niter, b, a, b-a, tol);
-    //printf("     fa = %e fr = %e fb = %e\n", fa, fr, fb);
-    if (fr * fb > 0) {
-      //printf("%s:%i b-a = %e\n", __FILE__, __LINE__, b-a);
-      b = r;
-      fb = fr;
-      if (side == -1) {
-        fa /= 2.;
-      }
-      side = -1;
-    } else if (fa * fr > 0) {
-      //printf("%s:%i\n", __FILE__, __LINE__);
-      //printf("%s:%i b-a = %e\n", __FILE__, __LINE__, b-a);
-      a = r;
-      fa = fr;
-      if (side == 1) {
-        fb /= 2.;
-      }
-      side = 1;
-    } else {
-      //printf("%s:%i\n", __FILE__, __LINE__);
-      //printf("%s:%i b-a = %e\n", __FILE__, __LINE__, b-a);
-      break;
-    }
-    //printf("b-a: %e tol*(b+a): %e\n", b-a, tol*(b+a), b-a>tol*(b+a));
-    //continue;
-    /*printf("b = %e a = %e b-a= %e tol = %e\n", b, a, b-a, tol);
-=======
   while (b-a > 2.0*tol) {
->>>>>>> eac1ed4b
     const Real xh = 0.5*(a + b);
     const Real xf = (yb*a - ya*b)/(yb - ya);
     const Real xhxf = xh - xf;
@@ -125,8 +71,6 @@
     const Real r = tol*std::pow(2.0,nmax-j) - 0.5*(b - a);
     const Real xitp = (std::fabs(xt - xh) > r ? xh - sigma*r : xt);
     const Real yitp = sign*func(xitp);
-    printf("xh: %e xf: %e xhxf: %e delta: %e sigma: %e\n", xh, xf, xhxf, delta, sigma);
-    printf("xt: %e r: %e xitp: %e yitp: %e\n", xt, r, xitp, yitp);
     if (yitp > 0.0) {
       b = xitp;
       yb = yitp;
@@ -136,17 +80,9 @@
     } else {
       a = xitp;
       b = xitp;
-    }*/
+    }
     j++;
-    niter++;
-    if (niter >= maxiter) {
-      PARTHENON_FAIL("niter >= maxiter during c2p!");
-    }
-  }
-  printf("fr: %e\n", fr);
-  return r;
-  //printf("%s:%i ans = %e b-a = %e\n", __FILE__, __LINE__, 0.5*(a+b), b-a);
-  //exit(-1);
+  }
   return 0.5*(a+b);
 }
 
