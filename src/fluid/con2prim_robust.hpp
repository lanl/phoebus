--- conflicted
+++ resolved
@@ -45,89 +45,6 @@
   static constexpr Real fail = 0.0;
 };
 
-<<<<<<< HEAD
-template <typename F>
-KOKKOS_INLINE_FUNCTION
-Real find_root(F &func, Real a, Real b, const Real tol, int line) {
-  constexpr Real kappa1 = 0.1;
-  constexpr Real kappa2 = 2.0;
-  constexpr int n0 = 0;
-
-  const int nmax = std::ceil(std::log2(0.5*(b-a)/tol)) + n0;
-  int j = 0;
-
-  Real ya = func(a);
-  Real yb = func(b);
-  if (ya * yb > 0.0) {
-    PARTHENON_DEBUG_WARN("Root not bracketed in find_root\n");
-    return 0.5*(a+b);
-  }
-  Real sign = (ya < 0 ? 1.0 : -1.0);
-  ya *= sign;
-  yb *= sign;
-
-  while (b-a > 2.0*tol) {
-    const Real xh = 0.5*(a + b);
-    const Real xf = (yb*a - ya*b)/(yb - ya);
-    const Real xhxf = xh - xf;
-    const Real delta = std::min(kappa1*std::pow(b-a,kappa2),std::abs(xhxf));
-    const Real sigma = (xhxf > 0 ? 1.0 : -1.0);
-    const Real xt = (delta <= sigma*xhxf ? xf + sigma*delta : xh);
-    const Real r = tol*std::pow(2.0,nmax-j) - 0.5*(b - a);
-    const Real xitp = (std::fabs(xt - xh) > r ? xh - sigma*r : xt);
-    const Real yitp = sign*func(xitp);
-    if (yitp > 0.0) {
-      b = xitp;
-      yb = yitp;
-    } else if (yitp < 0.0) {
-      a = xitp;
-      ya = yitp;
-    } else {
-      a = xitp;
-      b = xitp;
-    }
-    j++;
-  }
-  return 0.5*(a+b);
-}
-
-template <typename F>
-KOKKOS_INLINE_FUNCTION
-Real find_root_bisect(F func, Real a, Real b, const Real tol, int line) {
-
-  Real ya = func(a);
-  Real yb = func(b);
-  if (ya*yb > 0.0) {
-    printf("root failure: %g %g   %g %g\n", a, b, ya, yb);
-  }
-  PARTHENON_REQUIRE(ya * yb <= 0.0, "Root not bracketed in find_root from\n"
-    + std::to_string(a) + "\n"
-    + std::to_string(b) + "\n"
-    + std::to_string(ya) + "\n"
-    + std::to_string(yb) + "\n");
-  Real sign = (ya < 0 ? 1.0 : -1.0);
-  ya *= sign;
-  yb *= sign;
-
-  while (b-a > tol) {
-    const Real xh = 0.5*(a + b);
-    const Real yh = sign*func(xh);
-    if (yh > 0.0) {
-      b = xh;
-      yb = yh;
-    } else if (yh < 0.0) {
-      a = xh;
-      ya = yh;
-    } else {
-      a = xh;
-      b = xh;
-    }
-  }
-  return 0.5*(a+b);
-}
-
-=======
->>>>>>> b2ce5ba2
 class Residual {
  public:
   KOKKOS_FUNCTION
@@ -352,15 +269,6 @@
                                     internal_variables::cell_signal_speed, fluid_prim::gamma1});
   }
 
-<<<<<<< HEAD
-  // KOKKOS_INLINE_FUNCTION
-  // bool my_cell(const Real x1, const Real x2) const {
-  //   //if (fabs(x1 - 3.24365) < 1.e-3 && fabs(x2 - 0.493164) < 1.e-3) return true;
-  //   return false;
-  // }
-
-=======
->>>>>>> b2ce5ba2
   template <typename CoordinateSystem, class... Args>
   KOKKOS_INLINE_FUNCTION
   ConToPrimStatus operator()(const CoordinateSystem &geom, const singularity::EOS &eos, const Coordinates_t &coords, Args &&... args) const {
@@ -410,17 +318,7 @@
     bounds.GetFloors(x1,x2,x3,rhoflr,epsflr);
     Real gam_max, eps_max;
     bounds.GetCeilings(x1,x2,x3,gam_max,eps_max);
-<<<<<<< HEAD
-    /*
-    bool negative_crho = false;
-    if (v(crho) <= 0.0) {
-      printf("v(crho) < 0: %g    %g %g\n", v(crho)*igdet, x1, x2);
-      v(crho) = 1.e-50;
-      negative_crho = true;
-    }
-    */
-=======
->>>>>>> b2ce5ba2
+
     const Real D = v(crho)*igdet;
     #if USE_VALENCIA
     const Real tau = v(ceng)*igdet;
@@ -494,15 +392,7 @@
     // TODO(JCD): revisit this.  is it worth it to find the upper bound?
     //const Real mu_r = res.compute_upper_bound(h0sq_);
     // solve
-<<<<<<< HEAD
-    const Real mu = find_root(res, 0.0, 1.0, rel_tolerance, __LINE__);
-    //if(atm) printf("used atm\n");
-    // if(my_cell(x1,x2)) {
-    //   printf("res = %e\n", res(mu));
-    // }
-=======
     const Real mu = root_find::itp(res, 0.0, 1.0, rel_tolerance);
->>>>>>> b2ce5ba2
 
     // now unwrap everything into primitive and conserved vars
     const Real x = res.x_mu(mu);
@@ -551,38 +441,9 @@
       v(sig_lo+i) = sig[i];
     }
 
-<<<<<<< HEAD
-    num_nans = std::isnan(v(crho)) + std::isnan(v(cmom_lo)) + std::isnan(ceng);
-    //PARTHENON_REQUIRE(!std::isnan(v(crho)), "v(crho) = NaN");
-    //PARTHENON_REQUIRE(!std::isnan(v(cmom_lo)), "v(cmom_lo) = NaN");
-    //PARTHENON_REQUIRE(!std::isnan(v(cmom_lo+1)), "v(cmom_lo+1) = NaN");
-    //PARTHENON_REQUIRE(!std::isnan(v(cmom_lo+2)), "v(cmom_lo+2) = NaN");
-    //PARTHENON_REQUIRE(!std::isnan(v(ceng)), "v(ceng) = NaN");
-
-#if CON2PRIM_ROBUST_PRINT_FAILURES
-    if (res.used_density_floor()) {
-      printf("con2prim robust (%e): used density floor!\n", x1);
-    }
-    if (res.used_energy_max()) {
-      printf("con2prim robust (%e): used energy max!\n", x1);
-    }
-    if (res.used_energy_floor()) {
-      printf("con2prim robust (%e): used energy floor!\n", x1);
-    }
+    num_nans = std::isnan(v(crho)) + std::isnan(v(cmom_lo)) + std::isnan(v(ceng));
+
     if (num_nans > 0) {
-      printf("con2prim robust (%e): NaNs produced (later)!\n", x1);
-    }
-#endif // CON2PRIM_ROBUST_PRINT_FAILURES
-    if (res.used_density_floor() ||
-        res.used_energy_max() ||
-        res.used_energy_floor() ||
-        res.used_gamma_max() ||
-        num_nans > 0)
-=======
-    num_nans = std::isnan(v(crho)) + std::isnan(v(cmom_lo)) + std::isnan(v(ceng));
-
-    if (num_nans > 0) {
->>>>>>> b2ce5ba2
       return ConToPrimStatus::failure;
     }
     return ConToPrimStatus::success;
