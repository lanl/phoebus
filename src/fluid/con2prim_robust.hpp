//========================================================================================
// (C) (or copyright) 2020. Triad National Security, LLC. All rights reserved.
//
// This program was produced under U.S. Government contract 89233218CNA000001 for Los
// Alamos National Laboratory (LANL), which is operated by Triad National Security, LLC
// for the U.S. Department of Energy/National Nuclear Security Administration. All rights
// in the program are reserved by Triad National Security, LLC, and the U.S. Department
// of Energy/National Nuclear Security Administration. The Government is granted for
// itself and others acting on its behalf a nonexclusive, paid-up, irrevocable worldwide
// license in this material to reproduce, prepare derivative works, distribute copies to
// the public, perform publicly and display publicly, and to permit others to do so.
//========================================================================================

#ifndef CON2PRIM_ROBUST_HPP_
#define CON2PRIM_ROBUST_HPP_

#include <cmath>
#include <fenv.h>

// parthenon provided headers
#include <kokkos_abstraction.hpp>
#include <parthenon/package.hpp>
using namespace parthenon::package::prelude;

// singulaarity
#include <singularity-eos/eos/eos.hpp>

#include "fixup/fixup.hpp"
#include "geometry/geometry.hpp"
#include "geometry/geometry_utils.hpp"
#include "phoebus_utils/cell_locations.hpp"
#include "phoebus_utils/robust.hpp"
#include "phoebus_utils/root_find.hpp"
#include "phoebus_utils/variables.hpp"
#include "prim2con.hpp"

#define CON2PRIM_ROBUST_PRINT_FAILURES 0

namespace con2prim_robust {

using namespace robust;

enum class ConToPrimStatus {success, failure};
struct FailFlags {
  static constexpr Real success = 1.0;
  static constexpr Real fail = 0.0;
};

class Residual {
 public:
  KOKKOS_FUNCTION
  Residual(const Real D, const Real q, const Real bsq,
	   const Real bsq_rpsq, const Real rsq,
	   const Real rbsq, const Real v0sq,
	   const Real Ye, const singularity::EOS &eos,
	   const fixup::Bounds &bnds, const Real x1, const Real x2, const Real x3)
    : D_(D), q_(q), bsq_(bsq), bsq_rpsq_(bsq_rpsq), rsq_(rsq),
      rbsq_(rbsq), v0sq_(v0sq),
      eos_(eos), bounds_(bnds),
      x1_(x1), x2_(x2), x3_(x3) {
    lambda_[0] = Ye;
    Real garbage = 0.0;
    bounds_.GetFloors(x1_, x2_, x3_, rho_floor_, garbage);
    bounds_.GetCeilings(x1_, x2_, x3_, gam_max_, e_max_);

#if !USE_C2P_ROBUST_FLOORS
    rho_floor_ = 1.e-20;
#endif
  }

  KOKKOS_FORCEINLINE_FUNCTION
  Real x_mu(const Real mu) {
    return 1.0/(1.0 + mu*bsq_);
  }
  KOKKOS_FORCEINLINE_FUNCTION
  Real rbarsq_mu(const Real mu, const Real x) {
    return x*(x * rsq_ + mu * (1.0 + x) * rbsq_);
  }
  KOKKOS_FORCEINLINE_FUNCTION
  Real qbar_mu(const Real mu, const Real x) {
    const Real mux = mu*x;
    return q_ - 0.5*(bsq_ + mux*mux*bsq_rpsq_);
  }
  KOKKOS_FORCEINLINE_FUNCTION
  Real vhatsq_mu(const Real mu, const Real rbarsq) {
    const Real vsq_trial = mu*mu*rbarsq;
    if (vsq_trial > v0sq_) {
      used_gamma_max_ = true;
      return v0sq_;
    } else {
      used_gamma_max_ = false;
      return vsq_trial;
    }
  }
  KOKKOS_FORCEINLINE_FUNCTION
  Real iWhat_mu(const Real vhatsq) {
    return std::sqrt(1.0 - vhatsq);
  }
  KOKKOS_FORCEINLINE_FUNCTION
  Real rhohat_mu(const Real iWhat) {
    const Real rho_trial = D_*iWhat;
    if (rho_trial <= rho_floor_) {
      used_density_floor_ = true;
      return rho_floor_;
    } else {
      used_density_floor_ = false;
      return rho_trial;
    }
  }
  KOKKOS_FORCEINLINE_FUNCTION
  Real ehat_mu(const Real mu, const Real qbar, const Real rbarsq, const Real vhatsq, const Real What) {
    Real rho = rhohat_mu(1.0/What);
    bounds_.GetFloors(x1_, x2_, x3_, rho, e_floor_);
    const Real ehat_trial = What*(qbar - mu*rbarsq) + vhatsq*What*What/(1.0 + What);
    used_energy_floor_ = false;
    used_energy_max_ = false;
    if (ehat_trial <= e_floor_) {
      used_energy_floor_ = true;
      return e_floor_;
    } else if (ehat_trial > e_max_) {
      used_energy_max_ = true;
      return e_max_;
    } else {
      return ehat_trial;
    }
  }

  KOKKOS_INLINE_FUNCTION
  Real operator()(const Real mu) {
    const Real x = x_mu(mu);
    const Real rbarsq = rbarsq_mu(mu,x);
    const Real qbar = qbar_mu(mu,x);
    const Real vhatsq = vhatsq_mu(mu,rbarsq);
    const Real iWhat = iWhat_mu(vhatsq);
    const Real What = 1.0/iWhat;
    Real rhohat = rhohat_mu(iWhat);
    Real ehat = ehat_mu(mu,qbar,rbarsq,vhatsq,What);
    const Real Phat = eos_.PressureFromDensityInternalEnergy(rhohat,ehat,lambda_);
    Real hhat = rhohat*(1.0 + ehat) + Phat;
    const Real ahat = Phat/make_positive(hhat-Phat);
    hhat /= rhohat;

    const Real nua = (1.0 + ahat) * (1.0 + ehat)*iWhat;
    const Real nub = (1.0 + ahat)*(1.0 + qbar - mu*rbarsq);
    const Real nuhat = std::max(nua, nub);

    const Real muhat = 1.0/(nuhat + mu*rbarsq);
    return mu-muhat;
  }

  KOKKOS_INLINE_FUNCTION
  Real compute_upper_bound(const Real h0sq) {
    auto func = [=](const Real x) {
      return aux_func(x,h0sq);
    };
    return root_find::itp(func,1.e-16,1.0/sqrt(h0sq),rho_floor_);
  }

  KOKKOS_INLINE_FUNCTION
  bool used_density_floor() const { return used_density_floor_; }
  KOKKOS_INLINE_FUNCTION
  bool used_energy_floor() const { return used_energy_floor_; }
  KOKKOS_INLINE_FUNCTION
  bool used_energy_max() const { return used_energy_max_; }
  KOKKOS_INLINE_FUNCTION
  bool used_gamma_max() const { return used_gamma_max_; }

 private:
  const Real D_, q_, bsq_, bsq_rpsq_, rsq_, rbsq_, v0sq_;
  const singularity::EOS &eos_;
  const fixup::Bounds &bounds_;
  const Real x1_, x2_, x3_;
  Real lambda_[2];
  Real rho_floor_, e_floor_, gam_max_, e_max_;
  bool used_density_floor_, used_energy_floor_, used_energy_max_, used_gamma_max_;

  KOKKOS_FORCEINLINE_FUNCTION
  Real aux_func(const Real mu, const Real h0sq) {
    const Real x = 1.0/(1.0 + mu*bsq_);
    const Real rbarsq = x*(rsq_ * x + mu*(1.0 + x)*rbsq_);
    return mu*std::sqrt(h0sq + rbarsq) - 1.0;
  }
};

template <typename T>
class VarAccessor {
 public:
  KOKKOS_FUNCTION
  VarAccessor(const T &var, const int k, const int j, const int i)
              : var_(var), b_(0), k_(k), j_(j), i_(i) {}
  VarAccessor(const T &var, const int b, const int k, const int j, const int i)
              : var_(var), b_(b), k_(k), j_(j), i_(i) {}
  KOKKOS_FORCEINLINE_FUNCTION
  Real &operator()(const int n) const {
    return var_(b_, n, k_, j_, i_);
  }
  const int b_, i_, j_, k_;
 private:
  const T &var_;
};

struct CellGeom {
  template<typename CoordinateSystem>
  KOKKOS_FUNCTION
  CellGeom(const CoordinateSystem &geom,
           const int k, const int j, const int i)
    : gdet(geom.DetGamma(CellLocation::Cent,k,j,i)),
      lapse(geom.Lapse(CellLocation::Cent,k,j,i)) {
    geom.SpacetimeMetric(CellLocation::Cent, k, j, i, gcov4);
    SPACELOOP2(m,n) {
      gcov[m][n] = gcov4[m+1][n+1];
    }
    geom.MetricInverse(CellLocation::Cent, k, j, i, gcon);
    geom.ContravariantShift(CellLocation::Cent, k, j, i, beta);
  }
  template<typename CoordinateSystem>
  CellGeom(const CoordinateSystem &geom,
           const int b, const int k, const int j, const int i)
    : gdet(geom.DetGamma(CellLocation::Cent,b,k,j,i)),
      lapse(geom.Lapse(CellLocation::Cent,b,k,j,i)) {
    geom.SpacetimeMetric(CellLocation::Cent, b, k, j, i, gcov4);
    SPACELOOP2(m,n) {
      gcov[m][n] = gcov4[m+1][n+1];
    }
    geom.MetricInverse(CellLocation::Cent, b, k, j, i, gcon);
    geom.ContravariantShift(CellLocation::Cent, b, k, j, i, beta);
  }
  Real gcov[3][3];
  Real gcov4[4][4];
  Real gcon[3][3];
  Real beta[3];
  const Real gdet;
  const Real lapse;
};


template <typename Data_t, typename T>
class ConToPrim {
 public:
  ConToPrim(Data_t *rc, fixup::Bounds bnds, const Real tol, const int max_iterations)
    : bounds(bnds),
      var(rc->PackVariables(Vars(), imap)),
      prho(imap[fluid_prim::density].first),
      crho(imap[fluid_cons::density].first),
      pvel_lo(imap[fluid_prim::velocity].first),
      pvel_hi(imap[fluid_prim::velocity].second),
      cmom_lo(imap[fluid_cons::momentum].first),
      cmom_hi(imap[fluid_cons::momentum].second),
      peng(imap[fluid_prim::energy].first),
      ceng(imap[fluid_cons::energy].first),
      pb_lo(imap[fluid_prim::bfield].first),
      pb_hi(imap[fluid_prim::bfield].second),
      cb_lo(imap[fluid_cons::bfield].first),
      cb_hi(imap[fluid_cons::bfield].second),
      pye(imap[fluid_prim::ye].second),
      cye(imap[fluid_cons::ye].second),
      prs(imap[fluid_prim::pressure].first),
      tmp(imap[fluid_prim::temperature].first),
      sig_lo(imap[internal_variables::cell_signal_speed].first),
      sig_hi(imap[internal_variables::cell_signal_speed].second),
      gm1(imap[fluid_prim::gamma1].first),
      rel_tolerance(tol),
      max_iter(max_iterations),
      h0sq_(1.0) { }

  std::vector<std::string> Vars() {
    return std::vector<std::string>({fluid_prim::density, fluid_cons::density,
                                    fluid_prim::velocity, fluid_cons::momentum,
                                    fluid_prim::energy, fluid_cons::energy,
                                    fluid_prim::bfield, fluid_cons::bfield,
                                    fluid_prim::ye, fluid_cons::ye,
                                    fluid_prim::pressure, fluid_prim::temperature,
                                    internal_variables::cell_signal_speed, fluid_prim::gamma1});
  }

  template <typename CoordinateSystem, class... Args>
  KOKKOS_INLINE_FUNCTION
  ConToPrimStatus operator()(const CoordinateSystem &geom, const singularity::EOS &eos, const Coordinates_t &coords, Args &&... args) const {
    VarAccessor<T> v(var, std::forward<Args>(args)...);
    CellGeom g(geom, std::forward<Args>(args)...);
    Real x1 = coords.x1v(std::forward<Args>(args)...);
    Real x2 = coords.x2v(std::forward<Args>(args)...);
    Real x3 = coords.x3v(std::forward<Args>(args)...);
    return solve(v,g,eos,x1,x2,x3);
  }

  int NumBlocks() {
    return var.GetDim(5);
  }

 private:
  fixup::Bounds bounds;
  PackIndexMap imap;
  const T var;
  const int prho, crho;
  const int pvel_lo, pvel_hi;
  const int cmom_lo, cmom_hi;
  const int peng, ceng;
  const int pb_lo, pb_hi;
  const int cb_lo, cb_hi;
  const int pye, cye;
  const int prs, tmp, sig_lo, sig_hi, gm1;
  const Real rel_tolerance;
  const int max_iter;
  const Real h0sq_;

  KOKKOS_INLINE_FUNCTION
  ConToPrimStatus solve(const VarAccessor<T> &v, const CellGeom &g, const singularity::EOS &eos,
                        const Real x1, const Real x2, const Real x3) const {
    int num_nans = std::isnan(v(crho)) + std::isnan(v(cmom_lo)) + std::isnan(ceng);
    if (num_nans > 0) {
#if CON2PRIM_ROBUST_PRINT_FAILURES
      printf("con2prim robust(%e): NaNs produced in rho, mom, enrgy = %d %d %d!\n",
	     x1, std::isnan(v(crho)), std::isnan(v(cmom_lo)), std::isnan(ceng));
#endif // CON2PRIM_ROBUST_PRINT_FAILURES
      return ConToPrimStatus::failure;
    }
    const Real igdet = 1.0/g.gdet;

    Real rhoflr = 0.0;
    Real epsflr;
    bounds.GetFloors(x1,x2,x3,rhoflr,epsflr);
    Real gam_max, eps_max;
    bounds.GetCeilings(x1,x2,x3,gam_max,eps_max);

    const Real D = v(crho)*igdet;
    #if USE_VALENCIA
    const Real tau = v(ceng)*igdet;
    #else
    Real Qcov[4] = {(v(ceng) - v(crho))*igdet,
                      v(cmom_lo)*igdet,
                      v(cmom_lo+1)*igdet,
                      v(cmom_lo+2)*igdet};
    Real ncon[4] = {1./g.lapse, -g.beta[0]/g.lapse, -g.beta[1]/g.lapse, -g.beta[2]/g.lapse};
    Real tau = 0.;
    SPACETIMELOOP(mu) {
      tau -= Qcov[mu]*ncon[mu];
    }
    tau -= D;
    #endif // USE_VALENCIA
    const Real q = tau/D;

    if (pye > 0) v(pye) = v(cye)/v(crho);
    Real ye_local = (pye > 0) ? v(pye) : 0.5;

    Real bsq = 0.0;
    Real bsq_rpsq = 0.0;
    Real rbsq = 0.0;
    Real rsq = 0.0;
    Real bdotr = 0.0;
    Real rcon[3];
    // r_i
    Real rcov[] = {v(cmom_lo)/v(crho), v(cmom_lo+1)/v(crho), v(cmom_lo+2)/v(crho)};
    SPACELOOP(i) {
      rcon[i] = 0.0;
      SPACELOOP(j) {
        rcon[i] += g.gcon[i][j] * rcov[j];
      }
      rsq += rcon[i] * rcov[i];
    }
    PARTHENON_REQUIRE(rsq >= 0.0, "rsq < 0");
    Real bu[] = {0.0, 0.0, 0.0};
    if (pb_hi > 0) {
      // first set the primitive b-fields
      SPACELOOP(i) {
        v(pb_lo+i) = v(cb_lo+i)*igdet;
      }
      const Real sD = 1.0/std::sqrt(std::max(D,rhoflr));
      // b^i
      SPACELOOP(i) {
        bu[i] = v(pb_lo+i)*sD;
        bdotr += bu[i]*rcov[i];
      }
      SPACELOOP2(i,j) bsq += g.gcov[i][j] * bu[i] * bu[j];
      bsq = std::max(0.0, bsq);

      rbsq = bdotr*bdotr;
      bsq_rpsq = bsq * rsq - rbsq;
    }
    const Real zsq = rsq/h0sq_;
    Real v0sq = std::min(zsq/(1.0 + zsq), 1.0 - 1.0/(gam_max*gam_max));
    if (v0sq >= 1) {
      printf("whoa: %g %g %g %g\n", rsq, h0sq_, zsq, v0sq);
    }
    if (!(bsq >= 0)) {
      printf("bsq < 0: %e\n", bsq);
      PARTHENON_FAIL("bsq < 0");
    }
    if (!(rbsq >= 0)) {
      printf("rbsq < 0: %e\n", rbsq);
      PARTHENON_FAIL("rbsq < 0");
    }

    Residual res(D,q,bsq,bsq_rpsq,rsq,rbsq,v0sq,ye_local,eos,bounds,x1,x2,x3);

    // find the upper bound
    // TODO(JCD): revisit this.  is it worth it to find the upper bound?
    //const Real mu_r = res.compute_upper_bound(h0sq_);
    // solve
    const Real mu = root_find::itp(res, 0.0, 1.0, rel_tolerance);

    // now unwrap everything into primitive and conserved vars
    const Real x = res.x_mu(mu);
    const Real rbarsq = res.rbarsq_mu(mu,x);
    Real vsq = res.vhatsq_mu(mu,rbarsq);
    Real iW = res.iWhat_mu(vsq);
    v(prho) = res.rhohat_mu(iW);
    const Real qbar = res.qbar_mu(mu,x);
    Real W = 1.0/iW;
    Real eos_lambda[2];
    if (pye > 0) eos_lambda[0] = v(pye);
    eos_lambda[1] = std::log10(v(tmp)); // initial guess
    v(peng) = res.ehat_mu(mu, qbar, rbarsq, vsq, W);
    v(tmp) = eos.TemperatureFromDensityInternalEnergy(v(prho), v(peng), eos_lambda);
    v(peng) *= v(prho);
<<<<<<< HEAD
    v(prs) = eos.PressureFromDensityTemperature(v(prho), v(tmp));
    v(gm1) = Geometry::Utils::ratio(
        eos.BulkModulusFromDensityTemperature(v(prho), v(tmp)), v(prs));
    PARTHENON_DEBUG_REQUIRE(P > Geometry::SMALL, "Pressure must be positive");
=======
    v(prs) = eos.PressureFromDensityTemperature(v(prho), v(tmp), eos_lambda);
    v(gm1) = eos.BulkModulusFromDensityTemperature(v(prho), v(tmp), eos_lambda)/v(prs);
>>>>>>> 3434c72d

    Real vel[3];
    SPACELOOP(i) {
      vel[i] = W*mu*x*(rcon[i] + mu*bdotr*bu[i]);
      v(pvel_lo+i) = vel[i];
    }
    if (pb_hi > 0) {
      SPACELOOP(i) {
        bu[i] = v(pb_lo+i);
      }
    }

    Real ye_prim = 0.0;
    if (pye > 0) ye_prim = v(pye);
    Real ye_cons;
    Real S[3];
    Real bcons[3];
    Real sig[3];
    prim2con::p2c(v(prho), vel, bu, v(peng), ye_prim, v(prs), v(gm1),
                  g.gcov4, g.gcon, g.beta, g.lapse, g.gdet,
                  v(crho), S, bcons, v(ceng), ye_cons, sig);

    SPACELOOP(i) {
      v(cmom_lo+i) = S[i];
    }

    if (pye > 0) v(cye) = ye_cons;

    for (int i = 0; i < sig_hi-sig_lo+1; i++) {
      v(sig_lo+i) = sig[i];
    }

    num_nans = std::isnan(v(crho)) + std::isnan(v(cmom_lo)) + std::isnan(v(ceng));

    if (num_nans > 0) {
      return ConToPrimStatus::failure;
    }
    return ConToPrimStatus::success;
  }
};

using C2P_Block_t = ConToPrim<MeshBlockData<Real>,VariablePack<Real>>;
using C2P_Mesh_t = ConToPrim<MeshData<Real>,MeshBlockPack<Real>>;

inline C2P_Block_t ConToPrimSetup(MeshBlockData<Real> *rc, fixup::Bounds bounds, const Real tol, const int max_iter) {
  return C2P_Block_t(rc, bounds, tol, max_iter);
}
/*inline C2P_Mesh_t ConToPrimSetup(MeshData<Real> *rc) {
  return C2P_Mesh_t(rc);
}*/

} // namespace con2prim

#endif // CON2PRIM_ROBUST_HPP_<|MERGE_RESOLUTION|>--- conflicted
+++ resolved
@@ -413,15 +413,9 @@
     v(peng) = res.ehat_mu(mu, qbar, rbarsq, vsq, W);
     v(tmp) = eos.TemperatureFromDensityInternalEnergy(v(prho), v(peng), eos_lambda);
     v(peng) *= v(prho);
-<<<<<<< HEAD
-    v(prs) = eos.PressureFromDensityTemperature(v(prho), v(tmp));
-    v(gm1) = Geometry::Utils::ratio(
-        eos.BulkModulusFromDensityTemperature(v(prho), v(tmp)), v(prs));
-    PARTHENON_DEBUG_REQUIRE(P > Geometry::SMALL, "Pressure must be positive");
-=======
     v(prs) = eos.PressureFromDensityTemperature(v(prho), v(tmp), eos_lambda);
     v(gm1) = eos.BulkModulusFromDensityTemperature(v(prho), v(tmp), eos_lambda)/v(prs);
->>>>>>> 3434c72d
+    PARTHENON_DEBUG_REQUIRE(P > robust::EPS(), "Pressure must be positive");
 
     Real vel[3];
     SPACELOOP(i) {
