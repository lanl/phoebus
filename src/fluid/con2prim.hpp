//========================================================================================
// (C) (or copyright) 2021. Triad National Security, LLC. All rights reserved.
//
// This program was produced under U.S. Government contract 89233218CNA000001
// for Los Alamos National Laboratory (LANL), which is operated by Triad
// National Security, LLC for the U.S. Department of Energy/National Nuclear
// Security Administration. All rights in the program are reserved by Triad
// National Security, LLC, and the U.S. Department of Energy/National Nuclear
// Security Administration. The Government is granted for itself and others
// acting on its behalf a nonexclusive, paid-up, irrevocable worldwide license
// in this material to reproduce, prepare derivative works, distribute copies to
// the public, perform publicly and display publicly, and to permit others to do
// so.
//========================================================================================

#ifndef CON2PRIM_HPP_
#define CON2PRIM_HPP_

#include <limits>

// parthenon provided headers
#include <kokkos_abstraction.hpp>
#include <parthenon/package.hpp>
using namespace parthenon::package::prelude;

// singulaarity
#include <singularity-eos/eos/eos.hpp>

#include "geometry/geometry.hpp"
#include "geometry/geometry_utils.hpp"
#include "phoebus_utils/cell_locations.hpp"
#include "phoebus_utils/robust.hpp"
#include "phoebus_utils/variables.hpp"

namespace con2prim {

enum class ConToPrimStatus { success, failure };
struct FailFlags {
  static constexpr Real success = 0.0;
  static constexpr Real fail = 1.0;
};

class Residual {
 public:
  KOKKOS_FUNCTION
  Residual(const Real D, const Real tau, const Real Bsq, const Real Ssq, const Real BdotS,
           const singularity::EOS &eos)
      : D_(D), tau_(tau), Bsq_(Bsq), Ssq_(Ssq), BdotSsq_(BdotS * BdotS),
        Ye_(std::numeric_limits<Real>::signaling_NaN()), eos_(eos) {}
  KOKKOS_FUNCTION
  Residual(const Real D, const Real tau, const Real Bsq, const Real Ssq, const Real BdotS,
           const Real Ye, const singularity::EOS &eos)
      : D_(D), tau_(tau), Bsq_(Bsq), Ssq_(Ssq), BdotSsq_(BdotS * BdotS), Ye_(Ye),
        eos_(eos) {
    lambda_[0] = Ye_;
  }
  KOKKOS_FORCEINLINE_FUNCTION
  Real sfunc(const Real z, const Real Wp) const {
    Real zBsq = (z + Bsq_);
    zBsq *= zBsq;
    return (zBsq - Ssq_ - (2 * z + Bsq_) * BdotSsq_ / (z * z)) * Wp * Wp - zBsq;
  }
  KOKKOS_FORCEINLINE_FUNCTION
  Real taufunc(const Real z, const Real Wp, const Real p) {
    return (tau_ + D_ - z - Bsq_ + BdotSsq_ / (2.0 * z * z) + p) * Wp * Wp + 0.5 * Bsq_;
  }
  KOKKOS_FORCEINLINE_FUNCTION
  void operator()(const Real rho, const Real Temp, Real res[2]) {
    const Real p = eos_.PressureFromDensityTemperature(rho, Temp, lambda_);
    const Real sie = eos_.InternalEnergyFromDensityTemperature(rho, Temp, lambda_);
    const Real Wp = D_ / rho;
    const Real z = (rho * (1.0 + sie) + p) * Wp * Wp;
    res[0] = sfunc(z, Wp);
    res[1] = taufunc(z, Wp, p);
  }
#ifndef NDEBUG
  KOKKOS_INLINE_FUNCTION
  void print() {
    printf("Residual Report: %16.14g %16.14g %16.14g %16.14g %16.14g\n", D_, tau_, Bsq_,
           Ssq_, BdotSsq_);
  }
#endif
 private:
  const singularity::EOS &eos_;
  const Real D_, tau_, Bsq_, Ssq_, BdotSsq_, Ye_;
  Real lambda_[2] = {0., 0.};
};

template <typename T>
class VarAccessor {
 public:
  KOKKOS_FUNCTION
  VarAccessor(const T &var, const int k, const int j, const int i)
      : var_(var), b_(0), k_(k), j_(j), i_(i) {}
  VarAccessor(const T &var, const int b, const int k, const int j, const int i)
      : var_(var), b_(b), k_(k), j_(j), i_(i) {}
  KOKKOS_FORCEINLINE_FUNCTION
  Real &operator()(const int n) const { return var_(b_, n, k_, j_, i_); }

 private:
  const T &var_;
  const int b_, i_, j_, k_;
};

struct CellGeom {
  template <typename CoordinateSystem>
  KOKKOS_FUNCTION CellGeom(const CoordinateSystem &geom, const int k, const int j,
                           const int i)
      : gdet(geom.DetGamma(CellLocation::Cent, k, j, i)),
        lapse(geom.Lapse(CellLocation::Cent, k, j, i)) {
    geom.Metric(CellLocation::Cent, k, j, i, gcov);
    geom.MetricInverse(CellLocation::Cent, k, j, i, gcon);
    geom.ContravariantShift(CellLocation::Cent, k, j, i, beta);
  }
  template <typename CoordinateSystem>
  CellGeom(const CoordinateSystem &geom, const int b, const int k, const int j,
           const int i)
      : gdet(geom.DetGamma(CellLocation::Cent, b, k, j, i)),
        lapse(geom.Lapse(CellLocation::Cent, b, k, j, i)) {
    geom.Metric(CellLocation::Cent, b, k, j, i, gcov);
    geom.MetricInverse(CellLocation::Cent, b, k, j, i, gcon);
    geom.ContravariantShift(CellLocation::Cent, b, k, j, i, beta);
  }
  Real gcov[3][3];
  Real gcon[3][3];
  Real beta[3];
  const Real gdet;
  const Real lapse;
};

template <typename Data_t, typename T>
class ConToPrim {
 public:
  ConToPrim(Data_t *rc, const Real tol, const int max_iterations)
      : ConToPrim(rc, PackIndexMap(), tol, max_iterations) {}
  ConToPrim(Data_t *rc, PackIndexMap imap, const Real tol, const int max_iterations)
      : var(rc->PackVariables(Vars(), imap)), prho(imap[fluid_prim::density].first),
        crho(imap[fluid_cons::density].first), pvel_lo(imap[fluid_prim::velocity].first),
        pvel_hi(imap[fluid_prim::velocity].second),
        cmom_lo(imap[fluid_cons::momentum].first),
        cmom_hi(imap[fluid_cons::momentum].second), peng(imap[fluid_prim::energy].first),
        ceng(imap[fluid_cons::energy].first), pb_lo(imap[fluid_prim::bfield].first),
        pb_hi(imap[fluid_prim::bfield].second), cb_lo(imap[fluid_cons::bfield].first),
        cb_hi(imap[fluid_cons::bfield].second), pye(imap[fluid_prim::ye].second),
        cye(imap[fluid_cons::ye].second), prs(imap[fluid_prim::pressure].first),
        tmp(imap[fluid_prim::temperature].first),
        sig_lo(imap[internal_variables::cell_signal_speed].first),
        sig_hi(imap[internal_variables::cell_signal_speed].second),
        gm1(imap[fluid_prim::gamma1].first),
        scr_lo(imap[internal_variables::c2p_scratch].first), rel_tolerance(tol),
        max_iter(max_iterations) {}

  std::vector<std::string> Vars() {
    return std::vector<std::string>(
        {fluid_prim::density, fluid_cons::density, fluid_prim::velocity,
         fluid_cons::momentum, fluid_prim::energy, fluid_cons::energy, fluid_prim::bfield,
         fluid_cons::bfield, fluid_prim::ye, fluid_cons::ye, fluid_prim::pressure,
         fluid_prim::temperature, internal_variables::cell_signal_speed,
         fluid_prim::gamma1, internal_variables::c2p_scratch});
  }

  template <typename CoordinateSystem, class... Args>
<<<<<<< HEAD
  KOKKOS_INLINE_FUNCTION void Setup(const CoordinateSystem &geom, Args &&... args) const {
=======
  KOKKOS_INLINE_FUNCTION void Setup(const CoordinateSystem &geom, Args &&...args) const {
>>>>>>> 2dc5ca94
    VarAccessor<T> v(var, std::forward<Args>(args)...);
    CellGeom g(geom, std::forward<Args>(args)...);
    setup(v, g);
  }

  template <class... Args>
  KOKKOS_INLINE_FUNCTION ConToPrimStatus operator()(const singularity::EOS &eos,
                                                    Args &&...args) const {
    VarAccessor<T> v(var, std::forward<Args>(args)...);
    return solve(v, eos);
  }

  template <typename CoordinateSystem, class... Args>
  KOKKOS_INLINE_FUNCTION void Finalize(const singularity::EOS &eos,
                                       const CoordinateSystem &geom,
                                       Args &&...args) const {
    VarAccessor<T> v(var, std::forward<Args>(args)...);
    CellGeom g(geom, std::forward<Args>(args)...);
    finalize(v, g, eos);
  }

  int NumBlocks() { return var.GetDim(5); }

 private:
  const T var;
  const int prho, crho;
  const int pvel_lo, pvel_hi;
  const int cmom_lo, cmom_hi;
  const int peng, ceng;
  const int pb_lo, pb_hi;
  const int cb_lo, cb_hi;
  const int pye, cye;
  const int prs, tmp, sig_lo, sig_hi, gm1, scr_lo;
  const Real rel_tolerance;
  const int max_iter;
  constexpr static int iD = 0;
  constexpr static int itau = 1;
  constexpr static int iBsq = 2;
  constexpr static int iSsq = 3;
  constexpr static int iBdotS = 4;

  KOKKOS_INLINE_FUNCTION
  void finalize(const VarAccessor<T> &v, const CellGeom &g,
                const singularity::EOS &eos) const {
    const Real igdet = 1.0 / g.gdet;
    const Real &D = v(scr_lo + iD);
    const Real &Bsq = v(scr_lo + iBsq);
    const Real &BdotS = v(scr_lo + iBdotS);
    Real &rho_guess = v(prho);
    Real &T_guess = v(tmp);
    double lambda[2] = {0., 0.};
    if (pye >= 0) {
      lambda[0] = v(pye);
    }
    v(prs) = eos.PressureFromDensityTemperature(rho_guess, T_guess, lambda);
    v(peng) =
        rho_guess * eos.InternalEnergyFromDensityTemperature(rho_guess, T_guess, lambda);
    const Real H = rho_guess + v(peng) + v(prs);
    v(gm1) = eos.BulkModulusFromDensityTemperature(rho_guess, T_guess, lambda) / v(prs);

    const Real W = D / rho_guess;
    const Real W2 = W * W;
    const Real z = (rho_guess + v(peng) + v(prs)) * W2;
    const Real izbsq = 1. / (z + Bsq);
    SPACELOOP(i) {
      Real sconi = 0.0;
      SPACELOOP(j) { sconi += g.gcon[i][j] * v(cmom_lo + j); }
      sconi *= igdet;
      if (pb_lo > 0) {
        v(pvel_lo + i) = izbsq * (sconi + BdotS * v(pb_lo + i) / z);
      } else {
        v(pvel_lo + i) = izbsq * sconi;
      }
    }

    // cell-centered signal speeds
    Real vasq = BdotS / (H * W); // this is just bcon[0]*lapse
    vasq = (Bsq + vasq * vasq);  // this is now b^2 * W^2
    vasq /= (H + vasq);          // now this is the alven speed squared
    Real cssq = v(gm1) * v(prs) / H;
    cssq += vasq - cssq * vasq; // estimate of fast magneto-sonic speed
    const Real vsq = 1.0 - 1.0 / (W2);
    const Real vcoff = g.lapse / (1.0 - vsq * cssq);
    for (int i = 0; i < sig_hi - sig_lo + 1; i++) {
      const Real vpm = sqrt(cssq * (1.0 - vsq) *
                            (g.gcon[i][i] * (1.0 - vsq * cssq) -
                             v(pvel_lo + i) * v(pvel_lo + i) * (1.0 - cssq)));
      Real vp = vcoff * (v(pvel_lo + i) * (1.0 - cssq) + vpm) - g.beta[i];
      Real vm = vcoff * (v(pvel_lo + i) * (1.0 - cssq) - vpm) - g.beta[i];
      v(sig_lo + i) = std::max(std::fabs(vp), std::fabs(vm));
    }

    // Convert from three-velocity to phoebus primitive veloity
    SPACELOOP(ii) { v(pvel_lo + ii) = W * v(pvel_lo + ii); }
  }

  KOKKOS_INLINE_FUNCTION
  ConToPrimStatus solve(const VarAccessor<T> &v, const singularity::EOS &eos,
                        bool print = false) const {
    using robust::make_positive;
    using robust::ratio;
    using robust::sgn;
    Real &D = v(scr_lo + iD);
    Real &tau = v(scr_lo + itau);
    Real &Bsq = v(scr_lo + iBsq);
    Real &Ssq = v(scr_lo + iSsq);
    Real &BdotS = v(scr_lo + iBdotS);
    Residual Rfunc(D, tau, Bsq, Ssq, BdotS, eos);
#ifndef NDEBUG
    if (print) {
      Rfunc.print();
    }
#endif
    Real &rho_guess = v(prho);
    Real &T_guess = v(tmp);

    int iter = 0;
    bool converged = false;
    Real res[2], resp[2];
    Real jac[2][2];
    constexpr Real delta_fact_min = 1.e-6;
    Real delta_fact = delta_fact_min;
    constexpr Real delta_adj = 1.2;
    constexpr Real idelta_adj = 1. / delta_adj;
    const Real delta_min = make_positive(rel_tolerance * delta_fact_min);
    Rfunc(rho_guess, T_guess, res);
    do {
      Real drho = delta_fact * rho_guess;
      if (std::abs(drho) < delta_min) { // deltas cannot be 0
        drho = sgn(drho) * delta_min;
      }
      Real idrho = ratio(1., drho);
      Rfunc(rho_guess + drho, T_guess, resp);
      jac[0][0] = (resp[0] - res[0]) * idrho;
      jac[1][0] = (resp[1] - res[1]) * idrho;
      Real dT = delta_fact * T_guess;
      if (std::abs(dT) < delta_min) { // deltas cannot be 0
        dT = sgn(dT) * delta_min;
      }
      Real idT = ratio(1., dT);
      Rfunc(rho_guess, T_guess + dT, resp);
      jac[0][1] = (resp[0] - res[0]) * idT;
      jac[1][1] = (resp[1] - res[1]) * idT;

      const Real det = (jac[0][0] * jac[1][1] - jac[0][1] * jac[1][0]);
      const Real idet = 1. / det;
      if (std::abs(det) < 1.e-16) {
        delta_fact *= delta_adj;
        iter++;
        continue;
      }
      Real delta_rho = -(res[0] * jac[1][1] - jac[0][1] * res[1]) * idet;
      Real delta_T = -(jac[0][0] * res[1] - jac[1][0] * res[0]) * idet;

      if (std::abs(delta_rho) / rho_guess < rel_tolerance &&
          std::abs(delta_T) / T_guess < rel_tolerance) {
        converged = true;
      }
#ifndef NDEBUG
      if (print) {
        printf("%d %g %g %g %g %g %g\n", iter, rho_guess, T_guess, delta_rho, delta_T,
               res[0], res[1]);
      }
#endif

      Real alpha = 1.0;
      if (rho_guess + delta_rho < 0.0) {
        alpha = -0.1 * rho_guess / delta_rho;
      } else if (rho_guess + delta_rho > D) {
        alpha = (D - rho_guess) / delta_rho;
      }
      delta_rho = alpha * delta_rho;
      delta_T = (T_guess + delta_T < 0.0 ? -0.1 * T_guess : delta_T);

      const Real res0 = res[0] * res[0] + res[1] * res[1];
      Rfunc(rho_guess + delta_rho, T_guess + delta_T, res);
      Real res1 = res[0] * res[0] + res[1] * res[1];
      alpha = 1.0;
      int cnt = 0;
      while (res1 >= res0 && cnt < 5) {
        alpha *= 0.5;
        Rfunc(rho_guess + alpha * delta_rho, T_guess + alpha * delta_T, res);
        res1 = res[0] * res[0] + res[1] * res[1];
        cnt++;
      }

      rho_guess += alpha * delta_rho;
      T_guess += alpha * delta_T;
      iter++;

      delta_fact *= (delta_fact > delta_fact_min ? idelta_adj : 1.0);

    } while (converged != true && iter < max_iter);

    if (!converged) {
#ifndef NDEBUG
      printf("ConToPrim failed state: %g %g %g %g %g %g %g\n", rho_guess, T_guess,
             v(crho), v(cmom_lo), v(cmom_lo + 1), v(cmom_lo + 2), v(ceng));
      if (!print) solve(v, eos, true);
#endif
      return ConToPrimStatus::failure;
    }
    return ConToPrimStatus::success;
  }

  template <class... Args>
  KOKKOS_INLINE_FUNCTION void setup(const VarAccessor<T> &v, const CellGeom &g) const {
    Real &D = v(scr_lo + iD);
    Real &tau = v(scr_lo + itau);
    Real &Bsq = v(scr_lo + iBsq);
    Real &Ssq = v(scr_lo + iSsq);
    Real &BdotS = v(scr_lo + iBdotS);
    const Real igdet = 1. / g.gdet;
    D = v(crho) * igdet;
    tau = v(ceng) * igdet;

    // electron fraction
    if (pye > 0) v(pye) = v(cye) / v(crho);

    BdotS = 0.0;
    Bsq = 0.0;
    // bfield
    if (pb_hi > 0) {
      // set primitive fields
      for (int i = 0; i < 3; i++) {
        v(pb_lo + i) = v(cb_lo + i) * igdet;
      }
      // take some dot products
      for (int i = 0; i < 3; i++) {
        for (int j = 0; j < 3; j++) {
          Bsq += g.gcov[i][j] * v(pb_lo + i) * v(pb_lo + j);
        }
        BdotS += v(pb_lo + i) * v(cmom_lo + i);
      }
      // don't forget S_j has a \sqrt{gamma} in it...get rid of it here
      BdotS *= igdet;
    }

    Ssq = 0.0;
    Real W = 0.0;
    for (int i = 0; i < 3; i++) {
      for (int j = 0; j < 3; j++) {
        Ssq += g.gcon[i][j] * v(cmom_lo + i) * v(cmom_lo + j);
        W += g.gcov[i][j] * v(pvel_lo + i) * v(pvel_lo + j);
      }
    }
    Ssq *= igdet * igdet;
    W = sqrt(1.0 / (1.0 - W));
    v(prho) = D / W; // initial guess for density
  }
};

using C2P_Block_t = ConToPrim<MeshBlockData<Real>, VariablePack<Real>>;
using C2P_Mesh_t = ConToPrim<MeshData<Real>, MeshBlockPack<Real>>;

inline C2P_Block_t ConToPrimSetup(MeshBlockData<Real> *rc, const Real tol,
                                  const int max_iter) {
  return C2P_Block_t(rc, tol, max_iter);
}
/*inline C2P_Mesh_t ConToPrimSetup(MeshData<Real> *rc) {
  return C2P_Mesh_t(rc);
}*/

} // namespace con2prim

#endif // CON2PRIM_HPP_<|MERGE_RESOLUTION|>--- conflicted
+++ resolved
@@ -160,11 +160,7 @@
   }
 
   template <typename CoordinateSystem, class... Args>
-<<<<<<< HEAD
   KOKKOS_INLINE_FUNCTION void Setup(const CoordinateSystem &geom, Args &&... args) const {
-=======
-  KOKKOS_INLINE_FUNCTION void Setup(const CoordinateSystem &geom, Args &&...args) const {
->>>>>>> 2dc5ca94
     VarAccessor<T> v(var, std::forward<Args>(args)...);
     CellGeom g(geom, std::forward<Args>(args)...);
     setup(v, g);
