// © 2021. Triad National Security, LLC. All rights reserved.  This
// program was produced under U.S. Government contract
// 89233218CNA000001 for Los Alamos National Laboratory (LANL), which
// is operated by Triad National Security, LLC for the U.S.
// Department of Energy/National Nuclear Security Administration. All
// rights in the program are reserved by Triad National Security, LLC,
// and the U.S. Department of Energy/National Nuclear Security
// Administration. The Government is granted for itself and others
// acting on its behalf a nonexclusive, paid-up, irrevocable worldwide
// license in this material to reproduce, prepare derivative works,
// distribute copies to the public, perform publicly and display
// publicly, and to permit others to do so.

#ifndef FLUID_RIEMANN_HPP_
#define FLUID_RIEMANN_HPP_

#include <parthenon/package.hpp>
#include <utils/error_checking.hpp>
using namespace parthenon::package::prelude;

#include "compile_constants.hpp"
#include "geometry/geometry.hpp"
#include "phoebus_utils/cell_locations.hpp"
#include "phoebus_utils/variables.hpp"


namespace riemann {

enum class solver {LLF, HLL};

struct FaceGeom {
  KOKKOS_INLINE_FUNCTION
  FaceGeom(const Geometry::CoordSysMeshBlock &g, const CellLocation loc,
           const int d, const int k, const int j, const int i)
           : alpha(g.Lapse(loc,k,j,i)), gdet(g.DetG(loc,k,j,i)) {
    auto gcon = reinterpret_cast<Real (*)[3]>(&gcov[0][0]);
    g.MetricInverse(loc,k,j,i,gcon);
    gdd = gcon[d-1][d-1];
    g.SpacetimeMetric(loc,k,j,i,gcov);
    g.ContravariantShift(loc,k,j,i,beta);
    g.Metric(loc,k,j,i,gammacov);
    g.MetricInverse(loc,k,j,i,gammacon);
  }
  const Real alpha;
  const Real gdet;
  Real gcov[4][4];
  Real beta[3];
  Real gdd;
  Real gammacov[3][3];
  Real gammacon[3][3];
};

class FluxState {
 public:
  FluxState(MeshBlockData<Real> *rc) : FluxState(rc, PackIndexMap()) {}

  static void ReconVars(std::vector<std::string> &vars) {
    for (const auto &v : vars) {
      recon_vars.push_back(v);
    }
  }
  static void ReconVars(const std::string &var) {
    recon_vars.push_back(var);
  }
  static void FluxVars(std::vector<std::string> &vars) {
    for (const auto &v : vars) {
      flux_vars.push_back(v);
    }
  }
  static void FluxVars(const std::string &var) {
    flux_vars.push_back(var);
  }

  static std::vector<std::string> ReconVars() {
    return recon_vars;
  }
  static std::vector<std::string> FluxVars() {
    return flux_vars;
  }

  KOKKOS_FORCEINLINE_FUNCTION
  int NumConserved() const {
    return ncons;
  }

  KOKKOS_INLINE_FUNCTION
  void prim_to_flux(const int d, const int k, const int j, const int i, const FaceGeom &g,
                    const ParArrayND<Real> &q, Real &vm, Real &vp, Real *U, Real *F) const {
    const int dir = d-1;
    const Real rho = q(dir,prho,k,j,i);
    const Real vcon[] = {q(dir,pvel_lo,k,j,i), q(dir,pvel_lo+1,k,j,i), q(dir,pvel_lo+2,k,j,i)};
    const Real &vel = vcon[dir];
    Real Bcon[] = {0.0, 0.0, 0.0};
    const Real u = q(dir,peng,k,j,i);
    const Real P = q(dir,prs,k,j,i);
    const Real gamma1 = q(dir,gm1,k,j,i);

    for (int m = pb_lo; m <= pb_hi; m++) {
      Bcon[m-pb_lo] = q(dir, m, k, j, i);
    }

    Real BdotB = 0.0;
    Real Bdotv = 0.0;
    Real vsq = 0.0;
    for (int m = 0; m < 3; m++) {
      for (int n = 0; n < 3; n++) {
        vsq += g.gcov[m+1][n+1]*vcon[m]*vcon[n];
        Bdotv += g.gcov[m+1][n+1]*Bcon[m]*vcon[n];
        BdotB += g.gcov[m+1][n+1]*Bcon[m]*Bcon[n];
      }
    }
    const Real W = 1.0/sqrt(1-vsq);

    const Real vtil = vel - g.beta[dir]/g.alpha;

    // density
    U[crho] = rho*W;
    F[crho] = U[crho]*vtil;

    // composition
    if (cye>0) {
      U[cye] = U[crho]*q(dir,pye,k,j,i);
      F[cye] = U[cye]*vtil;
    }

    Real b0 = W*Bdotv; // this is really b0*alpha
    const Real bsq = (BdotB + b0*b0)/(W*W);

    // conserved momentum
    const Real rhohWsq = (rho + u + P)*W*W;
    const Real bsqWsq = bsq*W*W;
<<<<<<< HEAD
    /*if (i == 32 && j == 32) {
      SPACETIMELOOP2(mu, nu) {
        printf("gcov[%i][%i] = %e\n", mu, nu, g.gcov[mu][nu]);
      }
      printf("vcon: %e %e %e\n", vcon[0], vcon[1], vcon[2]);
    }*/

    /*Real MyDelta[3][3] = {0};
    for (int l = 0; l < 3; l++) {
      for (int m = 0; m < 3; m++) {
        for (int n = 0; n < 3; n++) {
          MyDelta[l][n] += g.gammacon[l][m]*g.gammacov[m][n];
        }
      }
    }*/

=======
>>>>>>> 76b940c0
    for (int m = 0; m < 3; m++) {
      Real bcovm = g.gcov[m+1][0] * b0/g.alpha;
      Real vcovm = 0.0;
      for (int n = 1; n < 4; n++) {
        bcovm += g.gcov[m+1][n] * (Bcon[n-1]/W + b0*(vcon[n-1]-g.beta[n-1]/g.alpha));
        vcovm += g.gcov[m+1][n] * vcon[n-1];
      }

      U[cmom_lo+m] = (rhohWsq+bsqWsq)*vcovm - b0*bcovm;
      //F[cmom_lo+m] = U[cmom_lo+m]*vtil + (P + 0.5*bsq)*Delta(dir,m) - bcovm*Bcon[dir]/W;
      F[cmom_lo+m] = U[cmom_lo+m]*vtil + (P + 0.5*bsq)*MyDelta[dir][m] - bcovm*Bcon[dir]/W;
    }

    // energy
    U[ceng] = rhohWsq + bsqWsq - (P + 0.5*bsq) - b0*b0 - U[crho];
    F[ceng] = U[ceng]*vtil + (P + 0.5*bsq)*vel - Bdotv*Bcon[dir];

    // magnetic fields
    for (int m = cb_lo; m <= cb_hi; m++) {
      U[m] = Bcon[m-cb_lo];
      F[m] = U[m]*vtil - Bcon[dir]*(vcon[m-cb_lo] - g.beta[m-cb_lo]/g.alpha);
    }

    const Real vasq = bsqWsq/(rhohWsq+bsqWsq);
    const Real cssq = gamma1*P*W*W/rhohWsq;
    Real cmsq = cssq + vasq*(1.0 - cssq);
    cmsq = (cmsq > 0.0 ? cmsq : 1.e-16); // TODO(JCD): what should this 1.e-16 be?
    cmsq = (cmsq > 1.0 ? 1.0 : cmsq);

    const Real vcoff = g.alpha/(1.0 - vsq*cmsq);
    const Real v0 = vel*(1.0 - cmsq);
    const Real vpm = sqrt(cmsq*(1.0  - vsq)*(g.gdd*(1.0 - vsq*cmsq) - vel*v0));
    vp = vcoff*(v0 + vpm) - g.beta[dir];
    vm = vcoff*(v0 - vpm) - g.beta[dir];
  }

  const VariableFluxPack<Real> v;
  const ParArrayND<Real> ql;
  const ParArrayND<Real> qr;
  const Geometry::CoordSysMeshBlock geom;
 private:
  const int prho, pvel_lo, peng, pb_lo, pb_hi, pye, prs, gm1;
  const int crho, cmom_lo, ceng, cb_lo, cb_hi, cye, ncons;
  static std::vector<std::string> recon_vars, flux_vars;
  FluxState(MeshBlockData<Real> *rc, PackIndexMap imap)
    : v(rc->PackVariablesAndFluxes(ReconVars(), FluxVars(), imap)),
      ql(rc->Get("ql").data),
      qr(rc->Get("qr").data),
      geom(Geometry::GetCoordinateSystem(rc)),
      prho(imap[fluid_prim::density].first),
      pvel_lo(imap[fluid_prim::velocity].first),
      peng(imap[fluid_prim::energy].first),
      pb_lo(imap[fluid_prim::bfield].first),
      pb_hi(imap[fluid_prim::bfield].second),
      pye(imap[fluid_prim::ye].second),
      prs(imap[fluid_prim::pressure].first),
      gm1(imap[fluid_prim::gamma1].first),
      crho(imap[fluid_cons::density].first),
      cmom_lo(imap[fluid_cons::momentum].first),
      ceng(imap[fluid_cons::energy].first),
      cb_lo(imap[fluid_cons::bfield].first),
      cb_hi(imap[fluid_cons::bfield].second),
      cye(imap[fluid_cons::ye].first),
      ncons(5 + (pb_hi-pb_lo+1) + (cye>0)) {
    PARTHENON_REQUIRE_THROWS(ncons <= NCONS_MAX, "ncons exceeds NCONS_MAX.  Reconfigure to increase NCONS_MAX.");
  }

  KOKKOS_FORCEINLINE_FUNCTION
  int Delta(const int i, const int j) const {
    return i==j;
  }
};

KOKKOS_INLINE_FUNCTION
Real llf(const FluxState &fs, const int d, const int k, const int j, const int i) {
  Real Ul[NCONS_MAX], Ur[NCONS_MAX];
  Real Fl[NCONS_MAX], Fr[NCONS_MAX];
  Real vml, vpl, vmr, vpr;

  CellLocation loc = DirectionToFaceID(d);
  FaceGeom g(fs.geom, loc, d, k, j, i);
  fs.prim_to_flux(d, k, j, i, g, fs.ql, vml, vpl, Ul, Fl);
  fs.prim_to_flux(d, k, j, i, g, fs.qr, vmr, vpr, Ur, Fr);

  const Real cmax = std::max(std::max(-vml,vpl), std::max(-vmr,vpr));

  for (int m = 0; m < fs.NumConserved(); m++) {
    fs.v.flux(d,m,k,j,i) = 0.5*(Fl[m] + Fr[m] - cmax*(Ur[m] - Ul[m])) * g.gdet;
  }
  return cmax;
}

KOKKOS_INLINE_FUNCTION
Real hll(const FluxState &fs, const int d, const int k, const int j, const int i) {
  Real Ul[NCONS_MAX], Ur[NCONS_MAX];
  Real Fl[NCONS_MAX], Fr[NCONS_MAX];
  Real vml, vpl, vmr, vpr;

  CellLocation loc = DirectionToFaceID(d);
  FaceGeom g(fs.geom, loc, d, k, j, i);
  fs.prim_to_flux(d, k, j, i, g, fs.ql, vml, vpl, Ul, Fl);
  fs.prim_to_flux(d, k, j, i, g, fs.qr, vmr, vpr, Ur, Fr);

  const Real cl = std::min(std::min(vml, vmr), 0.0);
  const Real cr = std::max(std::max(vpl, vpr), 0.0);

  for (int m = 0; m < fs.NumConserved(); m++) {
    fs.v.flux(d,m,k,j,i) = (cr*Fl[m] - cl*Fr[m] + cr*cl*(Ur[m] - Ul[m]))/(cr - cl) * g.gdet;
  }
  return std::max(-cl,cr);
}

} // namespace riemann

#endif // FLUID_RIEMANN_HPP_<|MERGE_RESOLUTION|>--- conflicted
+++ resolved
@@ -129,25 +129,7 @@
     // conserved momentum
     const Real rhohWsq = (rho + u + P)*W*W;
     const Real bsqWsq = bsq*W*W;
-<<<<<<< HEAD
-    /*if (i == 32 && j == 32) {
-      SPACETIMELOOP2(mu, nu) {
-        printf("gcov[%i][%i] = %e\n", mu, nu, g.gcov[mu][nu]);
-      }
-      printf("vcon: %e %e %e\n", vcon[0], vcon[1], vcon[2]);
-    }*/
-
-    /*Real MyDelta[3][3] = {0};
-    for (int l = 0; l < 3; l++) {
-      for (int m = 0; m < 3; m++) {
-        for (int n = 0; n < 3; n++) {
-          MyDelta[l][n] += g.gammacon[l][m]*g.gammacov[m][n];
-        }
-      }
-    }*/
-
-=======
->>>>>>> 76b940c0
+
     for (int m = 0; m < 3; m++) {
       Real bcovm = g.gcov[m+1][0] * b0/g.alpha;
       Real vcovm = 0.0;
@@ -157,8 +139,7 @@
       }
 
       U[cmom_lo+m] = (rhohWsq+bsqWsq)*vcovm - b0*bcovm;
-      //F[cmom_lo+m] = U[cmom_lo+m]*vtil + (P + 0.5*bsq)*Delta(dir,m) - bcovm*Bcon[dir]/W;
-      F[cmom_lo+m] = U[cmom_lo+m]*vtil + (P + 0.5*bsq)*MyDelta[dir][m] - bcovm*Bcon[dir]/W;
+      F[cmom_lo+m] = U[cmom_lo+m]*vtil + (P + 0.5*bsq)*Delta(dir,m) - bcovm*Bcon[dir]/W;
     }
 
     // energy
