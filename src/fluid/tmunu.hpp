// © 2021. Triad National Security, LLC. All rights reserved.  This
// program was produced under U.S. Government contract
// 89233218CNA000001 for Los Alamos National Laboratory (LANL), which
// is operated by Triad National Security, LLC for the U.S.
// Department of Energy/National Nuclear Security Administration. All
// rights in the program are reserved by Triad National Security, LLC,
// and the U.S. Department of Energy/National Nuclear Security
// Administration. The Government is granted for itself and others
// acting on its behalf a nonexclusive, paid-up, irrevocable worldwide
// license in this material to reproduce, prepare derivative works,
// distribute copies to the public, perform publicly and display
// publicly, and to permit others to do so.

#ifndef FLUID_TMUNU_HPP_
#define FLUID_TMUNU_HPP_

#include <cmath>
#include <string>
#include <utility>
#include <vector>

#include "geometry/geometry.hpp"
#include "phoebus_utils/cell_locations.hpp"
#include "phoebus_utils/relativity_utils.hpp"
#include "phoebus_utils/robust.hpp"
#include "phoebus_utils/variables.hpp"

namespace fluid {

const std::vector<std::string> TMUNU_VARS = {fluid_prim::density, fluid_prim::velocity,
                                             fluid_prim::energy, fluid_prim::pressure,
                                             fluid_prim::bfield};
// Indices are upstairs
template <typename CoordinateSystem, typename Pack>
class StressEnergyTensorCon {
 public:
  // TODO(JMM): Should these be moved out of Geometry?
  static constexpr int ND = Geometry::NDFULL;
  static constexpr CellLocation loc = CellLocation::Cent;

  StressEnergyTensorCon() = default;

  template <typename Data>
  StressEnergyTensorCon(Data *rc) {
    PackIndexMap imap;
    pack_ = rc->PackVariables(TMUNU_VARS, imap);
    system_ = Geometry::GetCoordinateSystem(rc);

    ir_ = imap[fluid_prim::density].first;
    iv_ = imap[fluid_prim::velocity].first;
    iu_ = imap[fluid_prim::energy].first;
    ip_ = imap[fluid_prim::pressure].first;
    ib_ = imap[fluid_prim::bfield].first;
  }

  // TODO(JMM): Assumes cell centers. If that needs to change, this
  // signature needs to change.
  // TODO(JMM): Should I use enable_if or static asserts or anything?
  template <class... Args>
<<<<<<< HEAD
  KOKKOS_INLINE_FUNCTION void operator()(Real T[ND][ND], Args &&... args) const {
=======
  KOKKOS_INLINE_FUNCTION void operator()(Real T[ND][ND], Args &&...args) const {
>>>>>>> 2dc5ca94
    static_assert(sizeof...(Args) >= 3, "Must at least have k, j, i");
    static_assert(sizeof...(Args) <= 4, "Must have no more than b, k, j, i");
    Real u[ND], b[ND], g[ND][ND], bsq;
    GetTmunuTerms_(u, b, bsq, g, std::forward<Args>(args)...);
    system_.SpacetimeMetricInverse(loc, std::forward<Args>(args)..., g);
    Real rho = GetVar_(ir_, std::forward<Args>(args)...);
    Real uu = GetVar_(iu_, std::forward<Args>(args)...);
    Real P = GetVar_(ip_, std::forward<Args>(args)...);
    Real A = rho + uu + P + bsq;
    Real B = P + 0.5 * bsq;
    for (int mu = 0; mu < ND; ++mu) {
      for (int nu = 0; nu < ND; ++nu) {
        T[mu][nu] = A * u[mu] * u[nu] + B * g[mu][nu] - b[mu] * b[nu];
      }
    }
  }

 private:
  KOKKOS_FORCEINLINE_FUNCTION
  Real GetVar_(int v, const int b, const int k, const int j, const int i) const {
    return pack_(b, v, k, j, i);
  }
  KOKKOS_FORCEINLINE_FUNCTION
  Real GetVar_(int v, const int k, const int j, const int i) const {
    return pack_(v, k, j, i);
  }

  template <typename... Args>
  KOKKOS_FORCEINLINE_FUNCTION Real v_(int l, Args &&...args) const {
    return GetVar_(iv_ + l - 1, std::forward<Args>(args)...);
  }

  template <typename... Args>
  KOKKOS_FORCEINLINE_FUNCTION Real b_(int l, Args &&...args) const {
    return (ib_ > 0 ? GetVar_(ib_ + l - 1, std::forward<Args>(args)...) : 0.0);
  }

  template <typename... Args>
  KOKKOS_INLINE_FUNCTION void GetTmunuTerms_(Real u[ND], Real b[ND], Real &bsq,
<<<<<<< HEAD
                                             Real gscratch[4][4], Args &&... args) const {
=======
                                             Real gscratch[4][4], Args &&...args) const {
>>>>>>> 2dc5ca94
    Real beta[ND - 1];
    Real Bdotv = 0.0;
    Real Bsq = 0.0;
    auto gcov = reinterpret_cast<Real(*)[3]>(&gscratch[0][0]);
    system_.Metric(loc, std::forward<Args>(args)..., gcov);
    Real vp[3] = {v_(1, std::forward<Args>(args)...), v_(2, std::forward<Args>(args)...),
                  v_(3, std::forward<Args>(args)...)};
    const Real W = phoebus::GetLorentzFactor(vp, gcov);

    SPACELOOP2(ii, jj) {
      const Real &bi = b_(ii + 1, std::forward<Args>(args)...);
      const Real &bj = b_(jj + 1, std::forward<Args>(args)...);
      Bdotv += bi * vp[jj] / W * gcov[ii][jj];
      Bsq += bi * bj * gcov[ii][jj];
    }
    const Real iW = 1. / W;

    Real alpha = system_.Lapse(loc, std::forward<Args>(args)...);
    system_.ContravariantShift(loc, std::forward<Args>(args)..., beta);
    u[0] = robust::ratio(W, std::abs(alpha));
    b[0] = u[0] * Bdotv;
    for (int l = 1; l < ND; ++l) {
      u[l] = v_(l, std::forward<Args>(args)...) - u[0] * beta[l - 1];
      b[l] = iW * (b_(l, std::forward<Args>(args)...) + alpha * b[0] * u[l]);
    }

    bsq = (Bsq + alpha * alpha * b[0] * b[0]) * iW * iW;
  }

  Pack pack_;
  CoordinateSystem system_;
  int ir_, iv_, iu_, ip_, ib_;
};

using TmunuMesh =
    StressEnergyTensorCon<Geometry::CoordSysMesh, MeshBlockPack<VariablePack<Real>>>;
using TmunuMeshBlock =
    StressEnergyTensorCon<Geometry::CoordSysMeshBlock, VariablePack<Real>>;

TmunuMesh BuildStressEnergyTensor(MeshData<Real> *rc);
TmunuMeshBlock BuildStressEnergyTensor(MeshBlockData<Real> *rc);

} // namespace fluid

#endif // FLUID_TMUNU_HPP_<|MERGE_RESOLUTION|>--- conflicted
+++ resolved
@@ -57,11 +57,7 @@
   // signature needs to change.
   // TODO(JMM): Should I use enable_if or static asserts or anything?
   template <class... Args>
-<<<<<<< HEAD
   KOKKOS_INLINE_FUNCTION void operator()(Real T[ND][ND], Args &&... args) const {
-=======
-  KOKKOS_INLINE_FUNCTION void operator()(Real T[ND][ND], Args &&...args) const {
->>>>>>> 2dc5ca94
     static_assert(sizeof...(Args) >= 3, "Must at least have k, j, i");
     static_assert(sizeof...(Args) <= 4, "Must have no more than b, k, j, i");
     Real u[ND], b[ND], g[ND][ND], bsq;
@@ -101,11 +97,7 @@
 
   template <typename... Args>
   KOKKOS_INLINE_FUNCTION void GetTmunuTerms_(Real u[ND], Real b[ND], Real &bsq,
-<<<<<<< HEAD
                                              Real gscratch[4][4], Args &&... args) const {
-=======
-                                             Real gscratch[4][4], Args &&...args) const {
->>>>>>> 2dc5ca94
     Real beta[ND - 1];
     Real Bdotv = 0.0;
     Real Bsq = 0.0;
