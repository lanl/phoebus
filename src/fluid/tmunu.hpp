--- conflicted
+++ resolved
@@ -89,13 +89,8 @@
   }
 
   template <typename... Args>
-<<<<<<< HEAD
-  KOKKOS_FORCEINLINE_FUNCTION Real b_(int l, Args &&... args) const {
-    return (ib_ > 0 ? GetVar_(ib_ + l - 1, std::forward<Args>(args)...) : 0.0);
-=======
   KOKKOS_FORCEINLINE_FUNCTION Real b_(int l, Args &&...args) const {
     return (ib_ >= 0 ? GetVar_(ib_ + l - 1, std::forward<Args>(args)...) : 0.0);
->>>>>>> 1c5c0a92
   }
 
   template <typename... Args>
