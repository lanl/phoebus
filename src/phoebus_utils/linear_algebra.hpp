--- conflicted
+++ resolved
@@ -53,7 +53,6 @@
           A[0][1] * A[1][0] * A[2][2] - A[0][0] * A[1][2] * A[2][1]);
 }
 
-<<<<<<< HEAD
 // Determinant of a 4x4 matrix
 KOKKOS_INLINE_FUNCTION
 Real Determinant4D(const Real A[4][4]) {
@@ -65,7 +64,7 @@
 	  A[0][0]*A[1][3]*A[2][1]*A[3][2] + A[0][1]*A[1][0]*A[2][3]*A[3][2] - A[0][0]*A[1][1]*A[2][3]*A[3][2] - 
 	  A[0][2]*A[1][1]*A[2][0]*A[3][3] + A[0][1]*A[1][2]*A[2][0]*A[3][3] + A[0][2]*A[1][0]*A[2][1]*A[3][3] - 
 	  A[0][0]*A[1][2]*A[2][1]*A[3][3] - A[0][1]*A[1][0]*A[2][2]*A[3][3] + A[0][0]*A[1][1]*A[2][2]*A[3][3]);
-=======
+
 // Taken from https://pharr.org/matt/blog/2019/11/03/difference-of-floats
 // meant to reduce floating point rounding error in cancellations,
 // returns ab - cd
@@ -106,7 +105,6 @@
   const auto invDet = 1.0 / DifferenceOfProducts(A[0][0], A[1][1], A[0][1], A[1][0]);
   x[0] = invDet * DifferenceOfProducts(A[1][1], b[0], A[0][1], b[1]);
   x[1] = invDet * DifferenceOfProducts(A[0][0], b[1], A[1][0], b[0]);
->>>>>>> 79bf0722
 }
 
 } // namespace LinearAlgebra
