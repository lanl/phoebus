//========================================================================================
// (C) (or copyright) 2021. Triad National Security, LLC. All rights reserved.
//
// This program was produced under U.S. Government contract 89233218CNA000001
// for Los Alamos National Laboratory (LANL), which is operated by Triad
// National Security, LLC for the U.S. Department of Energy/National Nuclear
// Security Administration. All rights in the program are reserved by Triad
// National Security, LLC, and the U.S. Department of Energy/National Nuclear
// Security Administration. The Government is granted for itself and others
// acting on its behalf a nonexclusive, paid-up, irrevocable worldwide license
// in this material to reproduce, prepare derivative works, distribute copies to
// the public, perform publicly and display publicly, and to permit others to do
// so.
//========================================================================================

#include <memory>

#include <bvals/boundary_conditions.hpp>
#include <kokkos_abstraction.hpp>
#include <parthenon/package.hpp>
#include <utils/error_checking.hpp>
using namespace parthenon::package::prelude;

#include "fluid/fluid.hpp"
#include "radiation/radiation.hpp"
#include "geometry/geometry.hpp"
#include "geometry/geometry_utils.hpp"
#include "phoebus_boundaries/phoebus_boundaries.hpp"
#include "phoebus_utils/relativity_utils.hpp"

namespace Boundaries {

void OutflowInnerX1(std::shared_ptr<MeshBlockData<Real>> &rc, bool coarse) {
  std::shared_ptr<MeshBlock> pmb = rc->GetBlockPointer();
  auto geom = Geometry::GetCoordinateSystem(rc.get());

  auto bounds = coarse ? pmb->c_cellbounds : pmb->cellbounds;
  int ref = bounds.GetBoundsI(IndexDomain::interior).s;
  PackIndexMap imap;
  auto q = rc->PackVariables(
      std::vector<parthenon::MetadataFlag>{Metadata::FillGhost}, imap, coarse);
  auto nb = IndexRange{0, q.GetDim(4) - 1};
  auto domain = IndexDomain::inner_x1;

  const int pv_lo = imap[fluid_prim::velocity].first;

  auto &pkg = rc->GetParentPointer()->packages.Get("fluid");
  std::string bc_vars = pkg->Param<std::string>("bc_vars");


  if (bc_vars == "conserved") {
    pmb->par_for_bndry(
        "OutflowInnerX1Cons", nb, domain, coarse,
        KOKKOS_LAMBDA(const int &l, const int &k, const int &j, const int &i) {
          Real detg_ref = geom.DetGamma(CellLocation::Cent, k, j, ref);
          Real detg = geom.DetGamma(CellLocation::Cent, k, j, i);
          Real gratio = Geometry::Utils::ratio(detg, detg_ref);
          q(l, k, j, i) = gratio * q(l, k, j, ref);
        });
  } else if (bc_vars == "primitive") {
    pmb->par_for_bndry(
        "OutflowInnerX1Prim", nb, domain, coarse,
        KOKKOS_LAMBDA(const int &l, const int &k, const int &j, const int &i) {
          q(l, k, j, i) = q(l, k, j, ref);

          // Enforce u^1 <= 0
          Real vcon[3] = {q(pv_lo,k,j,i), q(pv_lo+1,k,j,i), q(pv_lo+2,k,j,i)};
          Real gammacov[3][3] = {0};
          Real W = phoebus::GetLorentzFactor(vcon, gammacov);
          const Real alpha = geom.Lapse(CellLocation::Cent, k, j, i);
          Real beta[3];
          geom.ContravariantShift(CellLocation::Cent, k, j, i, beta);

          Real ucon1 = vcon[0] - W*beta[0]/alpha;

          if (ucon1 > 0) {
            SPACELOOP(ii) {
              vcon[ii] /= W;
            }
            vcon[0] = beta[0]/alpha;
            Real vsq = 0.;
            SPACELOOP2(ii, jj) {
              vsq += gammacov[ii][jj]*vcon[ii]*vcon[jj];
            }
            W = 1./sqrt(1. - vsq);

            SPACELOOP(ii) {
              q(pv_lo + ii, k, j, i) = W*vcon[ii];
            }
          }
        });
  }
}

void OutflowOuterX1(std::shared_ptr<MeshBlockData<Real>> &rc, bool coarse) {
  std::shared_ptr<MeshBlock> pmb = rc->GetBlockPointer();
  auto geom = Geometry::GetCoordinateSystem(rc.get());

  auto bounds = coarse ? pmb->c_cellbounds : pmb->cellbounds;
  int ref = bounds.GetBoundsI(IndexDomain::interior).e;
  PackIndexMap imap;
  auto q = rc->PackVariables(
      std::vector<parthenon::MetadataFlag>{Metadata::FillGhost}, imap, coarse);
  auto nb = IndexRange{0, q.GetDim(4) - 1};
  auto domain = IndexDomain::outer_x1;

  const int pv_lo = imap[fluid_prim::velocity].first;

  auto &pkg = rc->GetParentPointer()->packages.Get("fluid");
  std::string bc_vars = pkg->Param<std::string>("bc_vars");

  if (bc_vars == "conserved") {
    pmb->par_for_bndry(
        "OutflowOuterX1Cons", nb, IndexDomain::outer_x1, coarse,
        KOKKOS_LAMBDA(const int &l, const int &k, const int &j, const int &i) {
          Real detg_ref = geom.DetGamma(CellLocation::Cent, k, j, ref);
          Real detg = geom.DetGamma(CellLocation::Cent, k, j, i);
          Real gratio = Geometry::Utils::ratio(detg, detg_ref);
          q(l, k, j, i) = gratio * q(l, k, j, ref);
        });
  } else if (bc_vars == "primitive") {
    pmb->par_for_bndry(
        "OutflowOuterX1Prim", nb, domain, coarse,
        KOKKOS_LAMBDA(const int &l, const int &k, const int &j, const int &i) {
          q(l, k, j, i) = q(l, k, j, ref);
          
          // Enforce u^1 >= 0
          Real vcon[3] = {q(pv_lo,k,j,i), q(pv_lo+1,k,j,i), q(pv_lo+2,k,j,i)};
          Real gammacov[3][3] = {0};
          Real W = phoebus::GetLorentzFactor(vcon, gammacov);
          const Real alpha = geom.Lapse(CellLocation::Cent, k, j, i);
          Real beta[3];
          geom.ContravariantShift(CellLocation::Cent, k, j, i, beta);

          Real ucon1 = vcon[0] - W*beta[0]/alpha;

          if (ucon1 < 0) {
            SPACELOOP(ii) {
              vcon[ii] /= W;
            }
            vcon[0] = beta[0]/alpha;
            Real vsq = 0.;
            SPACELOOP2(ii, jj) {
              vsq += gammacov[ii][jj]*vcon[ii]*vcon[jj];
            }
            W = 1./sqrt(1. - vsq);

            SPACELOOP(ii) {
              q(pv_lo + ii, k, j, i) = W*vcon[ii];
            }
          }
        });
  }
}

void ReflectInnerX1(std::shared_ptr<MeshBlockData<Real>> &rc, bool coarse) {
  std::shared_ptr<MeshBlock> pmb = rc->GetBlockPointer();
  auto geom = Geometry::GetCoordinateSystem(rc.get());

  auto bounds = coarse ? pmb->c_cellbounds : pmb->cellbounds;
  int ref = bounds.GetBoundsI(IndexDomain::interior).s;
  auto q = rc->PackVariables(
      std::vector<parthenon::MetadataFlag>{Metadata::FillGhost}, coarse);
  auto nb = IndexRange{0, q.GetDim(4) - 1};

  pmb->par_for_bndry(
      "ReflectInnerX1", nb, IndexDomain::inner_x1, coarse,
      KOKKOS_LAMBDA(const int &l, const int &k, const int &j, const int &i) {
        int iref = 2*ref - i - 1;
        Real detg_ref = geom.DetGamma(CellLocation::Cent, k, j, iref);
        Real detg = geom.DetGamma(CellLocation::Cent, k, j, i);
        Real gratio = Geometry::Utils::ratio(detg, detg_ref);
        Real reflect = q.VectorComponent(l) == X1DIR ? -1.0 : 1.0;
        q(l, k, j, i) = gratio * reflect * q(l, k, j, iref);
      });
}

void ReflectOuterX1(std::shared_ptr<MeshBlockData<Real>> &rc, bool coarse) {
  std::shared_ptr<MeshBlock> pmb = rc->GetBlockPointer();
  auto geom = Geometry::GetCoordinateSystem(rc.get());

  auto bounds = coarse ? pmb->c_cellbounds : pmb->cellbounds;
  int ref = bounds.GetBoundsI(IndexDomain::interior).e;
  auto q = rc->PackVariables(
      std::vector<parthenon::MetadataFlag>{Metadata::FillGhost}, coarse);
  auto nb = IndexRange{0, q.GetDim(4) - 1};

  pmb->par_for_bndry(
      "ReflectOuterX1", nb, IndexDomain::outer_x1, coarse,
      KOKKOS_LAMBDA(const int &l, const int &k, const int &j, const int &i) {
        int iref = 2*ref - i + 1;
        Real detg_ref = geom.DetGamma(CellLocation::Cent, k, j, iref);
        Real detg = geom.DetGamma(CellLocation::Cent, k, j, i);
        Real gratio = Geometry::Utils::ratio(detg, detg_ref);
        Real reflect = q.VectorComponent(l) == X1DIR ? -1.0 : 1.0;
        q(l, k, j, i) = gratio * reflect * q(l, k, j, iref);
      });
}

TaskStatus ConvertBoundaryConditions (std::shared_ptr<MeshBlockData<Real>> &rc) {
  
  auto pmb = rc->GetBlockPointer();
  const int ndim = pmb->pmy_mesh->ndim;

  std::vector<IndexDomain> domains = {IndexDomain::inner_x1, IndexDomain::outer_x1};
  if (ndim > 1) {
    domains.push_back(IndexDomain::inner_x2);
    domains.push_back(IndexDomain::outer_x2);
    if (ndim > 2) {
      domains.push_back(IndexDomain::inner_x3);
      domains.push_back(IndexDomain::outer_x3);
    }
  }
  
  auto &pkg = rc->GetParentPointer()->packages.Get("fluid");
  if (pkg->Param<bool>("active")) {
    std::string bc_vars = pkg->Param<std::string>("bc_vars");
    if (bc_vars == "primitive") {
      for (auto &domain : domains) {
        IndexRange ib = rc->GetBoundsI(domain);
        IndexRange jb = rc->GetBoundsJ(domain);
        IndexRange kb = rc->GetBoundsK(domain);
        fluid::PrimitiveToConservedRegion(rc.get(), ib, jb, kb);
      }
    }
  }

<<<<<<< HEAD
  auto &pkg_rad = rc->GetParentPointer()->packages.Get("radiation");
  if (pkg_rad->Param<bool>("active")) {
    std::string bc_vars = pkg_rad->Param<std::string>("bc_vars");
    if (bc_vars == "primitive") {
      for (auto &domain : domains) {
        radiation::MomentPrim2Con(rc.get(), domain);
      }
=======
  if (bc_vars == "primitive") {
    //auto c2p = pkg->Param<fluid::c2p_meshblock_type>("c2p_func");
    for (auto &domain : domains) {
      IndexRange ib = rc->GetBoundsI(domain);
      IndexRange jb = rc->GetBoundsJ(domain);
      IndexRange kb = rc->GetBoundsK(domain);
      //c2p(rc.get(), ib, jb, kb);
      fluid::PrimitiveToConservedRegion(rc.get(), ib, jb, kb);
>>>>>>> b2ce5ba2
    }
  }

  return TaskStatus::complete;
}

} // namespace Boundaries<|MERGE_RESOLUTION|>--- conflicted
+++ resolved
@@ -216,6 +216,7 @@
   if (pkg->Param<bool>("active")) {
     std::string bc_vars = pkg->Param<std::string>("bc_vars");
     if (bc_vars == "primitive") {
+      //auto c2p = pkg->Param<fluid::c2p_meshblock_type>("c2p_func");
       for (auto &domain : domains) {
         IndexRange ib = rc->GetBoundsI(domain);
         IndexRange jb = rc->GetBoundsJ(domain);
@@ -225,7 +226,6 @@
     }
   }
 
-<<<<<<< HEAD
   auto &pkg_rad = rc->GetParentPointer()->packages.Get("radiation");
   if (pkg_rad->Param<bool>("active")) {
     std::string bc_vars = pkg_rad->Param<std::string>("bc_vars");
@@ -233,16 +233,6 @@
       for (auto &domain : domains) {
         radiation::MomentPrim2Con(rc.get(), domain);
       }
-=======
-  if (bc_vars == "primitive") {
-    //auto c2p = pkg->Param<fluid::c2p_meshblock_type>("c2p_func");
-    for (auto &domain : domains) {
-      IndexRange ib = rc->GetBoundsI(domain);
-      IndexRange jb = rc->GetBoundsJ(domain);
-      IndexRange kb = rc->GetBoundsK(domain);
-      //c2p(rc.get(), ib, jb, kb);
-      fluid::PrimitiveToConservedRegion(rc.get(), ib, jb, kb);
->>>>>>> b2ce5ba2
     }
   }
 
