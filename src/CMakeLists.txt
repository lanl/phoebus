--- conflicted
+++ resolved
@@ -35,13 +35,10 @@
   geometry/geometry.hpp
   geometry/geometry_defaults.hpp
   geometry/geometry_utils.hpp
-<<<<<<< HEAD
   geometry/tetrads.hpp
 
-=======
   geometry/inchworm.hpp
   geometry/inchworm.cpp
->>>>>>> ea5a45f3
   geometry/mckinney_gammie_ryan.hpp
   geometry/mckinney_gammie_ryan.cpp
   geometry/modified_system.hpp
