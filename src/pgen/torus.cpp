// © 2021. Triad National Security, LLC. All rights reserved.  This
// program was produced under U.S. Government contract
// 89233218CNA000001 for Los Alamos National Laboratory (LANL), which
// is operated by Triad National Security, LLC for the U.S.
// Department of Energy/National Nuclear Security Administration. All
// rights in the program are reserved by Triad National Security, LLC,
// and the U.S. Department of Energy/National Nuclear Security
// Administration. The Government is granted for itself and others
// acting on its behalf a nonexclusive, paid-up, irrevocable worldwide
// license in this material to reproduce, prepare derivative works,
// distribute copies to the public, perform publicly and display
// publicly, and to permit others to do so.

// C/C++ includes
#include <cstdio>
#include <limits>

// Kokkos
#include "Kokkos_Random.hpp"

// Parthenon
#include <globals.hpp>

// Phoebus
#include "fluid/con2prim_robust.hpp"
#include "geometry/boyer_lindquist.hpp"
#include "geometry/mckinney_gammie_ryan.hpp"
#include "pgen/pgen.hpp"
#include "phoebus_utils/adiabats.hpp"
#include "phoebus_utils/reduction.hpp"
#include "phoebus_utils/relativity_utils.hpp"
#include "phoebus_utils/robust.hpp"
#include "phoebus_utils/root_find.hpp"
#include "phoebus_utils/unit_conversions.hpp"
#include "radiation/radiation.hpp"

typedef Kokkos::Random_XorShift64_Pool<> RNGPool;

namespace torus {

using pc = parthenon::constants::PhysicalConstants<parthenon::constants::CGS>;

using namespace radiation;
using Microphysics::Opacities;
using Microphysics::EOS::EOS;

// If adding more EoS functionality, extend this and GetStateFromEnthalpy
enum EosType { IdealGas, StellarCollapse };

class GasRadTemperatureResidual {
 public:
  KOKKOS_FUNCTION
  GasRadTemperatureResidual(const Real Ptot, const Real rho, const Opacities &opac,
                            const EOS &eos, RadiationType type, const Real Ye)
      : Ptot_(Ptot), rho_(rho), opac_(opac), eos_(eos), type_(type), Ye_(Ye) {}

  KOKKOS_INLINE_FUNCTION
  Real operator()(const Real T) {
    Real lambda[2] = {Ye_, 0.0};
    return Ptot_ - (4. / 3. - 1.) * opac_.EnergyDensityFromTemperature(T, type_) -
           eos_.PressureFromDensityTemperature(rho_, T, lambda);
  }

 private:
  const Real Ptot_;
  const Real rho_;
  const Opacities &opac_;
  const EOS &eos_;
  const RadiationType type_;
  const Real Ye_;
};

/**
 * enthalpy residual for use with nuclear eos
 * computes fishbone enthalpy - EOS enthalpy to find
 * density, temperature given the correct enthalpy
 **/
class EnthalpyResidual {
 public:
  KOKKOS_FUNCTION
  EnthalpyResidual(const Real hm1, const Spiner::DataBox T, const Real Ye,
                   const Real h_min_sc, const EOS &eos)
      : hm1_(hm1), T_(T), Ye_(Ye), h_min_sc_(h_min_sc), eos_(eos) {}

  KOKKOS_INLINE_FUNCTION
  Real operator()(const Real rho) {
    const Real h_sc = enthalpy_sc(rho);
    return hm1_ - h_sc + h_min_sc_; // hm1 = h_sc - h_min_sc
  }

 private:
  const Real hm1_;
  const Spiner::DataBox T_;
  const Real Ye_;
  const Real h_min_sc_;
  const EOS &eos_;

  KOKKOS_INLINE_FUNCTION
  Real enthalpy_sc(const Real rho) {
    Real lambda[2];
    lambda[0] = Ye_;
    const Real T = T_.interpToReal(std::log10(rho));
    const Real P = eos_.PressureFromDensityTemperature(rho, T, lambda);
    const Real e = eos_.InternalEnergyFromDensityTemperature(rho, T, lambda);
    return 1.0 + e + P / rho;
  }
};

enum class InitialRadiation { none, thermal };

// Prototypes
// ----------------------------------------------------------------------
KOKKOS_FUNCTION
Real lfish_calc(Real r, Real a);
KOKKOS_FUNCTION
Real log_enthalpy(const Real r, const Real th, const Real a, const Real rin, const Real l,
                  Real &uphi);
KOKKOS_FUNCTION
Real ucon_norm(Real ucon[4], Real gcov[4][4]);
void ComputeBetas(Mesh *pmesh, const Real rho_min_bnorm, Real &beta_min_global,
                  Real &beta_pmax);
KOKKOS_FUNCTION
void GetStateFromEnthalpy(const EOS &eos, const EosType eos_type, const Real hm1,
                          const Spiner::DataBox rho, const Spiner::DataBox temp,
                          const Real Ye, const Real h_min_sc, const Real kappa,
                          const Real gam, const Real Cv, const Real rho_rmax,
                          Real &rho_out, Real &u_out);
// ----------------------------------------------------------------------

void ProblemGenerator(MeshBlock *pmb, ParameterInput *pin) {

  PARTHENON_REQUIRE(typeid(PHOEBUS_GEOMETRY) == typeid(Geometry::FMKS),
                    "Problem \"torus\" requires FMKS geometry!");

  auto rc = pmb->meshblock_data.Get().get();

  auto rad_pkg = pmb->packages.Get("radiation");
  bool do_rad = rad_pkg->Param<bool>("active");

  PackIndexMap imap;
  auto v = rc->PackVariables({fluid_prim::density::name(), fluid_prim::velocity::name(),
                              fluid_prim::energy::name(), fluid_prim::bfield::name(),
                              fluid_prim::ye::name(), fluid_prim::pressure::name(),
                              fluid_prim::temperature::name(), fluid_prim::gamma1::name(),
                              radmoment_prim::J::name(), radmoment_prim::H::name()},
                             imap);

  const int irho = imap[fluid_prim::density::name()].first;
  const int ivlo = imap[fluid_prim::velocity::name()].first;
  const int ivhi = imap[fluid_prim::velocity::name()].second;
  const int ieng = imap[fluid_prim::energy::name()].first;
  const int iblo = imap[fluid_prim::bfield::name()].first;
  const int ibhi = imap[fluid_prim::bfield::name()].second;
  const int iye = imap[fluid_prim::ye::name()].second;
  const int iprs = imap[fluid_prim::pressure::name()].first;
  const int itmp = imap[fluid_prim::temperature::name()].first;
  const int igm1 = imap[fluid_prim::gamma1::name()].first;

  auto iJ = imap.GetFlatIdx(radmoment_prim::J::name(), false);
  auto iH = imap.GetFlatIdx(radmoment_prim::H::name(), false);
  const auto specB = iJ.IsValid() ? iJ.GetBounds(1) : parthenon::IndexRange();

  // this only works with ideal gases
  // The Fishbone solver needs to know about Ye
  // and the eos machinery needs to construct adiabats.
  const std::string eos_type = pin->GetString("eos", "type");
  const EosType eos_type_enum = (eos_type == "IdealGas") ? IdealGas : StellarCollapse;
  PARTHENON_REQUIRE_THROWS(
      eos_type == "IdealGas" || eos_type == "StellarCollapse",
      "Torus setup only works with ideal gas or stellar collapse EOS");
  const Real gam = pin->GetReal("eos", "Gamma");
  const Real Cv = pin->GetReal("eos", "Cv");

  const Real rin = pin->GetOrAddReal("torus", "rin", 6.0);
  const Real rmax = pin->GetOrAddReal("torus", "rmax", 12.0);
  const Real kappa = pin->GetOrAddReal("torus", "kappa", 1.e-2);
  const Real u_jitter = pin->GetOrAddReal("torus", "u_jitter", 1.e-2);
  const int seed = pin->GetOrAddInteger("torus", "seed", time(NULL));
  const int nsub = pin->GetOrAddInteger("torus", "nsub", 1);
  const Real Ye = pin->GetOrAddReal("torus", "Ye", 0.5);
  Real S = pin->GetOrAddReal("torus", "entropy", 4.0);
  const int nsamps = pin->GetOrAddReal("eos", "nsamps_adiabat", 1);

  const Real a = pin->GetReal("geometry", "a");
  auto bl = Geometry::BoyerLindquist(a);

  // Solution constants
  const Real angular_mom = lfish_calc(rmax, a);

  IndexRange ib = pmb->cellbounds.GetBoundsI(IndexDomain::entire);
  IndexRange jb = pmb->cellbounds.GetBoundsJ(IndexDomain::entire);
  IndexRange kb = pmb->cellbounds.GetBoundsK(IndexDomain::entire);
  const int &nx_i = pmb->cellbounds.ncellsi(IndexDomain::interior);
  const int &nx_j = pmb->cellbounds.ncellsj(IndexDomain::interior);
  const int &nx_k = pmb->cellbounds.ncellsk(IndexDomain::interior);
  const Real &minx_i = pmb->coords.Xf<1>(ib.s);
  const Real &minx_j = pmb->coords.Xf<2>(jb.s);
  const Real &minx_k = pmb->coords.Xf<3>(kb.s);

  auto coords = pmb->coords;
  auto eos = pmb->packages.Get("eos")->Param<EOS>("d.EOS");
  auto eos_h = pmb->packages.Get("eos")->Param<EOS>("h.EOS");
  auto floor = pmb->packages.Get("fixup")->Param<fixup::Floors>("floor");
  auto &unit_conv =
      pmb->packages.Get("phoebus")->Param<phoebus::UnitConversions>("unit_conv");
  S *= unit_conv.GetEntropyCGSToCode();

  auto geom = Geometry::GetCoordinateSystem(rc);

  // TODO(BRR) Make this an input parameter
  InitialRadiation init_rad = InitialRadiation::thermal;

  StateDescriptor *opac = pmb->packages.Get("opacity").get();
  auto opacities = opac->Param<Opacities>("opacities");
  std::vector<RadiationType> species;
  int num_species = 0;
  RadiationType species_d[MaxNumRadiationSpecies] = {};
  if (do_rad) {
    const std::string init_rad_str =
        pin->GetOrAddString("torus", "initial_radiation", "None");
    if (init_rad_str == "None") {
      init_rad = InitialRadiation::none;
    } else if (init_rad_str == "thermal") {
      init_rad = InitialRadiation::thermal;
    } else {
      PARTHENON_FAIL("\"torus/initial_radiation\" not recognized!");
    }

    species = rad_pkg->Param<std::vector<RadiationType>>("species");
    num_species = rad_pkg->Param<int>("num_species");
    for (int s = 0; s < num_species; s++) {
      species_d[s] = species[s];
    }
  }

  // set up transformation stuff
  auto gpkg = pmb->packages.Get("geometry");
  bool derefine_poles = gpkg->Param<bool>("derefine_poles");
  Real h = gpkg->Param<Real>("h");
  Real xt = gpkg->Param<Real>("xt");
  Real alpha = gpkg->Param<Real>("alpha");
  Real x0 = gpkg->Param<Real>("x0");
  Real smooth = gpkg->Param<Real>("smooth");
  auto tr = Geometry::McKinneyGammieRyan(derefine_poles, h, xt, alpha, x0, smooth);

  RNGPool rng_pool(seed);

  Spiner::DataBox rho_h(nsamps);
  Spiner::DataBox temp_h(nsamps);

  const Real rho_min = pmb->packages.Get("eos")->Param<Real>("rho_min");
  const Real rho_max = pmb->packages.Get("eos")->Param<Real>("rho_max");
  const Real lrho_min = std::log10(rho_min);
  const Real lrho_max = std::log10(rho_max);
  const Real T_min = pmb->packages.Get("eos")->Param<Real>("T_min");
  const Real T_max = pmb->packages.Get("eos")->Param<Real>("T_max");

  // adiabat calculation for table
  Real lrho_min_adiabat, lrho_max_adiabat; // rho bounds for adiabat
  Real h_min_sc;
  if (eos_type == "StellarCollapse") {
    Adiabats::GetRhoBounds(eos_h, rho_min, rho_max, T_min, T_max, Ye, S, lrho_min_adiabat,
                           lrho_max_adiabat);
    temp_h.setRange(0, lrho_min_adiabat, lrho_max_adiabat, nsamps);
    const Real rho_min_adiabat = std::pow(10.0, lrho_min_adiabat);
    const Real rho_max_adiabat = std::pow(10.0, lrho_max_adiabat);

    Adiabats::SampleRho(rho_h, lrho_min_adiabat, lrho_max_adiabat, nsamps);
    Adiabats::ComputeAdiabats(rho_h, temp_h, eos_h, Ye, S, T_min, T_max, nsamps);
    h_min_sc = Adiabats::MinEnthalpy(rho_h, temp_h, Ye, eos_h, nsamps);
  }
  Real uphi_rmax;
  const Real hm1_rmax =
      std::exp(log_enthalpy(rmax, 0.5 * M_PI, a, rin, angular_mom, uphi_rmax)) - 1.0;

  Real rho_rmax, u_rmax;
  GetStateFromEnthalpy(eos_h, eos_type_enum, hm1_rmax, rho_h, temp_h, Ye, h_min_sc, kappa,
                       gam, Cv, 1.0, rho_rmax, u_rmax);

  auto rho_d = rho_h.getOnDevice();
  auto temp_d = temp_h.getOnDevice();
  pmb->par_for(
      "Phoebus::ProblemGenerator::Torus", kb.s, kb.e, jb.s, jb.e, ib.s, ib.e,
      KOKKOS_LAMBDA(const int k, const int j, const int i) {
        auto rng_gen = rng_pool.get_state();
        const Real dx_sub = coords.CellWidthFA(X1DIR, k, j, i) / nsub;
        const Real dy_sub = coords.CellWidthFA(X2DIR, k, j, i) / nsub;
        v(irho, k, j, i) = 0.0;
        v(ieng, k, j, i) = 0.0;
        SPACELOOP(d) { v(ivlo + d, k, j, i) = 0.0; }
        const Real x3 = coords.Xc<3>(k, j, i);
        for (int m = 0; m < nsub; m++) {
          for (int n = 0; n < nsub; n++) {
            const Real x1 = coords.Xf<1>(k, j, i) + (m + 0.5) * dx_sub;
            const Real x2 = coords.Xf<2>(k, j, i) + (n + 0.5) * dy_sub;

            Real r = tr.bl_radius(x1);
            Real th = tr.bl_theta(x1, x2);

            Real lnh = -1.0;
            Real hm1;
            Real uphi;
            if (r > rin) lnh = log_enthalpy(r, th, a, rin, angular_mom, uphi);

            if (lnh > 0.0) {
              Real hm1 = std::exp(lnh) - 1.;
              Real rho, u;
              GetStateFromEnthalpy(eos, eos_type_enum, hm1, rho_d, temp_d, Ye, h_min_sc,
                                   kappa, gam, Cv, rho_rmax, rho, u);

              Real ucon_bl[] = {0.0, 0.0, 0.0, uphi};
              Real gcov[4][4];
              bl.SpacetimeMetric(0.0, r, th, x3, gcov);
              ucon_bl[0] = ucon_norm(ucon_bl, gcov);
              Real ucon[4];
              tr.bl_to_fmks(x1, x2, x3, a, ucon_bl, ucon);
              const Real lapse = geom.Lapse(0.0, x1, x2, x3);
              Real beta[3];
              geom.ContravariantShift(0.0, x1, x2, x3, beta);
              geom.SpacetimeMetric(0.0, x1, x2, x3, gcov);
              ucon[0] = ucon_norm(ucon, gcov);
              const Real W = lapse * ucon[0];
              Real vcon[] = {ucon[1] / W + beta[0] / lapse, ucon[2] / W + beta[1] / lapse,
                             ucon[3] / W + beta[2] / lapse};

              v(irho, k, j, i) += rho / (nsub * nsub);
              v(ieng, k, j, i) += u / (nsub * nsub);
              for (int d = 0; d < 3; d++) {
                v(ivlo + d, k, j, i) += W * vcon[d] / (nsub * nsub);
              }
            }
          }
        }
        const Real x1v = coords.Xc<1>(k, j, i);
        const Real x2v = coords.Xc<2>(k, j, i);

        v(ieng, k, j, i) *= (1. + u_jitter * (rng_gen.drand() - 0.5));

        // fixup
        Real rhoflr = 0;
        Real epsflr;
        floor.GetFloors(x1v, x2v, x3, rhoflr, epsflr);
        Real lambda[2] = {Ye, 0.0};
        if (iye > 0) {
          v(iye, k, j, i) = lambda[0];
        }
        v(irho, k, j, i) = v(irho, k, j, i) < rhoflr ? rhoflr : v(irho, k, j, i);
        v(ieng, k, j, i) = v(ieng, k, j, i) / v(irho, k, j, i) < epsflr
                               ? v(irho, k, j, i) * epsflr
                               : v(ieng, k, j, i);
        v(itmp, k, j, i) = eos.TemperatureFromDensityInternalEnergy(
            v(irho, k, j, i), v(ieng, k, j, i) / v(irho, k, j, i), lambda);
        v(iprs, k, j, i) = eos.PressureFromDensityTemperature(v(irho, k, j, i),
                                                              v(itmp, k, j, i), lambda);
        v(igm1, k, j, i) = eos.BulkModulusFromDensityTemperature(
                               v(irho, k, j, i), v(itmp, k, j, i), lambda) /
                           v(iprs, k, j, i);

        Real ucon[4] = {0};
        Real vpcon[3] = {v(ivlo, k, j, i), v(ivlo + 1, k, j, i), v(ivlo + 2, k, j, i)};
        Real gcov[4][4] = {0};
        geom.SpacetimeMetric(CellLocation::Cent, k, j, i, gcov);
        GetFourVelocity(vpcon, geom, CellLocation::Cent, k, j, i, ucon);

        // Radiation
        if (do_rad) {

          Real r = tr.bl_radius(x1v);
          Real th = tr.bl_theta(x1v, x2v);
          Real lnh = -1.0;
          Real uphi;
          if (r > rin) lnh = log_enthalpy(r, th, a, rin, angular_mom, uphi);

          // Set radiation inside the disk according to the Fishbone gas solution
          if (lnh > 0.0) {

            // TODO(BRR) only first species right now
            for (int ispec = specB.s; ispec < 1; ispec++) {
              // Given total pressure, calculate temperature such that fluid and radiation
              // pressures sum to total pressure
              // TODO(BRR) Generalize to all neutrino species
              const Real Ptot = v(iprs, k, j, i);
              const Real T = v(itmp, k, j, i);
              const Real Ye = iye > 0 ? v(iye, k, j, i) : 0.5;

              if (init_rad == InitialRadiation::thermal) {
                root_find::RootFind root_find;
                GasRadTemperatureResidual res(v(iprs, k, j, i), v(irho, k, j, i),
                                              opacities, eos, species_d[ispec], Ye);
                v(itmp, k, j, i) = root_find.regula_falsi(res, 0, T, 1.e-6 * T, T);
              }

              // Set fluid u/P/T and radiation J using equilibrium temperature
              Real lambda[2] = {Ye, 0.0};
              v(ieng, k, j, i) =
                  v(irho, k, j, i) * eos.InternalEnergyFromDensityTemperature(
                                         v(irho, k, j, i), v(itmp, k, j, i), lambda);
              v(iprs, k, j, i) = eos.PressureFromDensityTemperature(
                  v(irho, k, j, i), v(itmp, k, j, i), lambda);

              if (init_rad == InitialRadiation::thermal) {
                v(iJ(ispec), k, j, i) = opacities.EnergyDensityFromTemperature(
                    v(itmp, k, j, i), species_d[ispec]);
              } else {
                v(iJ(ispec), k, j, i) = 1.e-5 * v(ieng, k, j, i);
              }

              // Zero comoving frame fluxes
              SPACELOOP(ii) { v(iH(ispec, 0), k, j, i) = 0.; }
            }
          } else {
            // In the atmosphere set some small radiation energy
            for (int ispec = specB.s; ispec < 1; ispec++) {
              v(iJ(ispec), k, j, i) = 1.e-5 * v(ieng, k, j, i);

              // Zero comoving frame fluxes
              SPACELOOP(ii) { v(iH(ispec, 0), k, j, i) = 0.; }
            }
          }
        } // do_rad

        rng_pool.free_state(rng_gen);
      });

  free(rho_h);
  free(rho_d);
  free(temp_h);
  free(temp_d);

  // get vector potential
  ParArrayND<Real> A("vector potential", jb.e + 1, ib.e + 1);
  pmb->par_for(
      "Phoebus::ProblemGenerator::Torus2", jb.s + 1, jb.e, ib.s + 1, ib.e,
      KOKKOS_LAMBDA(const int j, const int i) {
        const Real rho_av =
            0.25 * (v(irho, kb.s, j, i) + v(irho, kb.s, j, i - 1) +
                    v(irho, kb.s, j - 1, i) + v(irho, kb.s, j - 1, i - 1));
        // JMM: Classic HARM divides by rho_max here, to normalize rho_av.
        // However, we have already normalized rho, and thus rho_av. So
        // we should not renormalize.
        // This will change in the case of realistic EOS, when we
        // can't simply renormalize by density and must instead do
        // something clever with units.
        // const Real q = rho_av / rho_rmax - 0.2;
        const Real q = rho_av - 0.2;
        A(j, i) = (q > 0 ? q : 0.0);
      });

  // Initialize B field lines, to be normalized in PostInitializationModifier
  if (ibhi > 0) {
    pmb->par_for(
        "Phoebus::ProblemGenerator::Torus3", kb.s, kb.e, jb.s, jb.e - 1, ib.s, ib.e - 1,
        KOKKOS_LAMBDA(const int k, const int j, const int i) {
          // JMM: HARM/bhlight divides by gdet, not gamdet.
          // This means the HARM primitives are smaller than the Phoebus
          // primitives by a factor of alpha.
          const Real gamdet = geom.DetGamma(CellLocation::Cent, k, j, i);
          v(iblo, k, j, i) = -(A(j, i) - A(j + 1, i) + A(j, i + 1) - A(j + 1, i + 1)) /
                             (2.0 * coords.CellWidthFA(X2DIR, k, j, i) * gamdet);
          v(iblo + 1, k, j, i) = (A(j, i) + A(j + 1, i) - A(j, i + 1) - A(j + 1, i + 1)) /
                                 (2.0 * coords.CellWidthFA(X1DIR, k, j, i) * gamdet);
          v(ibhi, k, j, i) = 0.0;
        });
  }

  fluid::PrimitiveToConserved(rc);
  if (do_rad) {
    radiation::MomentPrim2Con(rc);
  }

  fixup::ApplyFloors(rc);
}

void ProblemModifier(ParameterInput *pin) {
  Real router = pin->GetOrAddReal("coordinates", "r_outer", 40.0);
  Real x1max = log(router);
  pin->SetReal("parthenon/mesh", "x1max", x1max);

  Real a = pin->GetReal("geometry", "a");
  Real Rh = 1.0 + sqrt(1.0 - a * a);
  Real xh = log(Rh);
  int ninside = pin->GetOrAddInteger("torus", "n_inside_horizon", 5);
  bool cutout = pin->GetOrAddBoolean("torus", "cutout", false);
  int nx1 = pin->GetInteger("parthenon/mesh", "nx1");
  Real x1min;
  if (cutout) {
    int nx1_target = pin->GetInteger("torus", "nx1_target");
    PARTHENON_REQUIRE(nx1_target >= nx1, "nx1_target should be >= nx1");
    Real dx = (x1max - xh) / (nx1_target - ninside);
    x1min = x1max - nx1 * dx;
  } else {
    Real dx = (x1max - xh) / (nx1 - ninside);
    x1min = xh - (ninside + 0.5) * dx;
  }
  pin->SetReal("parthenon/mesh", "x1min", x1min);

  if (parthenon::Globals::my_rank == 0) {
    printf("Torus: Setting inner radius to %g\n"
           "\tThis translates to x1min, x1max = %g %g\n",
           std::exp(x1min), x1min, x1max);
  }

  // Set Cv properly for radiation
  const bool do_rad = pin->GetOrAddBoolean("physics", "rad", false);
  if (do_rad) {
    const std::string eos_type = pin->GetString("eos", "type");
    // TODO: allow other eos
    if (eos_type == "IdealGas") {
      const Real Gamma = pin->GetReal("eos", "Gamma");
      PARTHENON_WARN("Resetting Cv assuming Ye = 0.5!");
      PARTHENON_WARN("Don't currently have neutron mass!");
      const Real mn = pc::mp + pc::me; // Oops no binding energy
      const Real mu = (pc::mp + mn + pc::me) / (3. * pc::mp);
      const Real cv = pc::kb / ((Gamma - 1.) * mu * pc::mp);
      pin->SetReal("eos", "Cv", cv);
    } else {
      PARTHENON_FAIL(
          "eos_type not supported for initializing radiation torus currently!");
    }
  }
}

void PostInitializationModifier(ParameterInput *pin, Mesh *pmesh) {
  const bool magnetized = pin->GetOrAddBoolean("torus", "magnetized", true);
  const Real beta_target = pin->GetOrAddReal("torus", "target_beta", 100.);
  const bool harm_style_beta =
      pin->GetOrAddBoolean("torus", "harm_beta_normalization", true);
  const Real rho_min_bnorm = pin->GetOrAddReal("torus", "rho_min_bnorm", 1.e-4);
  const Real rin = pin->GetOrAddReal("torus", "rin", 6.0);
  const Real rmax = pin->GetOrAddReal("torus", "rmax", 12.0);
  const Real a = pin->GetReal("geometry", "a");
  const Real Rh = 1.0 + std::sqrt(1.0 - a * a);
  const Real xh = std::log(Rh);
  const Real angular_mom = lfish_calc(rmax, a);

  Real beta_min, beta_pmax;
  ComputeBetas(pmesh, rho_min_bnorm, beta_min, beta_pmax);
  if (parthenon::Globals::my_rank == 0) {
    printf("Torus before normalization: beta_min, beta_pmax = %.14e %.14e\n", beta_min,
           beta_pmax);
  }
  const Real beta_norm = harm_style_beta ? beta_pmax : beta_min;
  const Real B_field_fac = magnetized ? std::sqrt(beta_norm / beta_target) : 0;
  if (parthenon::Globals::my_rank == 0) {
    printf("Torus normalization factor = %.14e\n", B_field_fac);
  }

  // reduction: integrate over whole disk for tracers number
  // Need this global quantity before setting up tracers
  Real number_mesh = 0.0;
  for (auto &pmb : pmesh->block_list) {
    auto &rc = pmb->meshblock_data.Get();
    auto tracer_pkg = pmb->packages.Get("tracers");
    bool do_tracers = tracer_pkg->Param<bool>("active");

    if (do_tracers) {
      auto geom = Geometry::GetCoordinateSystem(rc.get());
      auto coords = pmb->coords;

      // set up transformation stuff
      auto gpkg = pmb->packages.Get("geometry");
      bool derefine_poles = gpkg->Param<bool>("derefine_poles");
      Real h = gpkg->Param<Real>("h");
      Real xt = gpkg->Param<Real>("xt");
      Real alpha = gpkg->Param<Real>("alpha");
      Real x0 = gpkg->Param<Real>("x0");
      Real smooth = gpkg->Param<Real>("smooth");
      auto tr = Geometry::McKinneyGammieRyan(derefine_poles, h, xt, alpha, x0, smooth);

      auto ib = pmb->cellbounds.GetBoundsI(IndexDomain::interior);
      auto jb = pmb->cellbounds.GetBoundsJ(IndexDomain::interior);
      auto kb = pmb->cellbounds.GetBoundsK(IndexDomain::interior);

      /* integrate f_atmosphere dV on blocks, with f_atmosphere = {0,1}, and MPI reduce */
      pmb->par_reduce(
          "Phoebus::ProblemGenerator::Torus::MeshTracerNumber", kb.s, kb.e, jb.s, jb.e,
          ib.s, ib.e,
          KOKKOS_LAMBDA(const int k, const int j, const int i, Real &disk_vol) {
            const Real x1 = coords.Xc<1>(k, j, i);
            const Real x2 = coords.Xc<2>(k, j, i);
            Real r = tr.bl_radius(x1);
            Real th = tr.bl_theta(x1, x2);

            Real lnh = -1.0;
            Real hm1;
            Real uphi;
            if (r > rin) lnh = log_enthalpy(r, th, a, rin, angular_mom, uphi);
            if (lnh > 0.0) {
              const Real vol = coords.CellVolume(k, j, i);
              disk_vol += vol;
            }
          },
          Kokkos::Sum<Real>(number_mesh));
      // MPI reduction
      number_mesh = reduction::Sum(number_mesh);
    }
  }

  for (auto &pmb : pmesh->block_list) {
    auto &rc = pmb->meshblock_data.Get();
    auto geom = Geometry::GetCoordinateSystem(rc.get());
    auto coords = pmb->coords;

    // set up transformation stuff
    auto gpkg = pmb->packages.Get("geometry");
    bool derefine_poles = gpkg->Param<bool>("derefine_poles");
    Real h = gpkg->Param<Real>("h");
    Real xt = gpkg->Param<Real>("xt");
    Real alpha = gpkg->Param<Real>("alpha");
    Real x0 = gpkg->Param<Real>("x0");
    Real smooth = gpkg->Param<Real>("smooth");
    auto tr = Geometry::McKinneyGammieRyan(derefine_poles, h, xt, alpha, x0, smooth);

    auto ib = pmb->cellbounds.GetBoundsI(IndexDomain::interior);
    auto jb = pmb->cellbounds.GetBoundsJ(IndexDomain::interior);
    auto kb = pmb->cellbounds.GetBoundsK(IndexDomain::interior);

    PackIndexMap imap;
<<<<<<< HEAD
    std::vector<std::string> vars = {fluid_prim::bfield, fluid_prim::density};
    auto v = rc->PackVariables(vars, imap);
    const int iblo = imap[fluid_prim::bfield].first;
    const int ibhi = imap[fluid_prim::bfield].second;
    const int irho = imap[fluid_prim::density].first;

    auto tracer_pkg = pmb->packages.Get("tracers");
    bool do_tracers = tracer_pkg->Param<bool>("active");

    // tracer initialization.
    if (do_tracers) {
      auto &sc = pmb->swarm_data.Get();
      auto &swarm = pmb->swarm_data.Get()->Get("tracers");
      auto rng_pool = tracer_pkg->Param<RNGPool>("rng_pool");
      const auto num_tracers_total = tracer_pkg->Param<int>("num_tracers");

      const Real &x_min = pmb->coords.Xf<1>(ib.s);
      const Real &y_min = pmb->coords.Xf<2>(jb.s);
      const Real &z_min = pmb->coords.Xf<3>(kb.s);
      const Real &x_max = pmb->coords.Xf<1>(ib.e + 1);
      const Real &y_max = pmb->coords.Xf<2>(jb.e + 1);
      const Real &z_max = pmb->coords.Xf<3>(kb.e + 1);

      /* integrate f_atmosphere dV on block, with f_atmosphere = {0,1} */
      Real number_block = 0.0;
      pmb->par_reduce(
          "Phoebus::ProblemGenerator::Torus::BlockTracerNumber", kb.s, kb.e, jb.s, jb.e,
          ib.s, ib.e,
          KOKKOS_LAMBDA(const int k, const int j, const int i,
                        Real &number_block_reduce) {
            const Real x1 = coords.Xc<1>(k, j, i);
            const Real x2 = coords.Xc<2>(k, j, i);
            Real r = tr.bl_radius(x1);
            Real th = tr.bl_theta(x1, x2);

            Real lnh = -1.0;
            Real hm1;
            Real uphi;
            if (r > rin) lnh = log_enthalpy(r, th, a, rin, angular_mom, uphi);
            if (lnh > 0.0 && x1 > xh) {
              const Real vol = coords.CellVolume(k, j, i);
              number_block_reduce += vol;
            }
          },
          Kokkos::Sum<Real>(number_block));

      const int num_tracers = std::round(num_tracers_total * number_block / number_mesh);

      ParArrayND<int> new_indices;
      swarm->AddEmptyParticles(num_tracers, new_indices);

      auto &x = swarm->Get<Real>("x").Get();
      auto &y = swarm->Get<Real>("y").Get();
      auto &z = swarm->Get<Real>("z").Get();
      auto &mass = swarm->Get<Real>("mass").Get();
      auto &id = swarm->Get<int>("id").Get();

      swarm->SortParticlesByCell();
      auto swarm_d = swarm->GetDeviceContext();

      const int max_active_index = swarm->GetMaxActiveIndex();
      pmb->par_for(
          "ProblemGenerator::Torus::DistributeTracers", 0, max_active_index,
          KOKKOS_LAMBDA(const int n) {
            if (swarm_d.IsActive(n)) {
              auto rng_gen = rng_pool.get_state();

              z(n) = z_min + rng_gen.drand() * (z_max - z_min); // X3 trivial

              Real lnh = -1.0;
              Real hm1;
              Real uphi;
              // Rejection sample X1, X2 to be in disk
              while (lnh < 0.0 && x(n) < xh) {
                x(n) = x_min + rng_gen.drand() * (x_max - x_min);
                y(n) = y_min + rng_gen.drand() * (y_max - y_min);
                Real r = tr.bl_radius(x(n));
                Real th = tr.bl_theta(x(n), y(n));
                if (r > rin) lnh = log_enthalpy(r, th, a, rin, angular_mom, uphi);
              }
              id(n) = num_tracers_total * pmb->gid + n; // n_tracers * gid + n

              bool on_current_mesh_block = true;
              swarm_d.GetNeighborBlockIndex(n, x(n), y(n), z(n), on_current_mesh_block);
              rng_pool.free_state(rng_gen);
            }
          });

      // Now calculate the mass per tracer as mass(cell) / num_tracers_cell
      // Separate kernel, as it requires knowing the particle count per cell
      pmb->par_for(
          "ProblemGenerator::Torus::DistributeTracers", 0, max_active_index,
          KOKKOS_LAMBDA(const int n) {
            if (swarm_d.IsActive(n)) {
              int k, j, i;
              swarm_d.Xtoijk(x(n), y(n), z(n), i, j, k);
              const Real vol = coords.CellVolume(k, j, i);
              const int num_tr_cell = swarm_d.GetParticleCountPerCell(k, j, i);
              mass(n) = v(irho, k, j, i) * vol / num_tr_cell;
            }
          });
    }
=======
    auto v = rc->PackVariables({fluid_prim::bfield::name()}, imap);
    const int iblo = imap[fluid_prim::bfield::name()].first;
    const int ibhi = imap[fluid_prim::bfield::name()].second;
>>>>>>> 7b567013

    pmb->par_for(
        "Phoebus::ProblemGenerator::Torus::BFieldNorm", kb.s, kb.e, jb.s, jb.e, ib.s,
        ib.e, KOKKOS_LAMBDA(const int k, const int j, const int i) {
          for (int ib = iblo; ib <= ibhi; ib++) {
            v(ib, k, j, i) *= B_field_fac;
          }
        });

    fluid::PrimitiveToConserved(rc.get());
  }

  Real beta_min_new, beta_pmax_new;
  ComputeBetas(pmesh, rho_min_bnorm, beta_min_new, beta_pmax_new);
  if (parthenon::Globals::my_rank == 0) {
    printf("Torus after normalization: beta_min, beta_pmax = %.14e %.14e\n", beta_min_new,
           beta_pmax_new);
  }
}

KOKKOS_FUNCTION
Real lfish_calc(Real r, Real a) {
  return (
      ((std::pow(a, 2) - 2. * a * std::sqrt(r) + std::pow(r, 2)) *
       ((-2. * a * r * (std::pow(a, 2) - 2. * a * std::sqrt(r) + std::pow(r, 2))) /
            std::sqrt(2. * a * std::sqrt(r) + (-3. + r) * r) +
        ((a + (-2. + r) * std::sqrt(r)) * (std::pow(r, 3) + std::pow(a, 2) * (2. + r))) /
            std::sqrt(1 + (2. * a) / std::pow(r, 1.5) - 3. / r))) /
      (std::pow(r, 3) * std::sqrt(2. * a * std::sqrt(r) + (-3. + r) * r) *
       (std::pow(a, 2) + (-2. + r) * r)));
}

KOKKOS_FUNCTION
Real log_enthalpy(const Real r, const Real th, const Real a, const Real rin, const Real l,
                  Real &uphi) {
  const Real sth = sin(th);
  const Real cth = cos(th);

  const Real DD = r * r - 2. * r + a * a;
  const Real AA = (r * r + a * a) * (r * r + a * a) - DD * a * a * sth * sth;
  const Real SS = r * r + a * a * cth * cth;

  const Real thin = M_PI / 2.;
  const Real sthin = sin(thin);
  const Real cthin = cos(thin);

  const Real DDin = rin * rin - 2. * rin + a * a;
  const Real AAin =
      (rin * rin + a * a) * (rin * rin + a * a) - DDin * a * a * sthin * sthin;
  const Real SSin = rin * rin + a * a * cthin * cthin;
  uphi = 0.0;
  const Real lnh =
      0.5 * std::log((1. + std::sqrt(1. + 4. * (l * l * SS * SS) * DD /
                                              (AA * AA * sth * sth))) /
                     (SS * DD / AA)) -
      0.5 * std::sqrt(1. + 4. * (l * l * SS * SS) * DD / (AA * AA * sth * sth)) -
      2. * a * r * l / AA -
      (0.5 * std::log((1. + std::sqrt(1. + 4. * (l * l * SSin * SSin) * DDin /
                                               (AAin * AAin * sthin * sthin))) /
                      (SSin * DDin / AAin)) -
       0.5 * std::sqrt(1. + 4. * (l * l * SSin * SSin) * DDin /
                                (AAin * AAin * sthin * sthin)) -
       2. * a * rin * l / AAin);
  if (lnh > 0.0) {
    Real expm2chi = SS * SS * DD / (AA * AA * sth * sth);
    Real up1 = std::sqrt((-1. + std::sqrt(1. + 4. * l * l * expm2chi)) / 2.);
    uphi = 2. * a * r * std::sqrt(1. + up1 * up1) / std::sqrt(AA * SS * DD) +
           std::sqrt(SS / AA) * up1 / sth;
  }
  return lnh;
}

/**
 * cheeky way to make this pgen work for ideal and nuclear EoS
 * There's probably a better way to do this
 **/
KOKKOS_FUNCTION
void GetStateFromEnthalpy(const EOS &eos, const EosType eos_type, const Real hm1,
                          const Spiner::DataBox rho, const Spiner::DataBox temp,
                          const Real Ye, const Real h_min_sc, const Real kappa,
                          const Real gam, const Real Cv, const Real rho_rmax,
                          Real &rho_out, Real &u_out) {
  if (eos_type == IdealGas) { // Ideal Gas
    rho_out = std::pow(hm1 * (gam - 1.) / (kappa * gam), 1. / (gam - 1.));
    u_out = kappa * std::pow(rho_out, gam) / (gam - 1.) / rho_rmax;
    rho_out /= rho_rmax;
  } else { // StellarCollapse
    const Real epsilon = std::numeric_limits<Real>::epsilon();
    const int N = rho.size() - 1;
    const Real rho_min = std::pow(10.0, rho(0));
    const Real rho_max = std::pow(10.0, rho(N));

    EnthalpyResidual res_h(hm1, temp, Ye, h_min_sc, eos);
    root_find::RootFind rf;
    const Real guess_h = 0.5 * (rho_max - rho_min);

    rho_out = rf.regula_falsi(res_h, rho_min, rho_max, epsilon * guess_h, guess_h);
    Real T = temp.interpToReal(std::log10(rho_out));

    Real lambda[2];
    lambda[0] = Ye;
    u_out = eos.InternalEnergyFromDensityTemperature(rho_out, T, lambda) * rho_out;
  }
}

KOKKOS_FUNCTION
Real ucon_norm(Real ucon[4], Real gcov[4][4]) {
  Real AA = gcov[0][0];
  Real BB = 2. * (gcov[0][1] * ucon[1] + gcov[0][2] * ucon[2] + gcov[0][3] * ucon[3]);
  Real CC = 1. + gcov[1][1] * ucon[1] * ucon[1] + gcov[2][2] * ucon[2] * ucon[2] +
            gcov[3][3] * ucon[3] * ucon[3] +
            2. * (gcov[1][2] * ucon[1] * ucon[2] + gcov[1][3] * ucon[1] * ucon[3] +
                  gcov[2][3] * ucon[2] * ucon[3]);
  Real discr = BB * BB - 4. * AA * CC;
  if (discr < 0) printf("discr = %g   %g %g %g\n", discr, AA, BB, CC);
  PARTHENON_REQUIRE(discr >= 0, "discr < 0");
  return (-BB - std::sqrt(discr)) / (2. * AA);
}

// TODO(JMM): Should this be elsewhere in Phoebus?
void ComputeBetas(Mesh *pmesh, Real rho_min_bnorm, Real &beta_min_global,
                  Real &beta_pmax) {
  Real beta_min = std::numeric_limits<Real>::infinity();
  Real press_max = -std::numeric_limits<Real>::infinity();
  Real bsq_max = -std::numeric_limits<Real>::infinity();

  for (auto &pmb : pmesh->block_list) {
    auto &rc = pmb->meshblock_data.Get();
    auto geom = Geometry::GetCoordinateSystem(rc.get());

    auto ib = pmb->cellbounds.GetBoundsI(IndexDomain::interior);
    auto jb = pmb->cellbounds.GetBoundsJ(IndexDomain::interior);
    auto kb = pmb->cellbounds.GetBoundsK(IndexDomain::interior);

    PackIndexMap imap;
    auto v = rc->PackVariables({fluid_prim::density::name(), fluid_prim::velocity::name(),
                                fluid_prim::bfield::name(), fluid_prim::pressure::name(),
                                radmoment_prim::J::name()},
                               imap);

    const int irho = imap[fluid_prim::density::name()].first;
    const int ivlo = imap[fluid_prim::velocity::name()].first;
    const int ivhi = imap[fluid_prim::velocity::name()].second;
    const int iblo = imap[fluid_prim::bfield::name()].first;
    const int ibhi = imap[fluid_prim::bfield::name()].second;
    const int iprs = imap[fluid_prim::pressure::name()].first;

    auto idx_J = imap.GetFlatIdx(radmoment_prim::J::name(), false);

    if (ibhi < 0) return;

    Real beta_min_local;
    pmb->par_reduce(
        "Phoebus::ProblemGenerator::Torus::BFieldNorm::beta_min", kb.s, kb.e, jb.s, jb.e,
        ib.s, ib.e,
        KOKKOS_LAMBDA(const int k, const int j, const int i, Real &beta_min) {
          const Real bsq =
              GetMagneticFieldSquared(CellLocation::Cent, k, j, i, geom, v, ivlo, iblo);
          Real Ptot = v(iprs, k, j, i);
          // TODO(BRR) multiple species
          if (idx_J.IsValid()) {
            int ispec = 0;
            Ptot += 1. / 3. * v(idx_J(ispec), k, j, i);
          }
          const Real beta = robust::ratio(v(iprs, k, j, i), 0.5 * bsq);
          if (v(irho, k, j, i) > rho_min_bnorm && beta < beta_min) beta_min = beta;
        },
        Kokkos::Min<Real>(beta_min_local));
    beta_min = std::min<Real>(beta_min_local, beta_min);

    Real bsq_max_local;
    pmb->par_reduce(
        "Phoebus::ProblemGenerator::Torus::BFieldNorm::bsq_max", kb.s, kb.e, jb.s, jb.e,
        ib.s, ib.e,
        KOKKOS_LAMBDA(const int k, const int j, const int i, Real &bsq_max) {
          const Real bsq =
              GetMagneticFieldSquared(CellLocation::Cent, k, j, i, geom, v, ivlo, iblo);
          bsq_max = std::max(bsq, bsq_max);
        },
        Kokkos::Max<Real>(bsq_max_local));
    bsq_max = std::max<Real>(bsq_max, bsq_max_local);

    Real press_max_local;
    pmb->par_reduce(
        "Phoebus::ProblemGenerator::Torus::BFieldNorm::press_max", kb.s, kb.e, jb.s, jb.e,
        ib.s, ib.e,
        KOKKOS_LAMBDA(const int k, const int j, const int i, Real &P_max) {
          P_max = std::max(v(iprs, k, j, i), P_max);
        },
        Kokkos::Max<Real>(press_max_local));
    press_max = std::max<Real>(press_max, press_max_local);
  }

  beta_min_global = reduction::Min(beta_min);
  const Real bsq_max_global = reduction::Max(bsq_max);
  const Real Pmax_global = reduction::Max(press_max);
  beta_pmax = robust::ratio(Pmax_global, 0.5 * bsq_max_global);
  return;
}

} // namespace torus<|MERGE_RESOLUTION|>--- conflicted
+++ resolved
@@ -616,12 +616,11 @@
     auto kb = pmb->cellbounds.GetBoundsK(IndexDomain::interior);
 
     PackIndexMap imap;
-<<<<<<< HEAD
-    std::vector<std::string> vars = {fluid_prim::bfield, fluid_prim::density};
+    std::vector<std::string> vars = {fluid_prim::bfield::name(), fluid_prim::density::name()};
     auto v = rc->PackVariables(vars, imap);
-    const int iblo = imap[fluid_prim::bfield].first;
-    const int ibhi = imap[fluid_prim::bfield].second;
-    const int irho = imap[fluid_prim::density].first;
+    const int iblo = imap[fluid_prim::bfield::name()].first;
+    const int ibhi = imap[fluid_prim::bfield::name()].second;
+    const int irho = imap[fluid_prim::density::name()].first;
 
     auto tracer_pkg = pmb->packages.Get("tracers");
     bool do_tracers = tracer_pkg->Param<bool>("active");
@@ -653,7 +652,6 @@
             Real th = tr.bl_theta(x1, x2);
 
             Real lnh = -1.0;
-            Real hm1;
             Real uphi;
             if (r > rin) lnh = log_enthalpy(r, th, a, rin, angular_mom, uphi);
             if (lnh > 0.0 && x1 > xh) {
@@ -677,6 +675,7 @@
       swarm->SortParticlesByCell();
       auto swarm_d = swarm->GetDeviceContext();
 
+      const int gid = pmb->gid;
       const int max_active_index = swarm->GetMaxActiveIndex();
       pmb->par_for(
           "ProblemGenerator::Torus::DistributeTracers", 0, max_active_index,
@@ -685,9 +684,9 @@
               auto rng_gen = rng_pool.get_state();
 
               z(n) = z_min + rng_gen.drand() * (z_max - z_min); // X3 trivial
+              id(n) = num_tracers_total * gid + n; // n_tracers * gid + n
 
               Real lnh = -1.0;
-              Real hm1;
               Real uphi;
               // Rejection sample X1, X2 to be in disk
               while (lnh < 0.0 && x(n) < xh) {
@@ -697,7 +696,6 @@
                 Real th = tr.bl_theta(x(n), y(n));
                 if (r > rin) lnh = log_enthalpy(r, th, a, rin, angular_mom, uphi);
               }
-              id(n) = num_tracers_total * pmb->gid + n; // n_tracers * gid + n
 
               bool on_current_mesh_block = true;
               swarm_d.GetNeighborBlockIndex(n, x(n), y(n), z(n), on_current_mesh_block);
@@ -719,11 +717,6 @@
             }
           });
     }
-=======
-    auto v = rc->PackVariables({fluid_prim::bfield::name()}, imap);
-    const int iblo = imap[fluid_prim::bfield::name()].first;
-    const int ibhi = imap[fluid_prim::bfield::name()].second;
->>>>>>> 7b567013
 
     pmb->par_for(
         "Phoebus::ProblemGenerator::Torus::BFieldNorm", kb.s, kb.e, jb.s, jb.e, ib.s,
