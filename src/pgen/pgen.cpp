--- conflicted
+++ resolved
@@ -44,7 +44,6 @@
   f(pin);
 }
 
-<<<<<<< HEAD
 void PostInitializationModifier(ParameterInput *pin, Mesh *pmesh) {
   std::string name = pin->GetString("phoebus", "problem");
   if (name == "phoebus" || pinitmod_dict.count(name) == 0) {
@@ -55,25 +54,12 @@
   f(pin, pmesh);
 }
 
-KOKKOS_FUNCTION
-Real energy_from_rho_P(const singularity::EOS &eos, const Real rho, const Real P) {
-  PARTHENON_REQUIRE(P >= 0, "Pressure is negative!");
-
-  Real eguessl = P/rho;
-  Real Pguessl = eos.PressureFromDensityInternalEnergy(rho, eguessl);
-  Real eguessr = eguessl;
-  Real Pguessr = Pguessl;
-  while (Pguessl > P) {
-    eguessl /= 2.0;
-    Pguessl = eos.PressureFromDensityInternalEnergy(rho, eguessl);
-=======
 class PressResidual {
  public:
   KOKKOS_INLINE_FUNCTION
   PressResidual(const singularity::EOS &eos, const Real rho, const Real P, const Real Ye)
     : eos_(eos), rho_(rho), P_(P) {
     lambda_[0] = Ye;
->>>>>>> e7ba67bc
   }
   KOKKOS_INLINE_FUNCTION
   Real operator()(const Real e) {
