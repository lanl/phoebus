// © 2021. Triad National Security, LLC. All rights reserved.  This
// program was produced under U.S. Government contract
// 89233218CNA000001 for Los Alamos National Laboratory (LANL), which
// is operated by Triad National Security, LLC for the U.S.
// Department of Energy/National Nuclear Security Administration. All
// rights in the program are reserved by Triad National Security, LLC,
// and the U.S. Department of Energy/National Nuclear Security
// Administration. The Government is granted for itself and others
// acting on its behalf a nonexclusive, paid-up, irrevocable worldwide
// license in this material to reproduce, prepare derivative works,
// distribute copies to the public, perform publicly and display
// publicly, and to permit others to do so.

#ifndef _PGEN_H_
#define _PGEN_H_

// Parthenon includes
#include <parthenon/package.hpp>
#include <utils/error_checking.hpp>
using namespace parthenon::package::prelude;

// singularity includes
#include <singularity-eos/eos/eos.hpp>

// internal includes
#include "fluid/fluid.hpp"
#include "geometry/geometry.hpp"
#include "phoebus_utils/variables.hpp"
#include "radiation/radiation.hpp"

// add the name of a namespace that contains your new ProblemGenerator
#define FOREACH_PROBLEM                                                                  \
  PROBLEM(phoebus)                                                                       \
  PROBLEM(advection)                                                                     \
  PROBLEM(shock_tube)                                                                    \
  PROBLEM(linear_modes)                                                                  \
  PROBLEM(thin_cooling)                                                                  \
  PROBLEM(leptoneq)                                                                      \
  PROBLEM(kelvin_helmholtz)                                                              \
  PROBLEM(rhs_tester)                                                                    \
  PROBLEM(sedov)                                                                         \
  PROBLEM(blandford_mckee)                                                               \
  PROBLEM(bondi)                                                                         \
  PROBLEM(radiation_advection)                                                           \
  PROBLEM(radiation_equilibration)                                                       \
  PROBLEM(homogeneous_sphere)                                                            \
  PROBLEM(torus)                                                                         \
<<<<<<< HEAD
  PROBLEM(p2c2p)
=======
  PROBLEM(tov)
>>>>>>> 2dc5ca94

// if you need problem-specific modifications to inputs, add the name here
#define FOREACH_MODIFIER                                                                 \
  MODIFIER(phoebus)                                                                      \
  MODIFIER(torus)

// if you need problem-specific post-initialization modifiers to initial conditions, add
// the name here
#define FOREACH_POSTINIT_MODIFIER                                                        \
  POSTINIT_MODIFIER(phoebus)                                                             \
  POSTINIT_MODIFIER(torus)

/*
// DO NOT TOUCH THE MACROS BELOW
*/

// declare all the problem generators
#define PROBLEM(name)                                                                    \
  namespace name {                                                                       \
  void ProblemGenerator(MeshBlock *pmb, ParameterInput *pin);                            \
  }
FOREACH_PROBLEM
#undef PROBLEM

// declare all the input modifiers
#define MODIFIER(name)                                                                   \
  namespace name {                                                                       \
  void ProblemModifier(ParameterInput *pin);                                             \
  }
FOREACH_MODIFIER
#undef MODIFIER

// declare all the initial condition modifiers
#define POSTINIT_MODIFIER(name)                                                          \
  namespace name {                                                                       \
  void PostInitializationModifier(ParameterInput *pin, Mesh *pmesh);                     \
  }
FOREACH_POSTINIT_MODIFIER
#undef POSTINIT_MODIFIER

namespace phoebus {

// make a map so we get all the function pointers available for lookup by name
static std::map<std::string, std::function<void(MeshBlock *pmb, ParameterInput *pin)>>
    pgen_dict({
#define PROBLEM(name) {#name, name::ProblemGenerator},
        FOREACH_PROBLEM
#undef PROBLEM
    });

static std::map<std::string, std::function<void(ParameterInput *pin)>> pmod_dict({
#define MODIFIER(name) {#name, name::ProblemModifier},
    FOREACH_MODIFIER
#undef MODIFIER
});

static std::map<std::string, std::function<void(ParameterInput *pin, Mesh *pmesh)>>
    pinitmod_dict({
#define POSTINIT_MODIFIER(name) {#name, name::PostInitializationModifier},
        FOREACH_POSTINIT_MODIFIER
#undef POSTINITMODIFIER
    });

/*
// END OF UNTOUCHABLE MACRO SECTION
*/

KOKKOS_FUNCTION
Real energy_from_rho_P(const singularity::EOS &eos, const Real rho, const Real P,
                       const Real emin, const Real emax, const Real Ye = 0.0);

} // namespace phoebus

#endif<|MERGE_RESOLUTION|>--- conflicted
+++ resolved
@@ -45,11 +45,8 @@
   PROBLEM(radiation_equilibration)                                                       \
   PROBLEM(homogeneous_sphere)                                                            \
   PROBLEM(torus)                                                                         \
-<<<<<<< HEAD
-  PROBLEM(p2c2p)
-=======
+  PROBLEM(p2c2p)                                                                         \
   PROBLEM(tov)
->>>>>>> 2dc5ca94
 
 // if you need problem-specific modifications to inputs, add the name here
 #define FOREACH_MODIFIER                                                                 \
