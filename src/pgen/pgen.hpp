#ifndef _PGEN_H_
#define _PGEN_H_

// Parthenon includes
#include <utils/error_checking.hpp>
#include <parthenon/package.hpp>
using namespace parthenon::package::prelude;

// singularity includes
#include <eos/eos.hpp>

// internal includes
#include "fluid/fluid.hpp"
#include "phoebus_utils/variables.hpp"

// add the name of a namespace that contains your new ProblemGenerator
#define FOREACH_PROBLEM                                                                  \
  PROBLEM(phoebus)                                                                       \
  PROBLEM(shock_tube)                                                                    \
  PROBLEM(linear_modes)                                                                  \
<<<<<<< HEAD
  PROBLEM(thin_cooling)                                                                  \
  PROBLEM(kelvin_helmholtz)
=======
  PROBLEM(kelvin_helmholtz)                                                              \
  PROBLEM(rhs_tester)                                                                    \
  PROBLEM(sedov)                                                                         \
  PROBLEM(blandford_mckee)                                                               \
  PROBLEM(bondi)
>>>>>>> 360021fc

/*
// DO NOT TOUCH THE MACROS BELOW
*/

// declare all the problem generators
#define PROBLEM(name) namespace name { void ProblemGenerator(MeshBlock *pmb, ParameterInput *pin); }
  FOREACH_PROBLEM
#undef PROBLEM

namespace phoebus {

// make a map so we get all the function pointers available for lookup by name
static std::map<std::string, std::function<void(MeshBlock *pmb, ParameterInput *pin)>> pgen_dict ({
#define PROBLEM(name) {#name, name::ProblemGenerator} ,
  FOREACH_PROBLEM
#undef PROBLEM
});

/*
// END OF UNTOUCHABLE MACRO SECTION
*/

KOKKOS_FUNCTION
Real energy_from_rho_P(const singularity::EOS &eos, const Real rho, const Real P);

} // namespace phoebus

#endif<|MERGE_RESOLUTION|>--- conflicted
+++ resolved
@@ -18,16 +18,12 @@
   PROBLEM(phoebus)                                                                       \
   PROBLEM(shock_tube)                                                                    \
   PROBLEM(linear_modes)                                                                  \
-<<<<<<< HEAD
   PROBLEM(thin_cooling)                                                                  \
-  PROBLEM(kelvin_helmholtz)
-=======
   PROBLEM(kelvin_helmholtz)                                                              \
   PROBLEM(rhs_tester)                                                                    \
   PROBLEM(sedov)                                                                         \
   PROBLEM(blandford_mckee)                                                               \
   PROBLEM(bondi)
->>>>>>> 360021fc
 
 /*
 // DO NOT TOUCH THE MACROS BELOW
