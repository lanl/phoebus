--- conflicted
+++ resolved
@@ -18,11 +18,8 @@
   PROBLEM(phoebus)                                                                       \
   PROBLEM(shock_tube)                                                                    \
   PROBLEM(linear_modes)                                                                  \
-<<<<<<< HEAD
-  PROBLEM(thin_cooling)
-=======
+  PROBLEM(thin_cooling)                                                                  \
   PROBLEM(kelvin_helmholtz)
->>>>>>> 8b96c9bc
 
 /*
 // DO NOT TOUCH THE MACROS BELOW
