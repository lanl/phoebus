--- conflicted
+++ resolved
@@ -41,14 +41,11 @@
   PROBLEM(sedov)                                                                         \
   PROBLEM(blandford_mckee)                                                               \
   PROBLEM(bondi)                                                                         \
-<<<<<<< HEAD
-  PROBLEM(torus)                                                                         \
-  PROBLEM(tov)
-=======
   PROBLEM(radiation_advection)                                                           \
   PROBLEM(homogeneous_sphere)                                                            \
   PROBLEM(torus)
->>>>>>> a612a70d
+           \
+  PROBLEM(tov)
 
 // if you need problem-specific modifications to inputs, add the name here
 #define FOREACH_MODIFIER                                                                 \
