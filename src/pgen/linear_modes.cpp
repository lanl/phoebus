// © 2021. Triad National Security, LLC. All rights reserved.  This
// program was produced under U.S. Government contract
// 89233218CNA000001 for Los Alamos National Laboratory (LANL), which
// is operated by Triad National Security, LLC for the U.S.
// Department of Energy/National Nuclear Security Administration. All
// rights in the program are reserved by Triad National Security, LLC,
// and the U.S. Department of Energy/National Nuclear Security
// Administration. The Government is granted for itself and others
// acting on its behalf a nonexclusive, paid-up, irrevocable worldwide
// license in this material to reproduce, prepare derivative works,
// distribute copies to the public, perform publicly and display
// publicly, and to permit others to do so.

// #include <complex>
#include <Kokkos_Complex.hpp>
#include <sstream>
#include <typeinfo>

#include "geometry/geometry.hpp"

#include "pgen/pgen.hpp"

// Relativistic hydro linear modes.
// TODO: Make this 3D instead of 2D.

using Kokkos::complex;
using Geometry::NDFULL;
using Geometry::NDSPACE;

namespace linear_modes {

void ProblemGenerator(MeshBlock *pmb, ParameterInput *pin) {

  const bool is_minkowski = (typeid(PHOEBUS_GEOMETRY) == typeid(Geometry::Minkowski));
  const bool is_boosted_minkowski =
      (typeid(PHOEBUS_GEOMETRY) == typeid(Geometry::BoostedMinkowski));
  const bool is_snake = (typeid(PHOEBUS_GEOMETRY) == typeid(Geometry::Snake));
  const bool is_inchworm = (typeid(PHOEBUS_GEOMETRY) == typeid(Geometry::Inchworm));
  PARTHENON_REQUIRE(is_minkowski || is_boosted_minkowski || is_snake || is_inchworm,
                    "Problem \"linear_modes\" requires \"Minkowski\" geometry!");

  auto &rc = pmb->meshblock_data.Get();
  const int ndim = pmb->pmy_mesh->ndim;

  PackIndexMap imap;
  auto v = rc->PackVariables({"p.density",
                              "p.velocity",
                              "p.energy",
                              fluid_prim::bfield,
                              "pressure",
                              "temperature",
                              "gamma1",
                              "cs"},
                              imap);

  const int irho = imap["p.density"].first;
  const int ivlo = imap["p.velocity"].first;
  const int ivhi = imap["p.velocity"].second;
  const int ieng = imap["p.energy"].first;
  const int ib_lo = imap[fluid_prim::bfield].first;
  const int ib_hi = imap[fluid_prim::bfield].second;
  const int iprs = imap["pressure"].first;
  const int itmp = imap["temperature"].first;
  const int nv = ivhi - ivlo + 1;

  const Real gam = pin->GetReal("eos", "Gamma");

  PARTHENON_REQUIRE_THROWS(nv == 3, "3 have 3 velocities");

  const std::string mode = pin->GetOrAddString("hydro_modes", "mode", "entropy");
  const std::string physics = pin->GetOrAddString("hydro_modes", "physics", "mhd");
  const Real amp = pin->GetReal("hydro_modes", "amplitude");

  // Parameters
  double rho0 = 1.;
  double ug0 = 1.;
  double u10 = 0.;
  double u20 = 0.;
  double u30 = 0.;
  double B10 = 0.;
  double B20 = 0.;
  double B30 = 0.;

  // Wavevector
  constexpr double kk = 2*M_PI;
  double k1 = kk;
  double k2 = kk;

  complex<double> omega = 0.;
  complex<double> drho = 0.;
  complex<double> dug = 0.;
  complex<double> du1 = 0.;
  complex<double> du2 = 0.;
  complex<double> du3 = 0.;
  complex<double> dB1 = 0.;
  complex<double> dB2 = 0.;
  complex<double> dB3 = 0.;

  if (physics == "hydro") {
    if (mode == "entropy") {
      omega = complex<double>(0, 2.*M_PI/10.);
      drho = 1.;
      dug = 0.;
      du1 = 0.;
      //u10 = 0.1; // Uniform advection
    } else if (mode == "sound") {
      if (ndim == 1) {
        omega = complex<double>(0., 2.7422068833892093);
        drho = 0.5804294924639215;
        dug = 0.7739059899518946;
        du1 = -0.2533201985524494;
      } else if (ndim == 2) {
        omega = complex<double>(0., 3.8780661653218766);
        drho = 0.5804294924639213;
        dug = 0.7739059899518947;
        du1 = 0.1791244302079596;
        du2 = 0.1791244302079596;
      } else {
        PARTHENON_FAIL("ndim == 3 not supported!");
      }
    } else {
      std::stringstream msg;
      msg << "Mode \"" << mode << "\" not recognized!";
      PARTHENON_FAIL(msg);
    }
  } else if (physics == "mhd") {
    B10 = 1.0;
    if (mode == "slow") {
      omega = complex<double>(0., 2.41024185339);
      drho = 0.558104461559;
      dug = 0.744139282078;
      du1 = -0.277124827421;
      du2 = 0.063034892770;
      dB1 = -0.164323721928;
      dB2 = 0.164323721928;
    } else if (mode == "alfven") {
      omega = complex<double>(0., 3.44144232573);
      du3 = 0.480384461415;
      dB3 = 0.877058019307;
    } else if (mode == "fast") {
      omega = complex<double>(0., 5.53726217331);
      drho = 0.476395427447;
      dug = 0.635193903263;
      du1 = -0.102965815319;
      du2 = -0.316873207561;
      dB1 = 0.359559114174;
      dB2 = -0.359559114174;
    } else {
      std::stringstream msg;
      msg << "Mode \"" << mode << "\" not recognized!";
      PARTHENON_FAIL(msg);
    }
  } else {
    std::stringstream msg;
    msg << "Physics option \"" << physics << "\" not recognized!";
    PARTHENON_FAIL(msg);
  }
  Real tf = 2.*M_PI/omega.imag();
  Real cs = omega.imag() / (std::sqrt(2)*kk);

  auto &coords = pmb->coords;
  auto eos = pmb->packages.Get("eos")->Param<singularity::EOS>("d.EOS");
  auto gpkg = pmb->packages.Get("geometry");
  auto geom = Geometry::GetCoordinateSystem(rc.get());

  IndexRange ib = pmb->cellbounds.GetBoundsI(IndexDomain::entire);
  IndexRange jb = pmb->cellbounds.GetBoundsJ(IndexDomain::entire);
  IndexRange kb = pmb->cellbounds.GetBoundsK(IndexDomain::entire);

  Real a_snake, k_snake, alpha, betax, betay, betaz;
  alpha = 1;
  a_snake = k_snake = betax = betay = betaz = 0;
  if (is_snake || is_inchworm) {
    a_snake = gpkg->Param<Real>("a");
    k_snake = gpkg->Param<Real>("k");
  }
  if (is_snake) {
    alpha = gpkg->Param<Real>("alpha");
    betay = gpkg->Param<Real>("vy");
    PARTHENON_REQUIRE_THROWS(alpha > 0, "lapse must be positive");

    tf /= alpha;
  }
  if (is_boosted_minkowski) {
    betax = gpkg->Param<Real>("vx");
    betay = gpkg->Param<Real>("vy");
    betaz = gpkg->Param<Real>("vz");
  }

  // Set final time to be one period
  pin->SetReal("parthenon/time", "tlim", tf);
  tf = pin->GetReal("parthenon/time", "tlim");
  std::cout << "Resetting final time to 1 wave period: "
	    << tf
	    << std::endl;
  std::cout << "Wave frequency is: "
	    << 1./tf
	    << std::endl;
  std::cout << "Wave speed is: "
	    << cs
	    << std::endl;

  pmb->par_for(
    "Phoebus::ProblemGenerator::Linear_Modes", kb.s, kb.e, jb.s, jb.e, ib.s, ib.e,
    KOKKOS_LAMBDA(const int k, const int j, const int i) {
      Real x = coords.x1v(i);
      Real y = coords.x2v(j);

      if (is_snake) {
        y = y - a_snake*sin(k_snake*x);
      }
      if (is_inchworm) {
        x = x - a_snake*sin(k_snake*x);
      }

      const double mode = amp*cos(k1*x + k2*y);

      double rho = rho0 + (drho*mode).real();
      v(irho, k, j, i) = rho;
      double ug = ug0 + (dug*mode).real();
      double Pg = (gam - 1.)*ug;
      v(ieng, k, j, i) = ug;
      v(iprs, k, j, i) = Pg;
      // This line causes NaNs and I don't know why
      //v(iprs, k, j, i) = eos.PressureFromDensityInternalEnergy(rho, v(ieng, k, j, i)/rho);
      v(itmp, k, j, i) = eos.TemperatureFromDensityInternalEnergy(rho, v(ieng, k, j, i)/rho);
      if (ivhi > 0) {
        v(ivlo, k, j, i) = u10 + (du1*mode).real();
      }
      if (ivhi >= 2) {
        v(ivlo + 1, k, j, i) = u20 + (du2*mode).real();
      }
      if (ivhi >= 3) {
        v(ivlo + 2, k, j, i) = u30 + (du3*mode).real();
      }
      if (ib_hi >= 1) {
        v(ib_lo, k, j, i) = B10 + (dB1*mode).real();
      }
      if (ib_hi >= 2) {
        v(ib_lo + 1, k, j, i) = B20 + (dB2*mode).real();
      }
      if (ib_hi >= 3) {
        v(ib_lo + 2, k, j, i) = B30 + (dB3*mode).real();
      }

      Real vsq = 0.;
      SPACELOOP2(ii, jj) {
        vsq += v(ivlo + ii, k, j, i)*v(ivlo + jj, k, j, i);
      }
      Real Gamma = 1./sqrt(1. - vsq);
      SPACELOOP(ii) {
        v(ivlo + ii, k, j, i) *= Gamma;
      }

      if (is_snake ||is_inchworm || is_boosted_minkowski) {
        PARTHENON_REQUIRE(ivhi == 3, "Only works for 3D velocity!");
        // Transform velocity
        Real gcov[NDFULL][NDFULL] = {0};
        Real vcon[NDSPACE] = {v(ivlo, k, j, i)/Gamma, v(ivlo+1, k, j, i)/Gamma, v(ivlo+2, k, j, i)/Gamma};
        geom.SpacetimeMetric(CellLocation::Cent, k, j, i, gcov);
        Real ucon[NDFULL] = {Gamma, // alpha = 1 in Minkowski
<<<<<<< HEAD
                             Gamma*v(ivlo, k, j, i),
                             Gamma*v(ivlo+1, k, j, i),
                             Gamma*v(ivlo+2, k, j, i)};
        Real Bdotu = 0.0;
        for(int d = ib_lo; d <= ib_hi; d++){
          Bdotu += v(d, k, j, i) * ucon[d-ib_lo+1];
        }
        Real bcon[NDFULL] = {Bdotu, 0.0,0.0,0.0};
        for(int d =ib_lo; d <= ib_hi; d++){
          bcon[d-ib_lo+1] = (v(d, k, j, i) + alpha*bcon[0]*ucon[d-ib_lo+1]) / Gamma;
        }
=======
                             v(ivlo, k, j, i), // beta^i = 0 in Minkowski
                             v(ivlo+1, k, j, i),
                             v(ivlo+2, k, j, i)};
>>>>>>> a612a70d
        Real J[NDFULL][NDFULL] = {0};
        if (is_snake) {
          J[0][0] = 1/alpha;
          J[2][0] = -betay/alpha;
          J[2][1] = a_snake*k_snake*cos(k_snake*x);
          J[1][1] = J[2][2] = J[3][3] = 1;
        } else if (is_boosted_minkowski) {
          J[0][0] = J[1][1] = J[2][2] = J[3][3] = 1;
          J[1][0] = -betax;
          J[2][0] = -betay;
          J[3][0] = -betaz;
        } else if (is_inchworm) {
          J[0][0] = J[2][2] = J[3][3] = 1;
          J[1][1] = 1 + a_snake*k_snake*cos(k_snake*x);
        }
        Real ucon_transformed[NDFULL] = {0, 0, 0, 0};
        SPACETIMELOOP(mu) SPACETIMELOOP(nu){
          ucon_transformed[mu] += J[mu][nu]*ucon[nu];
        }
        Real bcon_transformed[NDFULL] = {0, 0, 0, 0};
        SPACETIMELOOP(mu) SPACETIMELOOP(nu){
          bcon_transformed[mu] += J[mu][nu]*bcon[nu];
        }

        const Real lapse = geom.Lapse(CellLocation::Cent, k, j, i);
        Gamma = lapse * ucon_transformed[0];
        Real shift[NDSPACE];
        geom.ContravariantShift(CellLocation::Cent, k, j, i, shift);
        v(ivlo, k, j, i) = ucon_transformed[1] + Gamma*shift[0]/lapse;
        v(ivlo+1, k, j, i) = ucon_transformed[2] + Gamma*shift[1]/lapse;
        v(ivlo+2, k, j, i) = ucon_transformed[3] + Gamma*shift[2]/lapse;

        for(int d = ib_lo; d <= ib_hi; d++){
          v(d, k, j, i) = bcon_transformed[d-ib_lo+1]*Gamma - lapse*bcon_transformed[0]*ucon_transformed[d-ib_lo+1];
        }
      }
    });

  fluid::PrimitiveToConserved(rc.get());
}

} // namespace linear_modes<|MERGE_RESOLUTION|>--- conflicted
+++ resolved
@@ -259,10 +259,9 @@
         Real vcon[NDSPACE] = {v(ivlo, k, j, i)/Gamma, v(ivlo+1, k, j, i)/Gamma, v(ivlo+2, k, j, i)/Gamma};
         geom.SpacetimeMetric(CellLocation::Cent, k, j, i, gcov);
         Real ucon[NDFULL] = {Gamma, // alpha = 1 in Minkowski
-<<<<<<< HEAD
-                             Gamma*v(ivlo, k, j, i),
-                             Gamma*v(ivlo+1, k, j, i),
-                             Gamma*v(ivlo+2, k, j, i)};
+                             v(ivlo, k, j, i),  // beta^i = 0 in Minkowski
+                             v(ivlo+1, k, j, i),
+                             v(ivlo+2, k, j, i)};
         Real Bdotu = 0.0;
         for(int d = ib_lo; d <= ib_hi; d++){
           Bdotu += v(d, k, j, i) * ucon[d-ib_lo+1];
@@ -271,11 +270,6 @@
         for(int d =ib_lo; d <= ib_hi; d++){
           bcon[d-ib_lo+1] = (v(d, k, j, i) + alpha*bcon[0]*ucon[d-ib_lo+1]) / Gamma;
         }
-=======
-                             v(ivlo, k, j, i), // beta^i = 0 in Minkowski
-                             v(ivlo+1, k, j, i),
-                             v(ivlo+2, k, j, i)};
->>>>>>> a612a70d
         Real J[NDFULL][NDFULL] = {0};
         if (is_snake) {
           J[0][0] = 1/alpha;
