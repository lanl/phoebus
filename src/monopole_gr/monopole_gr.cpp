--- conflicted
+++ resolved
@@ -424,17 +424,10 @@
         Real dbetadt = -0.5 * r * (alpha(i) * dKdt + K * dalphadt);
 
         // printf("%d: %.15e %.15e %.15e %.15e\n", i, dadt, dalphadt, dKdt, dbetadt);
-<<<<<<< HEAD
-        gradients(Gradients::DADT, i) = dadt;
-        gradients(Gradients::DALPHADT, i) = dalphadt;
-        gradients(Gradients::DKDT, i) = dKdt;
-        gradients(Gradients::DBETADT, i) = dbetadt;
-=======
         gradients(Gradients::DADT, i) = force_static ? 0 : dadt;
         gradients(Gradients::DALPHADT, i) = force_static ? 0 : dalphadt;
         gradients(Gradients::DKDT, i) = force_static ? 0 : dKdt;
         gradients(Gradients::DBETADT, i) = force_static ? 0 : dbetadt;
->>>>>>> 2dc5ca94
       });
 
   return TaskStatus::complete;
