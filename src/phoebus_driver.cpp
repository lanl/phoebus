//========================================================================================
// (C) (or copyright) 2021. Triad National Security, LLC. All rights reserved.
//
// This program was produced under U.S. Government contract 89233218CNA000001 for Los
// Alamos National Laboratory (LANL), which is operated by Triad National Security, LLC
// for the U.S. Department of Energy/National Nuclear Security Administration. All rights
// in the program are reserved by Triad National Security, LLC, and the U.S. Department
// of Energy/National Nuclear Security Administration. The Government is granted for
// itself and others acting on its behalf a nonexclusive, paid-up, irrevocable worldwide
// license in this material to reproduce, prepare derivative works, distribute copies to
// the public, perform publicly and display publicly, and to permit others to do so.
//========================================================================================

#include <memory>
#include <string>
#include <typeinfo>
#include <vector>

// TODO(JCD): this should be exported by parthenon
#include <amr_criteria/refinement_package.hpp>
#include <bvals/cc/bvals_cc_in_one.hpp>
#include <globals.hpp>
#include <parthenon/driver.hpp>
#include <parthenon/package.hpp>
#include <prolong_restrict/prolong_restrict.hpp>
#include <utils/error_checking.hpp>

// Local Includes
#include "compile_constants.hpp"
#include "fixup/fixup.hpp"
#include "fluid/fluid.hpp"
#include "geometry/geometry.hpp"
#include "microphysics/eos_phoebus/eos_phoebus.hpp"
#include "microphysics/opac_phoebus/opac_phoebus.hpp"
#include "monopole_gr/monopole_gr.hpp"
#include "phoebus_boundaries/phoebus_boundaries.hpp"
#include "phoebus_driver.hpp"
#include "phoebus_package.hpp"
#include "phoebus_utils/robust.hpp"
#include "progenitor/progenitordata.hpp"
#include "radiation/radiation.hpp"
#include "tov/tov.hpp"
#include "tracers/tracers.hpp"

using namespace parthenon::driver::prelude;
using parthenon::AllReduce;

namespace phoebus {

// *************************************************//
// define the application driver. in this case,    *//
// that mostly means defining the MakeTaskList     *//
// function.                                       *//
// *************************************************//
PhoebusDriver::PhoebusDriver(ParameterInput *pin, ApplicationInput *app_in, Mesh *pm,
                             const bool is_restart)
    : EvolutionDriver(pin, app_in, pm),
      integrator(std::make_unique<StagedIntegrator>(pin)), is_restart_(is_restart) {

  // fail if these are not specified in the input file
  pin->CheckRequired("parthenon/mesh", "ix1_bc");
  pin->CheckRequired("parthenon/mesh", "ox1_bc");
  pin->CheckRequired("parthenon/mesh", "ix2_bc");
  pin->CheckRequired("parthenon/mesh", "ox2_bc");

  // warn if these fields aren't specified in the input file
  pin->CheckDesired("parthenon/mesh", "refinement");
  pin->CheckDesired("parthenon/mesh", "numlevel");

  dt_init = pin->GetOrAddReal("parthenon/time", "dt_init", 1.e300);
  dt_init_fact = pin->GetOrAddReal("parthenon/time", "dt_init_fact", 1.0);
}

TaskListStatus PhoebusDriver::Step() {
  static bool first_call = true;
  TaskListStatus status;
  Real dt_trial = tm.dt;
  if (first_call) dt_trial = std::min(dt_trial, dt_init);
  if (!is_restart_) {
    dt_trial *= dt_init_fact;
    dt_init_fact = 1.0;
  }
  if (tm.time + dt_trial > tm.tlim) dt_trial = tm.tlim - tm.time;
  tm.dt = dt_trial;
  integrator->dt = dt_trial;

  for (int stage = 1; stage <= integrator->nstages; stage++) {
    TaskCollection tc = RungeKuttaStage(stage);
    status = tc.Execute();
    if (status != TaskListStatus::complete) break;
  }

  status = RadiationPostStep();

  return status;
}

// TODO(BRR) This is required for periodic BCs, unless the issue is radiation not being
// included in ConvertBoundaryConditions
void PhoebusDriver::PostInitializationCommunication() {
  auto phoebus_package = pmesh->packages.Get("phoebus");
  auto do_post_init_comms = phoebus_package->Param<bool>("do_post_init_comms");
  if (!do_post_init_comms) return;

  TaskCollection tc;
  TaskID none(0);
  BlockList_t &blocks = pmesh->block_list;

  auto rad = pmesh->packages.Get("radiation");
  auto fluid = pmesh->packages.Get("fluid");
  const bool rad_active = rad->Param<bool>("active");
  const bool fluid_active = fluid->Param<bool>("active");

  const int num_partitions = pmesh->DefaultNumPartitions();

  TaskRegion &async_region_1 = tc.AddRegion(blocks.size());
  for (int ib = 0; ib < blocks.size(); ib++) {
    auto pmb = blocks[ib].get();
    auto &tl = async_region_1[ib];
    auto &sc = pmb->meshblock_data.Get();
    auto apply_floors =
        tl.AddTask(none, fixup::ApplyFloors<MeshBlockData<Real>>, sc.get());
  }

  TaskRegion &sync_region_1 = tc.AddRegion(num_partitions);
  for (int ib = 0; ib < num_partitions; ib++) {
    auto &md = pmesh->mesh_data.GetOrAdd("base", ib);
    auto &tl = sync_region_1[ib];

    const auto any = parthenon::BoundaryType::any;
    const auto local = parthenon::BoundaryType::local;
    const auto nonlocal = parthenon::BoundaryType::nonlocal;

    auto start_recv =
        tl.AddTask(none, parthenon::cell_centered_bvars::StartReceiveBoundBufs<any>, md);

    auto send = tl.AddTask(start_recv,
                           parthenon::cell_centered_bvars::SendBoundBufs<nonlocal>, md);

    auto send_local =
        tl.AddTask(start_recv, parthenon::cell_centered_bvars::SendBoundBufs<local>, md);
    auto recv_local = tl.AddTask(
        start_recv, parthenon::cell_centered_bvars::ReceiveBoundBufs<local>, md);
    auto set_local =
        tl.AddTask(recv_local, parthenon::cell_centered_bvars::SetBounds<local>, md);

    auto recv = tl.AddTask(
        start_recv, parthenon::cell_centered_bvars::ReceiveBoundBufs<nonlocal>, md);
    auto set = tl.AddTask(recv, parthenon::cell_centered_bvars::SetBounds<nonlocal>, md);

    if (pmesh->multilevel) {
      tl.AddTask(set | set_local, parthenon::cell_centered_bvars::RestrictGhostHalos, md,
                 false);
    }
  }

  TaskRegion &async_region_2 = tc.AddRegion(blocks.size());
  for (int i = 0; i < blocks.size(); i++) {
    auto &pmb = blocks[i];
    auto &tl = async_region_2[i];
    auto &sc = pmb->meshblock_data.Get();

    auto prolongBound = tl.AddTask(none, parthenon::ProlongateBoundaries, sc);

    auto set_bc = tl.AddTask(prolongBound, parthenon::ApplyBoundaryConditions, sc);

    auto convert_bc = tl.AddTask(set_bc, Boundaries::ConvertBoundaryConditions, sc);

    auto fill_derived = tl.AddTask(
        convert_bc, parthenon::Update::FillDerived<MeshBlockData<Real>>, sc.get());
  }

  tc.Execute();
}

TaskCollection PhoebusDriver::RungeKuttaStage(const int stage) {
  using namespace ::parthenon::Update;
  TaskCollection tc;
  TaskID none(0);

  BlockList_t &blocks = pmesh->block_list;

  const Real beta = integrator->beta[stage - 1];
  const Real dt = integrator->dt;
  const auto &stage_name = integrator->stage_name;

  auto rad = pmesh->packages.Get("radiation");
  auto fluid = pmesh->packages.Get("fluid");
  auto tracers = pmesh->packages.Get("tracers");
  auto monopole = pmesh->packages.Get("monopole_gr");
  const auto rad_active = rad->Param<bool>("active");
  const auto rad_moments_active = rad->Param<bool>("moments_active");
  const auto fluid_active = fluid->Param<bool>("active");
  const auto tracers_active = tracers->Param<bool>("active");
  bool rad_mocmc_active = false;
  if (rad_active) {
    rad_mocmc_active = (rad->Param<std::string>("method") == "mocmc");
  }
  const auto monopole_enabled = monopole->Param<bool>("enable_monopole_gr");
  // Force static here means monopole only called at initialization.
  // and source terms are disabled
  const auto monopole_force_static =
      (monopole_enabled && monopole->Param<bool>("force_static"));
  // nth call means only run monopole solver the first run_n_times
  // subcycles. Then stop.
  int monopole_nth_call = 0;
  int monopole_run_n_times = 0;
  if (monopole_enabled) {
    monopole_run_n_times = monopole->Param<int>("run_n_times");
    monopole_nth_call = monopole->Param<int>("nth_call");
  }
  const auto monopole_gr_active =
      (monopole_enabled &&
       ((monopole_run_n_times < 0) || (monopole_nth_call <= monopole_run_n_times)) &&
       !monopole_force_static);
  if (monopole_gr_active) {
    monopole->AllParams().Update("nth_call", monopole_nth_call + 1);
  }

  std::vector<std::string> src_names;
  std::vector<std::string> src_w_diag;
  if (fluid_active) {
    src_names.push_back(fluid_cons::momentum);
    src_names.push_back(fluid_cons::energy);
  }
  if (rad_moments_active) {
    src_names.push_back(radmoment_cons::E);
    src_names.push_back(radmoment_cons::F);
  }
  src_w_diag = src_names;
#if SET_FLUX_SRC_DIAGS
  if (fluid_active) src_w_diag.push_back(diagnostic_variables::src_terms);
#endif

  using MonoMatRed_t = AllReduce<MonopoleGR::Matter_host_t>;
  using MonoVolRed_t = AllReduce<MonopoleGR::Volumes_host_t>;
  MonoMatRed_t *pmono_mat_red;
  MonoVolRed_t *pmono_vol_red;
  if (monopole_gr_active) {
    pmono_mat_red = monopole->MutableParam<MonoMatRed_t>("matter_reducer");
    pmono_vol_red = monopole->MutableParam<MonoVolRed_t>("volumes_reducer");
  }

  // Hack to update time for time-dependent geometries
  auto geometry = pmesh->packages.Get("geometry");
  auto &geom_params = geometry->AllParams();
  // tm = SimTime field in EvolutionDriver. See parthenon/src/driver/driver.hpp
  if (geom_params.hasKey("time")) {
    const Real tstage = tm.time + (stage > 1 ? (integrator->beta[stage - 2]) : 0) * tm.dt;
    geom_params.Update("time", tstage);
  }
  bool time_dependent_geom = geom_params.Get("time_dependent", false);

  const int num_partitions = pmesh->DefaultNumPartitions();

  const auto any = parthenon::BoundaryType::any;
  const auto local = parthenon::BoundaryType::local;
  const auto nonlocal = parthenon::BoundaryType::nonlocal;

  if (stage == 1) {
    for (int i = 0; i < blocks.size(); i++) {
      auto &pmb = blocks[i];
      auto &base = pmb->meshblock_data.Get();
      pmb->meshblock_data.Add("dUdt", base);
      pmb->meshblock_data.Add("geometric source terms", base, src_w_diag);
      for (int s = 1; s < integrator->nstages; s++) {
        pmb->meshblock_data.Add(stage_name[s], base);
      }
    }
  }

  const auto num_independent_task_lists = blocks.size();

  // be ready for flux corrections and boundary comms
  TaskRegion &sync_region_1 = tc.AddRegion(num_partitions);
  for (int ib = 0; ib < num_partitions; ++ib) {
    auto &base = pmesh->mesh_data.GetOrAdd("base", ib);
    auto &sc0 = pmesh->mesh_data.GetOrAdd(stage_name[stage - 1], ib);
    auto &sc1 = pmesh->mesh_data.GetOrAdd(stage_name[stage], ib);
    auto &tl = sync_region_1[ib];

    tl.AddTask(none, parthenon::cell_centered_bvars::StartReceiveBoundBufs<any>, sc1);
    if (pmesh->multilevel) {
      tl.AddTask(none, parthenon::cell_centered_bvars::StartReceiveFluxCorrections, sc0);
    }
  }

  TaskRegion &async_region_1 = tc.AddRegion(num_independent_task_lists);
  for (int ib = 0; ib < num_independent_task_lists; ib++) {
    auto pmb = blocks[ib].get();
    auto &tl = async_region_1[ib];

    // pull out the container we'll use to get fluxes and/or compute RHSs
    auto &sc0 = pmb->meshblock_data.Get(stage_name[stage - 1]);
    // pull out a container we'll use to store dU/dt.
    // This is just -flux_divergence in this example
    auto &dudt = pmb->meshblock_data.Get("dUdt");
    // pull out the container that will hold the updated state
    // effectively, sc1 = sc0 + dudt*dt
    auto &sc1 = pmb->meshblock_data.Get(stage_name[stage]);
    // pull out a container for the geometric source terms
    auto &gsrc = pmb->meshblock_data.Get("geometric source terms");

    TaskID geom_src(0);
    TaskID sndrcv_flux_depend(0);

    if (fluid_active) {
      auto hydro_flux = tl.AddTask(none, fluid::CalculateFluxes, sc0.get());
      auto hydro_flux_ct = tl.AddTask(hydro_flux, fluid::FluxCT, sc0.get());
      auto hydro_geom_src =
          tl.AddTask(none, fluid::CalculateFluidSourceTerms, sc0.get(), gsrc.get());
      sndrcv_flux_depend = sndrcv_flux_depend | hydro_flux_ct;
      geom_src = geom_src | hydro_geom_src;
    }

    if (rad_moments_active) {
      using MDT = std::remove_pointer<decltype(sc0.get())>::type;
      auto moment_recon =
          tl.AddTask(none, radiation::ReconstructEdgeStates<MDT>, sc0.get());
      // TODO(BRR) Remove from task list if not using due to MOCMC
      auto get_opacities =
          tl.AddTask(moment_recon, radiation::MomentCalculateOpacities<MDT>, sc0.get());
      auto moment_flux =
          tl.AddTask(get_opacities, radiation::CalculateFluxes<MDT>, sc0.get());
      auto moment_geom_src = tl.AddTask(none, radiation::CalculateGeometricSource<MDT>,
                                        sc0.get(), gsrc.get());
      sndrcv_flux_depend = sndrcv_flux_depend | moment_flux;
      geom_src = geom_src | moment_geom_src;
    }

    if (rad_moments_active || fluid_active) {
      auto fix_flux = tl.AddTask(sndrcv_flux_depend, fixup::FixFluxes, sc0.get());
      sndrcv_flux_depend = sndrcv_flux_depend | fix_flux;
    }

    if (rad_mocmc_active) {
      using MDT = std::remove_pointer<decltype(sc0.get())>::type;
      // TODO(BRR) stage_name[stage - 1]?
      auto &sd0 = pmb->swarm_data.Get(stage_name[integrator->nstages]);
      auto samples_transport =
          tl.AddTask(none, radiation::MOCMCTransport<MDT>, sc0.get(), dt);
      auto send = tl.AddTask(samples_transport, &SwarmContainer::Send, sd0.get(),
                             BoundaryCommSubset::all);
      auto receive =
          tl.AddTask(send, &SwarmContainer::Receive, sd0.get(), BoundaryCommSubset::all);
      auto sample_bounds =
          tl.AddTask(receive, radiation::MOCMCSampleBoundaries<MDT>, sc0.get());
      auto sample_recon =
          tl.AddTask(sample_bounds, radiation::MOCMCReconstruction<MDT>, sc0.get());
      auto eddington =
          tl.AddTask(sample_recon, radiation::MOCMCEddington<MDT>, sc0.get());

      geom_src = geom_src | eddington;
    }

    // BLB: is this right?
    if (tracers_active) {
      auto &sd0 = pmb->swarm_data.Get(stage_name[integrator->nstages]);
      auto advect_tracers = tl.AddTask(none, tracers::AdvectTracers, sc0.get(), dt);
      // BLB: Just copying above.. needs a good check.
      auto send = tl.AddTask(advect_tracers, &SwarmContainer::Send, sd0.get(),
                             BoundaryCommSubset::all);
      auto receive =
          tl.AddTask(send, &SwarmContainer::Receive, sd0.get(), BoundaryCommSubset::all);
    }
  }

  TaskRegion &sync_region_2 = tc.AddRegion(num_partitions);
  for (int ib = 0; ib < num_partitions; ib++) {
    auto &base = pmesh->mesh_data.GetOrAdd("base", ib);
    auto &sc0 = pmesh->mesh_data.GetOrAdd(stage_name[stage - 1], ib);
    auto &sc1 = pmesh->mesh_data.GetOrAdd(stage_name[stage], ib);
    auto &dudt = pmesh->mesh_data.GetOrAdd("dUdt", ib);
    auto &tl = sync_region_2[ib];
    auto &gsrc = pmesh->mesh_data.GetOrAdd("geometric source terms", ib);
    int reg_dep_id = 0;

    using MDT = std::remove_pointer<decltype(sc0.get())>::type;

    // TODO(JMM): Not sure what the optimal inter-weaving is from an
    // accuracy point of view. The way I have it now, the metric
    // updates before con2prim and boundaries, which is I think where
    // it's first needed.
    TaskID interp_to_monopole = none;
    if (monopole_gr_active) {
      auto interp_to_monopole =
          tl.AddTask(none, MonopoleGR::InterpolateMatterTo1D<MDT>, sc0.get());
      sync_region_2.AddRegionalDependencies(reg_dep_id++, ib, interp_to_monopole);

      // TODO(JMM): Is this the right place for this?
      // TODO(JMM): Should this stuff be in the synchronous region?
      auto matter_to_host =
          (ib == 0 ? tl.AddTask(interp_to_monopole, MonopoleGR::MatterToHost,
                                monopole.get(), true)
                   : none);
      sync_region_2.AddRegionalDependencies(reg_dep_id++, ib, matter_to_host);
      auto start_reduce_matter =
          (ib == 0 ? tl.AddTask(matter_to_host, &MonoMatRed_t::StartReduce, pmono_mat_red,
                                MPI_SUM)
                   : none);
      auto start_reduce_vols =
          (ib == 0 ? tl.AddTask(matter_to_host, &MonoVolRed_t::StartReduce, pmono_vol_red,
                                MPI_SUM)
                   : none);
      auto finish_reduce_matter =
          tl.AddTask(start_reduce_matter, &MonoMatRed_t::CheckReduce, pmono_mat_red);
      sync_region_2.AddRegionalDependencies(reg_dep_id++, ib, finish_reduce_matter);
      auto finish_reduce_vols =
          tl.AddTask(start_reduce_vols, &MonoVolRed_t::CheckReduce, pmono_vol_red);
      sync_region_2.AddRegionalDependencies(reg_dep_id++, ib, finish_reduce_vols);
      auto finish_mono_reds = finish_reduce_matter | finish_reduce_vols;
      auto divide_vols =
          (ib == 0 ? tl.AddTask(finish_mono_reds, MonopoleGR::DivideVols, monopole.get())
                   : none);
      auto integrate_hypersurface =
          (ib == 0 ? tl.AddTask(divide_vols, MonopoleGR::IntegrateHypersurface,
                                monopole.get())
                   : none);
      auto lin_solve_for_lapse =
          (ib == 0 ? tl.AddTask(integrate_hypersurface, MonopoleGR::LinearSolveForAlpha,
                                monopole.get())
                   : none);
      auto spacetime_to_device =
          (ib == 0 ? tl.AddTask(lin_solve_for_lapse, MonopoleGR::SpacetimeToDevice,
                                monopole.get())
                   : none);
      auto check_monopole_dt =
          (ib == 0 ? tl.AddTask(spacetime_to_device, MonopoleGR::CheckRateOfChange,
                                monopole.get(), tm.dt / 2)
                   : none);
    }
  }

  // Communicate flux corrections and update independent data with fluxes and geometric
  // sources
  TaskRegion &sync_region_3 = tc.AddRegion(num_partitions);
  for (int i = 0; i < num_partitions; i++) {
    auto &tl = sync_region_3[i];
    auto &mbase = pmesh->mesh_data.GetOrAdd("base", i);
    auto &mc0 = pmesh->mesh_data.GetOrAdd(stage_name[stage - 1], i);
    auto &mc1 = pmesh->mesh_data.GetOrAdd(stage_name[stage], i);
    auto &mdudt = pmesh->mesh_data.GetOrAdd("dUdt", i);
    auto &mgsrc = pmesh->mesh_data.GetOrAdd("geometric source terms", i);

    auto send_flux =
        tl.AddTask(none, parthenon::cell_centered_bvars::LoadAndSendFluxCorrections, mc0);
    auto recv_flux =
        tl.AddTask(none, parthenon::cell_centered_bvars::ReceiveFluxCorrections, mc0);
    auto set_flux =
        tl.AddTask(recv_flux, parthenon::cell_centered_bvars::SetFluxCorrections, mc0);

    auto flux_div =
        tl.AddTask(set_flux, parthenon::Update::FluxDivergence<MeshData<Real>>, mc0.get(),
                   mdudt.get());

#if SET_FLUX_SRC_DIAGS
    auto copy_flux_div = tl.AddTask(
        flux_div /*| geom_src*/, fluid::CopyFluxDivergence<MeshData<Real>>, mdudt.get());
#endif

    auto add_rhs = tl.AddTask(flux_div, SumData<std::vector<std::string>, MeshData<Real>>,
                              src_names, mdudt.get(), mgsrc.get(), mdudt.get());

    auto avg_data = tl.AddTask(flux_div, AverageIndependentData<MeshData<Real>>,
                               mc0.get(), mbase.get(), beta);

    auto update = tl.AddTask(avg_data, UpdateIndependentData<MeshData<Real>>, mc0.get(),
                             mdudt.get(), beta * dt, mc1.get());
  }

  // Fix up flux failures
  TaskRegion &async_region_2 = tc.AddRegion(num_independent_task_lists);
  for (int ib = 0; ib < num_independent_task_lists; ib++) {
    auto pmb = blocks[ib].get();
    auto &tl = async_region_2[ib];

    // first make other useful containers
    auto &base = pmb->meshblock_data.Get();

    // pull out the container we'll use to get fluxes and/or compute RHSs
    auto &sc1 = pmb->meshblock_data.Get(stage_name[stage]);
    using MDT = std::remove_pointer<decltype(sc1.get())>::type;

    // fill in derived fields
    auto fill_derived =
        tl.AddTask(none, parthenon::Update::FillDerived<MeshBlockData<Real>>, sc1.get());

    auto fixup = tl.AddTask(
        fill_derived, fixup::ConservedToPrimitiveFixup<MeshBlockData<Real>>, sc1.get());

    auto radfixup = tl.AddTask(
        fixup, fixup::RadConservedToPrimitiveFixup<MeshBlockData<Real>>, sc1.get());

    auto floors =
        tl.AddTask(radfixup, fixup::ApplyFloors<MeshBlockData<Real>>, sc1.get());

    TaskID gas_rad_int(0);
    if (rad_mocmc_active) {
      auto impl_update =
          tl.AddTask(floors, radiation::MOCMCFluidSource<MeshBlockData<Real>>, sc1.get(),
                     beta * dt, fluid_active);
      auto impl_edd = tl.AddTask(
          impl_update, radiation::MOCMCEddington<MeshBlockData<Real>>, sc1.get());
      gas_rad_int = gas_rad_int | impl_edd;
    } else if (rad_moments_active) {
      auto impl_update =
          tl.AddTask(floors, radiation::MomentFluidSource<MeshBlockData<Real>>, sc1.get(),
                     beta * dt, fluid_active);
      gas_rad_int = gas_rad_int | impl_update;
    }

    if (rad_moments_active) {
      // Only apply floors because MomentFluidSource already ensured that a sensible state
      // was returned
      auto floors =
          tl.AddTask(gas_rad_int, fixup::ApplyFloors<MeshBlockData<Real>>, sc1.get());
    }
  }

  // Communicate (after applying stencil-based fixup)
  TaskRegion &sync_region_4 = tc.AddRegion(num_partitions);
  for (int ip = 0; ip < num_partitions; ip++) {
    auto &tl = sync_region_4[ip];
    auto &mc1 = pmesh->mesh_data.GetOrAdd(stage_name[stage], ip);

    auto send_local =
        tl.AddTask(none, parthenon::cell_centered_bvars::SendBoundBufs<local>, mc1);
    auto send_nonlocal =
        tl.AddTask(none, parthenon::cell_centered_bvars::SendBoundBufs<nonlocal>, mc1);

    auto recv_local =
        tl.AddTask(none, parthenon::cell_centered_bvars::ReceiveBoundBufs<local>, mc1);
    auto recv_nonlocal =
        tl.AddTask(none, parthenon::cell_centered_bvars::ReceiveBoundBufs<nonlocal>, mc1);

    auto set_local =
        tl.AddTask(recv_local, parthenon::cell_centered_bvars::SetBounds<local>, mc1);
    auto set_nonlocal = tl.AddTask(
        recv_nonlocal, parthenon::cell_centered_bvars::SetBounds<nonlocal>, mc1);

    if (pmesh->multilevel) {
      tl.AddTask(set_nonlocal | set_local,
                 parthenon::cell_centered_bvars::RestrictGhostHalos, mc1, false);
    }
  }
  // TODO(BRR) loop this in thoughtfully!
  TaskRegion &async_region_3 = tc.AddRegion(num_independent_task_lists);
  for (int i = 0; i < blocks.size(); i++) {
    auto &pmb = blocks[i];
    auto &tl = async_region_3[i];
    auto &sc = pmb->meshblock_data.Get(stage_name[stage]);

    auto prolongBound = tl.AddTask(none, parthenon::ProlongateBoundaries, sc);

    auto set_bc = tl.AddTask(prolongBound, parthenon::ApplyBoundaryConditions, sc);

    auto convert_bc = tl.AddTask(set_bc, Boundaries::ConvertBoundaryConditions, sc);

    auto fill_derived = tl.AddTask(
        convert_bc, parthenon::Update::FillDerived<MeshBlockData<Real>>, sc.get());

    auto fixup = tl.AddTask(
        fill_derived, fixup::ConservedToPrimitiveFixup<MeshBlockData<Real>>, sc.get());

    auto radfixup = tl.AddTask(
        fixup, fixup::RadConservedToPrimitiveFixup<MeshBlockData<Real>>, sc.get());

    auto floors = tl.AddTask(radfixup, fixup::ApplyFloors<MeshBlockData<Real>>, sc.get());

    if (rad_mocmc_active && stage == integrator->nstages) {
      particle_resolution.val.resize(1); // total
      // for (int i = 0; i < particle_resolution.val.size(); i++) {
      particle_resolution.val[i] = 0.;
      //}
      int reg_dep_id = 0;
      // auto &tl = async_region_3[0];

      auto update_count = tl.AddTask(none, radiation::MOCMCUpdateParticleCount, pmesh,
                                     &particle_resolution.val);

      async_region_3.AddRegionalDependencies(reg_dep_id, 0, update_count);
      reg_dep_id++;

      auto start_count_reduce =
          tl.AddTask(update_count, &AllReduce<std::vector<Real>>::StartReduce,
                     &particle_resolution, MPI_SUM);

      auto finish_count_reduce =
          tl.AddTask(start_count_reduce, &AllReduce<std::vector<Real>>::CheckReduce,
                     &particle_resolution);
      async_region_3.AddRegionalDependencies(reg_dep_id, 0, finish_count_reduce);
      reg_dep_id++;

      // Report particle count
      auto report_count =
          (Globals::my_rank == 0 ? tl.AddTask(
                                       finish_count_reduce,
                                       [](std::vector<Real> *res) {
                                         std::cout << "MOCMC total particles = "
                                                   << static_cast<long>((*res)[0])
                                                   << std::endl;
                                         return TaskStatus::complete;
                                       },
                                       &particle_resolution.val)
                                 : none);
    }

    if (time_dependent_geom) {
      auto update_geom =
          tl.AddTask(floors, Geometry::UpdateGeometry<MeshBlockData<Real>>, sc.get());
    }

    // estimate next time step
    if (stage == integrator->nstages) {
      auto new_dt = tl.AddTask(
          floors, parthenon::Update::EstimateTimestep<MeshBlockData<Real>>, sc.get());

      if (fluid_active) {
        auto divb = tl.AddTask(floors, fluid::CalculateDivB, sc.get());
      }

      // Update refinement
      if (pmesh->adaptive) {
        // using tag_type = TaskStatus(std::shared_ptr<MeshBlockData<Real>> &);
        auto tag_refine =
            tl.AddTask(floors, parthenon::Refinement::Tag<MeshBlockData<Real>>, sc.get());
      }
    }
  }

  return tc;
} // namespace phoebus

TaskStatus DefaultTask() { return TaskStatus::complete; }

TaskListStatus PhoebusDriver::RadiationPostStep() {
  TaskCollection tc;
  TaskID none(0);

  BlockList_t &blocks = pmesh->block_list;

  const Real dt = integrator->dt;
  const auto &stage_name = integrator->stage_name;

  auto rad = pmesh->packages.Get("radiation");
  const auto rad_active = rad->Param<bool>("active");
  if (!rad_active) {
    return TaskListStatus::complete;
  }
  auto fluid = pmesh->packages.Get("fluid");
  const auto fluid_active = fluid->Param<bool>("active");

  auto num_independent_task_lists = blocks.size();

  const auto rad_method = rad->Param<std::string>("method");
  if (rad_method == "cooling_function") {
    TaskRegion &async_region = tc.AddRegion(num_independent_task_lists);
    for (int ib = 0; ib < num_independent_task_lists; ib++) {
      auto pmb = blocks[ib].get();
      auto &tl = async_region[ib];
      auto &sc0 = pmb->meshblock_data.Get(stage_name[integrator->nstages]);
      auto calculate_four_force =
          tl.AddTask(none, radiation::CoolingFunctionCalculateFourForce, sc0.get(), dt);
      auto apply_four_force = tl.AddTask(
          calculate_four_force, radiation::ApplyRadiationFourForce, sc0.get(), dt);
    }
  } else if (rad_method == "monte_carlo") {
    return MonteCarloStep();
  }

  return tc.Execute();
}

parthenon::Packages_t ProcessPackages(std::unique_ptr<ParameterInput> &pin) {
  parthenon::Packages_t packages;

  packages.Add(phoebus::Initialize(pin.get()));
  packages.Add(Microphysics::EOS::Initialize(pin.get()));
  packages.Add(Microphysics::Opacity::Initialize(pin.get()));
  packages.Add(Geometry::Initialize(pin.get()));
  packages.Add(fluid::Initialize(pin.get()));
  packages.Add(radiation::Initialize(pin.get()));
  packages.Add(fixup::Initialize(pin.get()));
  packages.Add(MonopoleGR::Initialize(pin.get())); // Does nothing if not enabled
  packages.Add(TOV::Initialize(pin.get()));        // Does nothing if not enabled.
<<<<<<< HEAD
  packages.Add(tracers::Initialize(pin.get()));
=======
  packages.Add(Progenitor::Initialize(pin.get()));
>>>>>>> c6de7730

  // TODO(JMM): I need to do this before problem generators get
  // called. For now I'm hacking this in here. But in the long term,
  // it may require a shift in how parthenon does things.
  auto tov_pkg = packages.Get("tov");
  auto progenitor_pkg = packages.Get("progenitor");
  auto monopole_pkg = packages.Get("monopole_gr");
  auto eos_pkg = packages.Get("eos");
  const auto enable_tov = tov_pkg->Param<bool>("enabled");
  const auto enable_monopole = monopole_pkg->Param<bool>("enable_monopole_gr");
  const bool is_monopole_cart =
      (typeid(PHOEBUS_GEOMETRY) == typeid(Geometry::MonopoleCart));
  const bool is_monopole_sph =
      (typeid(PHOEBUS_GEOMETRY) == typeid(Geometry::MonopoleSph));
  if (enable_tov && !enable_monopole) {
    PARTHENON_THROW("MonopoleGR required for TOV initialization");
  }
  const auto enable_progenitor = progenitor_pkg->Param<bool>("enabled");
  if (enable_monopole && !(enable_tov || enable_progenitor)) {
    PARTHENON_THROW("Currently monopole GR only enabled with TOV or Progenitor packages");
  }
  if ((enable_monopole && !(is_monopole_cart || is_monopole_sph)) ||
      (is_monopole_cart || is_monopole_sph) && !enable_monopole) {
    PARTHENON_THROW("MonopoleGR must be coupled with monopole metric");
  }
  if (enable_tov) {
    TOV::IntegrateTov(tov_pkg.get(), monopole_pkg.get(), eos_pkg.get());
  }
  if (enable_monopole) {
    MonopoleGR::MatterToHost(monopole_pkg.get(), false);
    MonopoleGR::IntegrateHypersurface(monopole_pkg.get());
    MonopoleGR::LinearSolveForAlpha(monopole_pkg.get());
    MonopoleGR::SpacetimeToDevice(monopole_pkg.get());
    if (parthenon::Globals::my_rank == 0) {
      MonopoleGR::DumpToTxt("tov.dat", monopole_pkg.get());
    }
  }
  return packages;
}

TaskListStatus PhoebusDriver::MonteCarloStep() {
  TaskCollection tc;
  TaskListStatus status; // tl;
  const double t0 = tm.time;
  const double dt = tm.dt;
  TaskID none(0);
  const auto &stage_name = integrator->stage_name;

  BlockList_t &blocks = pmesh->block_list;
  auto num_task_lists_executed_independently = blocks.size();

  // Create all particles sourced due to emission during timestep
  {
    TaskCollection tc;
    // TODO(BRR) no longer necessary with iterative task right
    TaskRegion &sync_region0 = tc.AddRegion(1);
    {
      auto &tl = sync_region0[0];
      auto initialize_comms =
          tl.AddTask(none, radiation::InitializeCommunicationMesh, "monte_carlo", blocks);
    }

    //// BEGINNING OF NEW SOLVER REGION
    // TODO(BRR) Currently this doesn't work properly

    /*TaskRegion &sample_region = tc.AddRegion(num_task_lists_executed_independently);
    for (int i = 0; i < blocks.size(); i++) {
      auto &pmb = blocks[i];
      auto &tl = sample_region[i];
      auto &mbd0 = pmb->meshblock_data.Get(stage_name[integrator->nstages]);
      auto &sc0 = pmb->swarm_data.Get(stage_name[integrator->nstages]);
      auto sample_particles = tl.AddTask(none, radiation::MonteCarloSourceParticles,
                                         pmb.get(), mbd0.get(), sc0.get(), t0, dt);
    }

    int max_iters = 5;
    int check_interval = 1;
    bool fail_flag = true;
    bool warn_flag = true;

    // Iterate over particle send/receives until all particles are finished
    TaskRegion &transport_region = tc.AddRegion(num_task_lists_executed_independently);
    particles_outstanding.val = 0;
    for (int i = 0; i < blocks.size(); i++) {
      printf("%i blocks;size: %i\n", i, blocks.size());

      // for (int i = 0; i < num_task_lists_executed_independently; i++) {
      int reg_dep_id = 0;

      auto &pmb = blocks[i];
      auto &tl = transport_region[i];
      auto &mbd0 = pmb->meshblock_data.Get(stage_name[integrator->nstages]);
      auto &sc0 = pmb->swarm_data.Get(stage_name[integrator->nstages]);

      auto &solver = tl.AddIteration("particle transport");
      solver.SetMaxIterations(max_iters);
      solver.SetCheckInterval(check_interval);
      solver.SetFailWithMaxIterations(fail_flag);
      solver.SetWarnWithMaxIterations(warn_flag);
      auto transport_particles = solver.AddTask(none, radiation::MonteCarloTransport,
                                                pmb.get(), mbd0.get(), sc0.get(), t0, dt);

      auto send_particles = solver.AddTask(transport_particles, &SwarmContainer::Send,
                                           sc0.get(), BoundaryCommSubset::all);

      auto receive_particles = solver.AddTask(send_particles, &SwarmContainer::Receive,
                                              sc0.get(), BoundaryCommSubset::all);

      // TODO(BRR) This should be a task in parthenon
      // TODO(BRR) to do this I need a separate STATUS variable for each particle to say
      // whether it is being absorbed, being transported, being scattered, done, etc.
      auto add_sent_particles = solver.AddTask(
          receive_particles, radiation::MonteCarloCountCommunicatedParticles, pmb.get(),
          &particles_outstanding.val);

      //        auto count_outstanding_particles = solver.AddTask(receive_particles,
      //        radiation::MonteCarloCountOutstandingParticles, pmb.get(), mbd0.get(),
      //        sc0.get(), &particles_outstanding.val);

      transport_region.AddRegionalDependencies(reg_dep_id, i, add_sent_particles);
      reg_dep_id++;

      auto start_global_reduce =
          (i == 0 ? tl.AddTask(add_sent_particles, &AllReduce<int>::StartReduce,
                               &particles_outstanding, MPI_SUM)
                  : none);

      auto finish_global_reduce = tl.AddTask(
          start_global_reduce, &AllReduce<int>::CheckReduce, &particles_outstanding);

      // Ensure zero particles transported to end transport cycle
      auto check = solver.SetCompletionTask(
          finish_global_reduce,
          [](int *num_transported) {
            printf("[%i] check (%i)\n\n\n\n", Globals::my_rank, *num_transported);
            if (*num_transported == 0) {
              return TaskStatus::complete;
            } else {
              return TaskStatus::iterate;
            }
          },
          // radiation::CheckNoOutstandingParticles,
          &particles_outstanding.val);

      transport_region.AddRegionalDependencies(reg_dep_id, i, check);
      reg_dep_id++;
    }*/

    //// END OF NEW SOLVER REGION

    // TODO(BRR) make transport an async region for ghost cells
    TaskRegion &async_region0 = tc.AddRegion(num_task_lists_executed_independently);
    for (int i = 0; i < blocks.size(); i++) {
      auto &pmb = blocks[i];
      auto &tl = async_region0[i];
      auto &mbd0 = pmb->meshblock_data.Get(stage_name[integrator->nstages]);
      auto &sc0 = pmb->swarm_data.Get(stage_name[integrator->nstages]);
      auto sample_particles = tl.AddTask(none, radiation::MonteCarloSourceParticles,
                                         pmb.get(), mbd0.get(), sc0.get(), t0, dt);
      auto transport_particles =
          tl.AddTask(sample_particles, radiation::MonteCarloTransport, pmb.get(),
                     mbd0.get(), sc0.get(), dt);

      auto send = tl.AddTask(transport_particles, &SwarmContainer::Send, sc0.get(),
                             BoundaryCommSubset::all);

      auto receive =
          tl.AddTask(send, &SwarmContainer::Receive, sc0.get(), BoundaryCommSubset::all);
    }

    TaskRegion &tuning_region = tc.AddRegion(num_task_lists_executed_independently);
    {
      particle_resolution.val.resize(4); // made, absorbed, scattered, total
      for (int i = 0; i < 4; i++) {
        particle_resolution.val[i] = 0.;
      }
      int reg_dep_id = 0;
      auto &tl = tuning_region[0];

      auto update_resolution =
          tl.AddTask(none, radiation::MonteCarloUpdateParticleResolution, pmesh,
                     &particle_resolution.val);

      tuning_region.AddRegionalDependencies(reg_dep_id, 0, update_resolution);
      reg_dep_id++;

      auto start_resolution_reduce =
          tl.AddTask(update_resolution, &AllReduce<std::vector<Real>>::StartReduce,
                     &particle_resolution, MPI_SUM);

      auto finish_resolution_reduce =
          tl.AddTask(start_resolution_reduce, &AllReduce<std::vector<Real>>::CheckReduce,
                     &particle_resolution);
      tuning_region.AddRegionalDependencies(reg_dep_id, 0, finish_resolution_reduce);
      reg_dep_id++;

      // Report tuning
      auto report_resolution =
          (Globals::my_rank == 0 || 1
               ? tl.AddTask(
                     finish_resolution_reduce,
                     [](std::vector<Real> *res) {
                       std::cout << "particles made = " << (*res)[0]
                                 << " abs = " << (*res)[1] << " scatt = " << (*res)[2]
                                 << " total = " << (*res)[3] << std::endl;
                       return TaskStatus::complete;
                     },
                     &particle_resolution.val)
               : none);

      auto update_tuning =
          tl.AddTask(finish_resolution_reduce, radiation::MonteCarloUpdateTuning, pmesh,
                     &particle_resolution.val, t0, dt);
    }

    status = tc.Execute();
  }

  // Finalization calls
  {
    TaskCollection tc;
    TaskRegion &async_region1 = tc.AddRegion(num_task_lists_executed_independently);
    for (int ib = 0; ib < num_task_lists_executed_independently; ib++) {
      auto pmb = blocks[ib].get();
      auto &tl = async_region1[ib];
      auto &sc0 = pmb->meshblock_data.Get(stage_name[integrator->nstages]);
      auto apply_four_force =
          tl.AddTask(none, radiation::ApplyRadiationFourForce, sc0.get(), dt);
    }
    status = tc.Execute();
  }

  return status;
}

} // namespace phoebus<|MERGE_RESOLUTION|>--- conflicted
+++ resolved
@@ -683,11 +683,8 @@
   packages.Add(fixup::Initialize(pin.get()));
   packages.Add(MonopoleGR::Initialize(pin.get())); // Does nothing if not enabled
   packages.Add(TOV::Initialize(pin.get()));        // Does nothing if not enabled.
-<<<<<<< HEAD
   packages.Add(tracers::Initialize(pin.get()));
-=======
   packages.Add(Progenitor::Initialize(pin.get()));
->>>>>>> c6de7730
 
   // TODO(JMM): I need to do this before problem generators get
   // called. For now I'm hacking this in here. But in the long term,
