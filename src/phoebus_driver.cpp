--- conflicted
+++ resolved
@@ -453,7 +453,7 @@
                              mdudt.get(), beta * dt, mc1.get());
   }
 
-  // Fix up flux failures
+  // Fix up flux failures and then process radiation/fluid source
   TaskRegion &async_region_2 = tc.AddRegion(num_independent_task_lists);
   for (int ib = 0; ib < num_independent_task_lists; ib++) {
     auto pmb = blocks[ib].get();
@@ -479,53 +479,12 @@
     auto floors =
         tl.AddTask(radfixup, fixup::ApplyFloors<MeshBlockData<Real>>, sc1.get());
 
-<<<<<<< HEAD
-    //if (rad_mocmc_active) {
-   //   auto impl_update =
-   //       tl.AddTask(fill_derived, radiation::MOCMCFluidSource<MeshBlockData<Real>>,
-   //                  sc1.get(), beta * dt, fluid_active);
-
-   //TODO(BRR) update iTilPi during source update
-   //   auto impl_edd = tl.AddTask(
-   //       impl_update, radiation::MOCMCEddington<MeshBlockData<Real>>, sc1.get());
-    //} else if (rad_moments_active) {
-      auto impl_update =
-          tl.AddTask(fill_derived, radiation::MomentFluidSource<MeshBlockData<Real>>,
-                     sc1.get(), beta * dt, fluid_active);
-    //}
-  }
-
-  // Communicate (before applying stencil-based fixup)
-  TaskRegion &sync_region_4 = tc.AddRegion(num_partitions);
-  for (int ip = 0; ip < num_partitions; ip++) {
-    auto &tl = sync_region_4[ip];
-    auto &mc1 = pmesh->mesh_data.GetOrAdd(stage_name[stage], ip);
-
-    auto send_local =
-        tl.AddTask(none, parthenon::cell_centered_bvars::SendBoundBufs<local>, mc1);
-    auto send_nonlocal =
-        tl.AddTask(none, parthenon::cell_centered_bvars::SendBoundBufs<nonlocal>, mc1);
-=======
-    TaskID gas_rad_int(0);
-    if (rad_mocmc_active) {
-      auto impl_update =
-          tl.AddTask(floors, radiation::MOCMCFluidSource<MeshBlockData<Real>>, sc1.get(),
-                     beta * dt, fluid_active);
-      auto impl_edd = tl.AddTask(
-          impl_update, radiation::MOCMCEddington<MeshBlockData<Real>>, sc1.get());
-      gas_rad_int = gas_rad_int | impl_edd;
-    } else if (rad_moments_active) {
-      auto impl_update =
+    if (rad_moments_active) {
+      auto gas_rad_int =
           tl.AddTask(floors, radiation::MomentFluidSource<MeshBlockData<Real>>, sc1.get(),
                      beta * dt, fluid_active);
-      gas_rad_int = gas_rad_int | impl_update;
-    }
->>>>>>> db87ef14
-
-    if (rad_moments_active) {
-      // Only apply floors because MomentFluidSource already ensured that a sensible state
-      // was returned
-      auto floors =
+
+      auto floors_again =
           tl.AddTask(gas_rad_int, fixup::ApplyFloors<MeshBlockData<Real>>, sc1.get());
     }
   }
