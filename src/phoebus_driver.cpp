//========================================================================================
// (C) (or copyright) 2021. Triad National Security, LLC. All rights reserved.
//
// This program was produced under U.S. Government contract 89233218CNA000001 for Los
// Alamos National Laboratory (LANL), which is operated by Triad National Security, LLC
// for the U.S. Department of Energy/National Nuclear Security Administration. All rights
// in the program are reserved by Triad National Security, LLC, and the U.S. Department
// of Energy/National Nuclear Security Administration. The Government is granted for
// itself and others acting on its behalf a nonexclusive, paid-up, irrevocable worldwide
// license in this material to reproduce, prepare derivative works, distribute copies to
// the public, perform publicly and display publicly, and to permit others to do so.
//========================================================================================

#include <memory>
#include <string>
#include <vector>

// TODO(JCD): this should be exported by parthenon
#include <refinement/refinement.hpp>

// Local Includes
#include "compile_constants.hpp"
#include "fixup/fixup.hpp"
#include "fluid/fluid.hpp"
#include "geometry/geometry.hpp"
#include "microphysics/eos_phoebus/eos_phoebus.hpp"
#include "microphysics/opac_phoebus/opac_phoebus.hpp"
#include "monopole_gr/monopole_gr.hpp"
#include "phoebus_boundaries/phoebus_boundaries.hpp"
#include "phoebus_driver.hpp"
#include "phoebus_utils/debug_utils.hpp"
#include "radiation/radiation.hpp"
#include "tov/tov.hpp"

using namespace parthenon::driver::prelude;

namespace phoebus {

// *************************************************//
// define the application driver. in this case,    *//
// that mostly means defining the MakeTaskList     *//
// function.                                       *//
// *************************************************//
PhoebusDriver::PhoebusDriver(ParameterInput *pin, ApplicationInput *app_in, Mesh *pm)
    : EvolutionDriver(pin, app_in, pm),
      integrator(std::make_unique<StagedIntegrator>(pin)) {

  // fail if these are not specified in the input file
  pin->CheckRequired("parthenon/mesh", "ix1_bc");
  pin->CheckRequired("parthenon/mesh", "ox1_bc");
  pin->CheckRequired("parthenon/mesh", "ix2_bc");
  pin->CheckRequired("parthenon/mesh", "ox2_bc");

  // warn if these fields aren't specified in the input file
  pin->CheckDesired("parthenon/mesh", "refinement");
  pin->CheckDesired("parthenon/mesh", "numlevel");

  dt_init = pin->GetOrAddReal("parthenon/time", "dt_init", 1.e300);
  dt_init_fact = pin->GetOrAddReal("parthenon/time", "dt_init_fact", 1.0);
}

TaskListStatus PhoebusDriver::Step() {
  static bool first_call = true;
  TaskListStatus status;
  Real dt_trial = tm.dt;
  if (first_call) dt_trial = std::min(dt_trial, dt_init);
  dt_trial *= dt_init_fact;
  dt_init_fact = 1.0;
  if (tm.time + dt_trial > tm.tlim) dt_trial = tm.tlim - tm.time;
  tm.dt = dt_trial;
  integrator->dt = dt_trial;

  for (int stage = 1; stage <= integrator->nstages; stage++) {
    TaskCollection tc = RungeKuttaStage(stage);
    status = tc.Execute();
    if (status != TaskListStatus::complete) break;
  }

  status = RadiationPostStep();

  return status;
}

TaskCollection PhoebusDriver::RungeKuttaStage(const int stage) {
  using namespace ::parthenon::Update;
  TaskCollection tc;
  TaskID none(0);

  BlockList_t &blocks = pmesh->block_list;

  const Real beta = integrator->beta[stage - 1];
  const Real dt = integrator->dt;
  const auto &stage_name = integrator->stage_name;

  auto rad = pmesh->packages.Get("radiation");
  auto fluid = pmesh->packages.Get("fluid");
  const auto rad_active = rad->Param<bool>("active");
  const auto rad_moments_active = rad->Param<bool>("moments_active");
  const auto fluid_active = fluid->Param<bool>("active");

  std::vector<std::string> src_names;
  if (fluid_active) {
    src_names.push_back(fluid_cons::momentum);
    src_names.push_back(fluid_cons::energy);
<<<<<<< HEAD
  }
  if (rad_active) {
=======
#if SET_FLUX_SRC_DIAGS
    src_names.push_back(diagnostic_variables::src_terms);
#endif
  } 
  if (rad_active) { 
>>>>>>> 9c0aaac6
    src_names.push_back(radmoment_cons::E);
    src_names.push_back(radmoment_cons::F);
  }

  auto num_independent_task_lists = blocks.size();
  TaskRegion &async_region_1 = tc.AddRegion(num_independent_task_lists);
  for (int ib = 0; ib < num_independent_task_lists; ib++) {
    auto pmb = blocks[ib].get();
    auto &tl = async_region_1[ib];

    // first make other useful containers
    auto &base = pmb->meshblock_data.Get();
    if (stage == 1) {
      pmb->meshblock_data.Add("dUdt", base);
      for (int i = 1; i < integrator->nstages; i++) {
        pmb->meshblock_data.Add(stage_name[i], base);
      }
      pmb->meshblock_data.Add("geometric source terms", base, src_names);
    }

    // pull out the container we'll use to get fluxes and/or compute RHSs
    auto &sc0 = pmb->meshblock_data.Get(stage_name[stage - 1]);
    // pull out a container we'll use to store dU/dt.
    // This is just -flux_divergence in this example
    auto &dudt = pmb->meshblock_data.Get("dUdt");
    // pull out the container that will hold the updated state
    // effectively, sc1 = sc0 + dudt*dt
    auto &sc1 = pmb->meshblock_data.Get(stage_name[stage]);
    // pull out a container for the geometric source terms
    auto &gsrc = pmb->meshblock_data.Get("geometric source terms");

    auto start_recv = tl.AddTask(none, &MeshBlockData<Real>::StartReceiving,
                                 sc1.get(), BoundaryCommSubset::all);
    TaskID geom_src(0);
    TaskID sndrcv_flux_depend(0);

    if (fluid_active) {
      auto hydro_flux = tl.AddTask(none, fluid::CalculateFluxes, sc0.get());
      auto fix_flux = tl.AddTask(hydro_flux, fixup::FixFluxes, sc0.get());
      auto hydro_flux_ct = tl.AddTask(hydro_flux, fluid::FluxCT, sc0.get());
      auto hydro_geom_src = tl.AddTask(none, fluid::CalculateFluidSourceTerms, sc0.get(), gsrc.get());
      sndrcv_flux_depend = sndrcv_flux_depend | hydro_flux_ct;
      geom_src = geom_src | hydro_geom_src;
    }

    if (rad_moments_active) {
      using MDT = std::remove_pointer<decltype(sc0.get())>::type;
      auto moment_recon = tl.AddTask(none, radiation::ReconstructEdgeStates<MDT>, sc0.get());
      auto get_opacities = tl.AddTask(moment_recon, radiation::MomentCalculateOpacities<MDT>, sc0.get());
      auto moment_flux = tl.AddTask(get_opacities, radiation::CalculateFluxes<MDT>, sc0.get());
      auto moment_geom_src =  tl.AddTask(none, radiation::CalculateGeometricSource<MDT>, sc0.get(), gsrc.get());
      sndrcv_flux_depend = sndrcv_flux_depend | moment_flux;
      geom_src = geom_src | moment_geom_src;
    }

    auto send_flux =
        tl.AddTask(sndrcv_flux_depend, &MeshBlockData<Real>::SendFluxCorrection, sc0.get());

    auto recv_flux = tl.AddTask(
        sndrcv_flux_depend, &MeshBlockData<Real>::ReceiveFluxCorrection, sc0.get());

    // compute the divergence of fluxes of conserved variables
    auto flux_div =
        tl.AddTask(recv_flux, parthenon::Update::FluxDivergence<MeshBlockData<Real>>,
                   sc0.get(), dudt.get());

#if SET_FLUX_SRC_DIAGS
    auto copy_flux_div =
        tl.AddTask(flux_div | geom_src, fluid::CopyFluxDivergence, dudt.get());
#endif

    auto add_rhs =
        tl.AddTask(flux_div | geom_src, SumData<std::string, MeshBlockData<Real>>,
                   src_names, dudt.get(), gsrc.get(), dudt.get());

#if PRINT_RHS
    auto print_rhs =
        tl.AddTask(add_rhs, Debug::PrintRHS<MeshBlockData<Real>>, dudt.get());
    auto next = print_rhs;
#else
    auto next = add_rhs;
#endif
  }

  const int num_partitions = pmesh->DefaultNumPartitions();
  TaskRegion &sync_region = tc.AddRegion(num_partitions);
  for (int ib = 0; ib < num_partitions; ib++) {
    auto &base = pmesh->mesh_data.GetOrAdd("base", ib);
    auto &sc0 = pmesh->mesh_data.GetOrAdd(stage_name[stage - 1], ib);
    auto &sc1 = pmesh->mesh_data.GetOrAdd(stage_name[stage], ib);
    auto &dudt = pmesh->mesh_data.GetOrAdd("dUdt", ib);
    auto &tl = sync_region[ib];

    // update step
    auto avg_data = tl.AddTask(none, AverageIndependentData<MeshData<Real>>, sc0.get(),
                               base.get(), beta);
    auto update = tl.AddTask(avg_data, UpdateIndependentData<MeshData<Real>>, sc0.get(),
                             dudt.get(), beta * dt, sc1.get());

    if (rad_moments_active) {
      auto impl_update = tl.AddTask(update, radiation::MomentFluidSource<MeshData<Real>>,
                                  sc1.get(), beta*dt, fluid_active);
      update = impl_update | update;
    }

    // update ghost cells
    auto send =
        tl.AddTask(update, parthenon::cell_centered_bvars::SendBoundaryBuffers, sc1);
    auto recv =
        tl.AddTask(send, parthenon::cell_centered_bvars::ReceiveBoundaryBuffers, sc1);
    auto fill_from_bufs =
        tl.AddTask(recv, parthenon::cell_centered_bvars::SetBoundaries, sc1);
  }

  TaskRegion &async_region_2 = tc.AddRegion(num_independent_task_lists);
  for (int ib = 0; ib < num_independent_task_lists; ib++) {
    auto pmb = blocks[ib].get();
    auto &tl = async_region_2[ib];
    auto &sc1 = pmb->meshblock_data.Get(stage_name[stage]);

    auto clear_comm_flags = tl.AddTask(none, &MeshBlockData<Real>::ClearBoundary,
                                       sc1.get(), BoundaryCommSubset::all);

    auto prolongBound = tl.AddTask(none, parthenon::ProlongateBoundaries, sc1);

    // set physical boundaries
    auto set_bc = tl.AddTask(prolongBound, parthenon::ApplyBoundaryConditions, sc1);

    auto convert_bc = tl.AddTask(set_bc, Boundaries::ConvertBoundaryConditions, sc1);

    // fill in derived fields
    auto fill_derived = tl.AddTask(
        convert_bc, parthenon::Update::FillDerived<MeshBlockData<Real>>, sc1.get());

    auto fixup = tl.AddTask(
        fill_derived, fixup::ConservedToPrimitiveFixup<MeshBlockData<Real>>, sc1.get());

    auto floors = tl.AddTask(fixup, fixup::ApplyFloors<MeshBlockData<Real>>, sc1.get());

    // estimate next time step
    if (stage == integrator->nstages) {
      auto new_dt = tl.AddTask(
          floors, parthenon::Update::EstimateTimestep<MeshBlockData<Real>>, sc1.get());

      if (fluid_active) {
        auto divb = tl.AddTask(set_bc, fluid::CalculateDivB, sc1.get());
      }

      // Update refinement
      if (pmesh->adaptive) {
        // using tag_type = TaskStatus(std::shared_ptr<MeshBlockData<Real>> &);
        auto tag_refine = tl.AddTask(
            floors, parthenon::Refinement::Tag<MeshBlockData<Real>>, sc1.get());
      }
    }
  }

  return tc;
}

TaskStatus DefaultTask() { return TaskStatus::complete; }

TaskListStatus PhoebusDriver::RadiationPostStep() {
  TaskCollection tc;
  TaskID none(0);

  BlockList_t &blocks = pmesh->block_list;

  const Real dt = integrator->dt;
  const auto &stage_name = integrator->stage_name;

  auto rad = pmesh->packages.Get("radiation");
  const auto rad_active = rad->Param<bool>("active");
  if (!rad_active) {
    return TaskListStatus::complete;
  }
  auto fluid = pmesh->packages.Get("fluid");
  const auto fluid_active = fluid->Param<bool>("active");

  auto num_independent_task_lists = blocks.size();

  const auto rad_method = rad->Param<std::string>("method");
  if (rad_method == "cooling_function") {
    TaskRegion &async_region = tc.AddRegion(num_independent_task_lists);
    for (int ib = 0; ib < num_independent_task_lists; ib++) {
      auto pmb = blocks[ib].get();
      auto &tl = async_region[ib];
      auto &sc0 = pmb->meshblock_data.Get(stage_name[integrator->nstages]);
      auto calculate_four_force =
          tl.AddTask(none, radiation::CoolingFunctionCalculateFourForce, sc0.get(), dt);
      auto apply_four_force = tl.AddTask(
          calculate_four_force, radiation::ApplyRadiationFourForce, sc0.get(), dt);
    }
  } else if (rad_method == "monte_carlo") {
    return MonteCarloStep();
  } else if (rad_method == "mocmc") {
    PARTHENON_FAIL("MOCMC not implemented!");
  }

  return tc.Execute();
}

parthenon::Packages_t ProcessPackages(std::unique_ptr<ParameterInput> &pin) {
  parthenon::Packages_t packages;

  packages.Add(Microphysics::EOS::Initialize(pin.get()));
  packages.Add(Microphysics::Opacity::Initialize(pin.get()));
  packages.Add(Geometry::Initialize(pin.get()));
  packages.Add(fluid::Initialize(pin.get()));
  packages.Add(radiation::Initialize(pin.get()));
  packages.Add(fixup::Initialize(pin.get()));
  packages.Add(MonopoleGR::Initialize(pin.get())); // Does nothing if not enabled
  packages.Add(TOV::Initialize(pin.get()));        // Does nothing if not enabled.

  return packages;
}

TaskListStatus PhoebusDriver::MonteCarloStep() {
  TaskCollection tc;
  TaskListStatus status; // tl;
  const double t0 = tm.time;
  const double dt = tm.dt;
  TaskID none(0);
  const auto &stage_name = integrator->stage_name;

  BlockList_t &blocks = pmesh->block_list;
  auto num_task_lists_executed_independently = blocks.size();

  // Create all particles sourced due to emission during timestep
  {
    TaskCollection tc;
    // TODO(BRR) no longer necessary with iterative task right
    TaskRegion &sync_region0 = tc.AddRegion(1);
    {
      auto &tl = sync_region0[0];
      auto initialize_comms =
          tl.AddTask(none, radiation::InitializeCommunicationMesh, "monte_carlo", blocks);
    }

    /*TaskRegion &sample_region = tc.AddRegion(num_task_lists_executed_independently);
    for (int i = 0; i < blocks.size(); i++) {
      auto &pmb = blocks[i];
      auto &tl = sample_region[i];
      auto &mbd0 = pmb->meshblock_data.Get(stage_name[integrator->nstages]);
      auto &sc0 = pmb->swarm_data.Get(stage_name[integrator->nstages]);
      auto sample_particles = tl.AddTask(none, radiation::MonteCarloSourceParticles,
                                         pmb.get(), mbd0.get(), sc0.get(), t0, dt);
    }

    int max_iters = 5;
    int check_interval = 1;
    bool fail_flag = true;
    bool warn_flag = true;

    // Iterate over particle send/receives until all particles are finished
    TaskRegion &transport_region = tc.AddRegion(num_task_lists_executed_independently);
    particles_outstanding.val = 0;
    for (int i = 0; i < blocks.size(); i++) {
      printf("%i blocks;size: %i\n", i, blocks.size());

      // for (int i = 0; i < num_task_lists_executed_independently; i++) {
      int reg_dep_id = 0;

      auto &pmb = blocks[i];
      auto &tl = transport_region[i];
      auto &mbd0 = pmb->meshblock_data.Get(stage_name[integrator->nstages]);
      auto &sc0 = pmb->swarm_data.Get(stage_name[integrator->nstages]);

      auto &solver = tl.AddIteration("particle transport");
      solver.SetMaxIterations(max_iters);
      solver.SetCheckInterval(check_interval);
      solver.SetFailWithMaxIterations(fail_flag);
      solver.SetWarnWithMaxIterations(warn_flag);
      auto transport_particles = solver.AddTask(none, radiation::MonteCarloTransport,
                                                pmb.get(), mbd0.get(), sc0.get(), t0, dt);

      auto send_particles = solver.AddTask(transport_particles, &SwarmContainer::Send,
                                           sc0.get(), BoundaryCommSubset::all);

      auto receive_particles = solver.AddTask(send_particles, &SwarmContainer::Receive,
                                              sc0.get(), BoundaryCommSubset::all);

      // TODO(BRR) This should be a task in parthenon
      // TODO(BRR) to do this I need a separate STATUS variable for each particle to say
      // whether it is being absorbed, being transported, being scattered, done, etc.
      auto add_sent_particles = solver.AddTask(
          receive_particles, radiation::MonteCarloCountCommunicatedParticles, pmb.get(),
          &particles_outstanding.val);

      //        auto count_outstanding_particles = solver.AddTask(receive_particles,
      //        radiation::MonteCarloCountOutstandingParticles, pmb.get(), mbd0.get(),
      //        sc0.get(), &particles_outstanding.val);

      transport_region.AddRegionalDependencies(reg_dep_id, i, add_sent_particles);
      reg_dep_id++;

      auto start_global_reduce =
          (i == 0 ? tl.AddTask(add_sent_particles, &AllReduce<int>::StartReduce,
                               &particles_outstanding, MPI_SUM)
                  : none);

      auto finish_global_reduce = tl.AddTask(
          start_global_reduce, &AllReduce<int>::CheckReduce, &particles_outstanding);

      // Ensure zero particles transported to end transport cycle
      auto check = solver.SetCompletionTask(
          finish_global_reduce,
          [](int *num_transported) {
            printf("[%i] check (%i)\n\n\n\n", Globals::my_rank, *num_transported);
            if (*num_transported == 0) {
              return TaskStatus::complete;
            } else {
              return TaskStatus::iterate;
            }
          },
          // radiation::CheckNoOutstandingParticles,
          &particles_outstanding.val);

      transport_region.AddRegionalDependencies(reg_dep_id, i, check);
      reg_dep_id++;
    }*/

    // TODO(BRR) make transport an async region for ghost cells
    TaskRegion &async_region0 = tc.AddRegion(num_task_lists_executed_independently);
    for (int i = 0; i < blocks.size(); i++) {
      auto &pmb = blocks[i];
      auto &tl = async_region0[i];
      auto &mbd0 = pmb->meshblock_data.Get(stage_name[integrator->nstages]);
      auto &sc0 = pmb->swarm_data.Get(stage_name[integrator->nstages]);
      auto sample_particles = tl.AddTask(none, radiation::MonteCarloSourceParticles,
                                         pmb.get(), mbd0.get(), sc0.get(), t0, dt);
      auto transport_particles =
          tl.AddTask(sample_particles, radiation::MonteCarloTransport, pmb.get(),
                     mbd0.get(), sc0.get(), t0, dt);

      auto send = tl.AddTask(transport_particles, &SwarmContainer::Send, sc0.get(),
                             BoundaryCommSubset::all);

      auto receive =
          tl.AddTask(send, &SwarmContainer::Receive, sc0.get(), BoundaryCommSubset::all);
    }

    // TaskRegion &tuning_region = tc.AddRegion(num_task_lists_executed_independently);
    TaskRegion &tuning_region = tc.AddRegion(num_task_lists_executed_independently);
    {
      particle_resolution.val.resize(3); // made, absorbed, scattered
      for (int i = 0; i < 3; i++) {
        particle_resolution.val[i] = 0.;
      }
      // for (int i = 0; i < num_task_lists_executed_independently; i++) {
      int reg_dep_id = 0;
      // auto &pmb = blocks[i];
      auto &tl = tuning_region[0];
      // auto &mbd0 = pmb->meshblock_data.Get(stage_name[integrator->nstages]);
      // auto &sc0 = pmb->swarm_data.Get(stage_name[integrator->nstages]);

      auto update_resolution =
          tl.AddTask(none, radiation::MonteCarloUpdateParticleResolution, pmesh,
                     &particle_resolution.val);

      tuning_region.AddRegionalDependencies(reg_dep_id, 0, update_resolution);
      reg_dep_id++;

      auto start_resolution_reduce =
          tl.AddTask(update_resolution, &AllReduce<std::vector<Real>>::StartReduce,
                     &particle_resolution, MPI_SUM);

      auto finish_resolution_reduce =
          tl.AddTask(start_resolution_reduce, &AllReduce<std::vector<Real>>::CheckReduce,
                     &particle_resolution);
      tuning_region.AddRegionalDependencies(reg_dep_id, 0, finish_resolution_reduce);
      reg_dep_id++;

      // Report tuning
      auto report_resolution =
          (Globals::my_rank == 0 || 1
               ? tl.AddTask(
                     finish_resolution_reduce,
                     [](std::vector<Real> *res) {
                       std::cout << "Total made = " << (*res)[0] << " abs = " << (*res)[1]
                                 << " scatt = " << (*res)[2] << std::endl;
                       return TaskStatus::complete;
                     },
                     &particle_resolution.val)
               : none);

      auto update_tuning =
          tl.AddTask(finish_resolution_reduce, radiation::MonteCarloUpdateTuning, pmesh,
                     &particle_resolution.val, t0, dt);
    }

    status = tc.Execute();
  }

  // Finalization calls
  {
    TaskCollection tc;
    TaskRegion &async_region1 = tc.AddRegion(num_task_lists_executed_independently);
    for (int ib = 0; ib < num_task_lists_executed_independently; ib++) {
      auto pmb = blocks[ib].get();
      auto &tl = async_region1[ib];
      auto &sc0 = pmb->meshblock_data.Get(stage_name[integrator->nstages]);
      auto apply_four_force =
          tl.AddTask(none, radiation::ApplyRadiationFourForce, sc0.get(), dt);
    }
    status = tc.Execute();
  }

  return status;
}

} // namespace phoebus<|MERGE_RESOLUTION|>--- conflicted
+++ resolved
@@ -102,16 +102,11 @@
   if (fluid_active) {
     src_names.push_back(fluid_cons::momentum);
     src_names.push_back(fluid_cons::energy);
-<<<<<<< HEAD
-  }
-  if (rad_active) {
-=======
 #if SET_FLUX_SRC_DIAGS
     src_names.push_back(diagnostic_variables::src_terms);
 #endif
-  } 
-  if (rad_active) { 
->>>>>>> 9c0aaac6
+  }
+  if (rad_active) {
     src_names.push_back(radmoment_cons::E);
     src_names.push_back(radmoment_cons::F);
   }
