--- conflicted
+++ resolved
@@ -51,7 +51,6 @@
             cmake --build . --parallel 4
             cd ..
             # TODO(BRR) add --use_gpu flag here if running on GPU
-<<<<<<< HEAD
             # Release suite
             ./radiation_diffusion.py --executable build_minkowski_release/src/phoebus
             ./bondi.py --executable build_fmks_release/src/phoebus
@@ -65,14 +64,9 @@
             ./linear_modes.py --executable build_minkowski_debug/src/phoebus
             ./thincooling.py --executable build_minkowski_debug/src/phoebus
             ./thincooling_coolingfunction.py --executable build_minkowski_debug/src/phoebus
-=======
-            ./radiation_diffusion.py --executable build_minkowski/src/phoebus
-            ./bondi.py --executable build_fmks/src/phoebus
-            ./linear_modes.py --executable build_minkowski/src/phoebus
-            ./thincooling.py --executable build_minkowski/src/phoebus
-            ./thincooling_coolingfunction.py --executable build_minkowski/src/phoebus
+
+            # Custom builds
             ./friedmann.py
->>>>>>> a0131299
         - name: Build code for unit testing
           run: |
             mkdir build
