# © 2022. Triad National Security, LLC. All rights reserved.  This
# program was produced under U.S. Government contract
# 89233218CNA000001 for Los Alamos National Laboratory (LANL), which
# is operated by Triad National Security, LLC for the U.S.  Department
# of Energy/National Nuclear Security Administration. All rights in
# the program are reserved by Triad National Security, LLC, and the
# U.S. Department of Energy/National Nuclear Security
# Administration. The Government is granted for itself and others
# acting on its behalf a nonexclusive, paid-up, irrevocable worldwide
# license in this material to reproduce, prepare derivative works,
# distribute copies to the public, perform publicly and display
# publicly, and to permit others to do so.

import sys

sys.path.insert(
    0,
    "../../external/parthenon/scripts/python/packages/parthenon_tools/parthenon_tools/",
)
import phdf

# from parthenon_tools import phdf

from phoebus_constants import *
from phoebus_eos import *
from phoebus_opacities import *

# ---------------------------------------------------------------------------- #
# Phoebus-specific derived class from Parthenon's phdf datafile reader
class phoedf(phdf.phdf):
<<<<<<< HEAD

  def __init__(self, filename, geomfile=None):
    super().__init__(filename)

    try:
      self.eos_type = self.Params['eos/type'].decode()
    except (UnicodeDecodeError, AttributeError):
      self.eos_type = self.Params['eos/type']

    if 'opacity/type' in self.Params:
      self.opacity_model = self.Params['opacity/type']

    self.LengthCodeToCGS = self.Params['phoebus/LengthCodeToCGS']
    self.TimeCodeToCGS = self.Params['phoebus/TimeCodeToCGS']
    self.MassCodeToCGS = self.Params['phoebus/MassCodeToCGS']
    self.TemperatureCodeToCGS = self.Params['phoebus/TemperatureCodeToCGS']
    self.EnergyCodeToCGS = self.MassCodeToCGS * cgs['CL']**2
    self.NumberDensityCodeToCGS = self.LengthCodeToCGS**(-3)
    self.EnergyDensityCodeToCGS = self.EnergyCodeToCGS * self.NumberDensityCodeToCGS
    self.MassDensityCodeToCGS = self.MassCodeToCGS * self.NumberDensityCodeToCGS

    self.Nx1 = self.MeshBlockSize[0]
    self.Nx2 = self.MeshBlockSize[1]
    self.Nx3 = self.MeshBlockSize[2]

    self.ScalarField = [self.NumBlocks, self.Nx3, self.Nx2, self.Nx1]
    self.ThreeVectorField = [self.NumBlocks, 3, self.Nx3, self.Nx2, self.Nx1]
    self.FourVectorField = [self.NumBlocks, 4, self.Nx3, self.Nx2, self.Nx1]
    self.ThreeTensorField = [self.NumBlocks, 3, 3, self.Nx3, self.Nx2, self.Nx1]
    self.FourTensorField = [self.NumBlocks, 4, 4, self.Nx3, self.Nx2, self.Nx1]

    self.RadiationActive = self.Params['radiation/active']
    if (self.RadiationActive):
      self.NumSpecies = self.Params['radiation/num_species']

# TODO(BRR) store output data only once with get/load functions

    if geomfile is None:
      self.flatgcov = self.Get("g.c.gcov", flatten=False)
    def flatten_indices(mu, nu):
      ind = [[0,1,3,6],[1,2,4,7],[3,4,5,8],[6,7,8,9]]
      return ind[mu][nu]
    if self.flatgcov is None:
      if self.Params['geometry/geometry_name'] == "Minkowski":
        self.flatgcov = np.zeros([self.NumBlocks, self.Nx3, self.Nx2, self.Nx1, 10])
        self.flatgcov[:,flatten_indices(0, 0),:,:,:] = -1.
        self.flatgcov[:,flatten_indices(1, 1),:,:,:] = 1.
        self.flatgcov[:,flatten_indices(2, 2),:,:,:] = 1.
        self.flatgcov[:,flatten_indices(3, 3),:,:,:] = 1.
    self.gcov = np.zeros([self.NumBlocks, 4, 4, self.Nx3, self.Nx2, self.Nx1])
    for mu in range(4):
      for nu in range(4):
        self.gcov[:,mu,nu,:,:,:] = self.flatgcov[:,flatten_indices(mu,nu),:,4:-4,4:-4]
    del(self.flatgcov)
    self.gcon = np.zeros([self.NumBlocks, 4, 4, self.Nx3, self.Nx2, self.Nx1])
    for b in range(self.NumBlocks):
      for k in range(self.Nx3):
        for j in range(self.Nx2):
          for i in range(self.Nx1):
            self.gcon[b,:,:,k,j,i] = np.linalg.inv(self.gcov[b,:,:,k,j,i])
    self.alpha = np.zeros(self.ScalarField)
    self.alpha[:,:,:,:] = np.sqrt(-1./self.gcon[:,0,0,:,:,:])
    self.betacon = np.zeros(self.ThreeVectorField)
    self.betacon[:,:,:,:,:] = self.gcon[:,1:,0,:,:,:]*(self.alpha[:,np.newaxis,:,:,:]**2)
    self.gammacon = np.zeros(self.ThreeTensorField)
    for ii in range(3):
      for jj in range(3):
        self.gammacon[:,ii,jj,:,:,:] = self.gcon[:,ii+1,jj+1,:,:,:] + \
                                       self.betacon[:,ii,:,:,:] * self.betacon[:,jj,:,:,:] / \
                                       (self.alpha[:,:,:,:]**2)
    self.gdet = np.zeros(self.ScalarField)
    for b in range(self.NumBlocks):
      for k in range(self.Nx3):
        for j in range(self.Nx2):
          for i in range(self.Nx1):
            self.gdet[b,k,j,i] = np.sqrt(-np.linalg.det(self.gcov[b,:,:,k,j,i]))

    # Output quantities loaded upon request
    self.rho = None
    self.ug = None
    self.vpcon = None
    self.Bcon = None

    # Derived quantities evaluated upon request
    self.Gamma = None
    self.xi = None
    self.Pg = None
    self.Pm = None
    self.Pr = None
    self.tau = None
    self.Tg = None
    self.ucon = None
    self.bcon = None
    self.J = None
    self.Hcov = None
    self.E = None
    self.F = None
    self.P = None

  def GetRho(self):
    if self.rho is None:
      self.rho = self.Get("p.density", flatten=False)
      assert self.rho is not None

    return self.rho

  def GetUg(self):
    if self.ug is None:
      self.ug = self.Get("p.energy", flatten=False)
      assert self.ug is not None

    return self.ug

  def GetBcon(self):
    if self.Bcon is None:
      if self.Params['fluid/mhd']:
        self.Bcon = self.Get("p.bfield", flatten=False)
        assert self.Bcon is not None
      else:
        self.Bcon = np.zeros(self.ThreeVectorField)

    return self.Bcon

  def GetJ(self):
    assert self.RadiationActive
    if self.J is None:
      self.J = self.Get("r.p.J", flatten=False)
      assert self.J is not None

    return self.J

  def GetHcov(self):
    if self.Hcov is None:
      self.Hcov = self.Get("r.p.H", flatten=False) * self.GetJ()[:,np.newaxis,:,:,:,:]
      assert self.Hcov is not None

    return self.Hcov

  def Getbcon(self):
    if self.bcon is None:
      self.bcon = np.zeros(self.FourVectorField)

      Bcon = self.GetBcon()
      Gamma = self.GetGamma()
      vcon = self.GetVpCon() / Gamma[:,np.newaxis,:,:,:]
      ucon = self.Getucon()
      gcov = self.gcov
      alpha = self.alpha

      for ii in range(3):
        for jj in range(3):
          self.bcon[:,0,:,:,:] += Gamma * (Bcon[:,ii,:,:,:] * gcov[:,ii+1,jj+1,:,:,:] * \
                                           vcon[:,jj,:,:,:]) / alpha

      for ii in range(3):
        self.bcon[:,ii+1,:,:,:] = (Bcon[:,ii,:,:,:] + alpha * self.bcon[:,0,:,:,:] * \
                                   ucon[:,ii+1,:,:,:]) / Gamma

    return self.bcon

  def GetEOS(self):
    return eos_type_dict[self.eos_type](self.Params)

  def GetOpacity(self, constants='cgs'):
    return opacity_type_dict[self.opacity_model](self.Params, constants)

  # Optical depth per zone
  def GetTau(self):
    if self.tau is None:
      self.tau = np.zeros(self.ScalarField)

      kappaH = self.Get("r.i.kappaH", flatten=False)
      assert kappaH is not None

      for b in range(self.NumBlocks):
        dX1 = (self.BlockBounds[b][1] - self.BlockBounds[b][0])/self.Nx1
        dX2 = (self.BlockBounds[b][3] - self.BlockBounds[b][2])/self.Nx2
        dX3 = (self.BlockBounds[b][5] - self.BlockBounds[b][4])/self.Nx3
        if self.Nx3 > 1:
          dX = np.sqrt((dX1*np.sqrt(self.gcov[b,1,1,:,:,:]))**2 +
                       (dX2*np.sqrt(self.gcov[b,2,2,:,:,:]))**2 +
                       (dX3*np.sqrt(self.gcov[b,3,3,:,:,:]))**2)
        elif self.Nx2 > 1:
          dX = np.sqrt((dX1*np.sqrt(self.gcov[b,1,1,:,:,:]))**2 +
                       (dX2*np.sqrt(self.gcov[b,2,2,:,:,:]))**2)
        else:
          dX = dX1*np.sqrt(self.gcov[b,1,1,:,:,:])

        self.tau[b,:,:,:] = kappaH[b,:,:,:,]*dX

      self.tau = np.clip(self.tau, 1.e-100, 1.e100)

    return self.tau

  def GetPg(self):
    if self.Pg is None:
      self.Pg = np.zeros(self.ScalarField)

      eos = self.GetEOS()
      rho = self.GetRho()
      ug = self.GetUg()
      Ye = np.zeros(self.ScalarField)
      self.Pg[:,:,:,:] = eos.P_from_rho_u_Ye(rho[:,:,:,:]*self.MassDensityCodeToCGS,
        ug[:,:,:,:]*self.EnergyDensityCodeToCGS, Ye[:,:,:,:]) / self.EnergyDensityCodeToCGS

      self.Pg = np.clip(self.Pg, 1.e-100, 1.e100)

    return self.Pg

  def GetTg(self):
    if self.Tg is None:
      self.Tg = np.zeros(self.ScalarField)

      eos = self.GetEOS()
      rho = self.GetRho()
      u = self.GetUg()
      # TODO(BRR) actually get Ye
      Ye = np.zeros(self.ScalarField)
      self.Tg[:,:,:,:] = eos.T_from_rho_u_Ye(rho[:,:,:,:]*self.MassDensityCodeToCGS,
        u[:,:,:,:]*self.EnergyDensityCodeToCGS, Ye[:,:,:,:]) / self.TemperatureCodeToCGS

      self.Tg = np.clip(self.Tg, 1.e-100, 1.e100)

    return self.Tg

  def GetPm(self):
    if self.Pm is None:
      self.Pm = np.zeros(self.ScalarField)

      Gamma = self.GetGamma()
      bcon = self.Getbcon()
      gcov = self.gcov

      bsq = np.zeros(self.ScalarField)
      for mu in range(4):
        for nu in range(4):
          bsq[:,:,:,:] += gcov[:,mu,nu,:,:,:]*bcon[:,mu,:,:,:]*bcon[:,nu,:,:,:]

      self.Pm = bsq / 2.
      self.Pm = np.clip(self.Pm, 1.e-100, 1.e100)

    return self.Pm

  def GetPr(self):
    if self.Pr is None:
      self.Pr = np.zeros(self.ScalarField)

      J = self.GetJ()
      for ispec in range(self.NumSpecies):
        self.Pr[:,:,:,:] += 1. / 3. * J[:,ispec,:,:,:]

      self.Pr = np.clip(self.Pr, 1.e-100, 1.e100)

    return self.Pr

  def GetGamma(self):
    if self.Gamma is None:
      self.Gamma = np.zeros(self.ScalarField)

      vpcon = self.GetVpCon()
      for ii in range(3):
        for jj in range(3):
          self.Gamma[:,:,:,:] += self.gcov[:,ii+1,jj+1,:,:,:] * vpcon[:,ii,:,:,:] * vpcon[:,jj,:,:,:]
      self.Gamma = np.sqrt(1. + self.Gamma)

    return self.Gamma

  def GetVpCon(self):
    if self.vpcon is None:
      self.vpcon = np.clip(self.Get("p.velocity", flatten=False), -1.e100, 1.e100)
      assert self.vpcon is not None

    return self.vpcon

  def Getucon(self):
    if self.ucon is None:
      self.ucon = np.zeros(self.FourVectorField)

      vpcon = self.GetVpCon()
      Gamma = self.GetGamma()

      self.ucon[:,0,:,:,:] = Gamma[:,:,:,:] / self.alpha[:,:,:,:]
      for ii in range(3):
        self.ucon[:,ii + 1,:,:,:] = vpcon[:,ii,:,:,:] - Gamma[:,:,:,:] * \
                                    self.betacon[:,ii,:,:,:] / self.alpha[:,:,:,:]

    return self.ucon

  def GetXi(self):
    if self.xi is None:
      self.xi = np.zeros([self.NumBlocks, self.NumSpecies, self.Nx3, self.Nx2, self.Nx1])

      Hcov = self.GetHcov() / self.GetJ()[:,np.newaxis,:,:,:]
      Gamma = self.GetGamma()
      vcon = self.GetVpCon() / Gamma[:,np.newaxis,:,:,:]
      for ispec in range(self.NumSpecies):
        vdH = np.zeros(self.ScalarField)
        for ii in range(3):
          vdH += vcon[:,ii,:,:,:] * Hcov[:,ii,ispec,:,:,:]
          for jj in range(3):
            self.xi[:,ispec,:,:,:] += self.gammacon[:,ii,jj,:,:,:] * Hcov[:,ii,ispec,:,:,:] \
                                      * Hcov[:,jj,ispec,:,:,:]
        self.xi[:,ispec,:,:,:] -= vdH*vdH
      self.xi = np.sqrt(self.xi)

      self.xi = np.clip(self.xi, 1.e-100, 1.)

    return self.xi

  def GetE(self):
    if self.E is None:
      self.E = np.zeros([self.NumBlocks, self.NumSpecies, self.Nx3, self.Nx2, self.Nx1])

      Gamma = self.GetGamma()
      vcon = self.GetVpCon() / Gamma[:,np.newaxis,:,:,:]
      J = self.GetJ()
      Hcov = self.GetHcov()

      self.E[:,:,:,:,:] = (4. * Gamma[:,np.newaxis,:,:,:]**2 / 3. - 1. / 3.)*J[:,:,:,:,:]

      for ii in range(3):
        self.E[:,:,:,:,:] += 2. * Gamma[:,np.newaxis,:,:,:] * vcon[:,ii,np.newaxis,:,:,:] * \
                             Hcov[:,ii,:,:,:,:]

      # TODO(BRR) tilPi component

    return self.E

  def GetF(self):
    if self.F is None:
      self.F = np.zeros([self.NumBlocks, 3, self.NumSpecies, self.Nx3, self.Nx2, self.Nx1])

      Gamma = self.GetGamma()
      vcon = self.GetVpCon() / Gamma[:,np.newaxis,:,:,:]
      J = self.GetJ()
      Hcov = self.GetHcov()
      gammacon = self.gammacon

      for idir in range(3):
        for ispec in range(self.NumSpecies):
          self.F[:,idir,ispec,:,:,:] = 4. * Gamma[:,:,:,:]**2 / 3. * \
                                vcon[:,idir,:,:,:] * J[:,ispec,:,:,:]
=======
    def __init__(self, filename, geomfile=None):
        super().__init__(filename)

        try:
            self.eos_type = self.Params["eos/type"].decode()
        except (UnicodeDecodeError, AttributeError):
            self.eos_type = self.Params["eos/type"]

        if "opacity/type" in self.Params:
            self.opacity_model = self.Params["opacity/type"]

        self.LengthCodeToCGS = self.Params["phoebus/LengthCodeToCGS"]
        self.TimeCodeToCGS = self.Params["phoebus/TimeCodeToCGS"]
        self.MassCodeToCGS = self.Params["phoebus/MassCodeToCGS"]
        self.TemperatureCodeToCGS = self.Params["phoebus/TemperatureCodeToCGS"]
        self.EnergyCodeToCGS = self.MassCodeToCGS * cgs["CL"] ** 2
        self.NumberDensityCodeToCGS = self.LengthCodeToCGS ** (-3)
        self.EnergyDensityCodeToCGS = self.EnergyCodeToCGS * self.NumberDensityCodeToCGS
        self.MassDensityCodeToCGS = self.MassCodeToCGS * self.NumberDensityCodeToCGS

        self.Nx1 = self.MeshBlockSize[0]
        self.Nx2 = self.MeshBlockSize[1]
        self.Nx3 = self.MeshBlockSize[2]

        self.ScalarField = [self.NumBlocks, self.Nx3, self.Nx2, self.Nx1]
        self.ThreeVectorField = [self.NumBlocks, 3, self.Nx3, self.Nx2, self.Nx1]
        self.FourVectorField = [self.NumBlocks, 4, self.Nx3, self.Nx2, self.Nx1]
        self.ThreeTensorField = [self.NumBlocks, 3, 3, self.Nx3, self.Nx2, self.Nx1]
        self.FourTensorField = [self.NumBlocks, 4, 4, self.Nx3, self.Nx2, self.Nx1]

        self.RadiationActive = self.Params["radiation/active"]
        if self.RadiationActive:
            self.NumSpecies = self.Params["radiation/num_species"]

        # TODO(BRR) store output data only once with get/load functions

        if geomfile is None:
            self.flatgcov = self.Get("g.c.gcov", flatten=False)

        def flatten_indices(mu, nu):
            ind = [[0, 1, 3, 6], [1, 2, 4, 7], [3, 4, 5, 8], [6, 7, 8, 9]]
            return ind[mu][nu]

        if self.flatgcov is None:
            if self.Params["geometry/geometry_name"] == "Minkowski":
                self.flatgcov = np.zeros(
                    [self.NumBlocks, self.Nx3, self.Nx2, self.Nx1, 10]
                )
                self.flatgcov[:, flatten_indices(0, 0), :, :, :] = -1.0
                self.flatgcov[:, flatten_indices(1, 1), :, :, :] = 1.0
                self.flatgcov[:, flatten_indices(2, 2), :, :, :] = 1.0
                self.flatgcov[:, flatten_indices(3, 3), :, :, :] = 1.0
        self.gcov = np.zeros([self.NumBlocks, 4, 4, self.Nx3, self.Nx2, self.Nx1])
        for mu in range(4):
            for nu in range(4):
                self.gcov[:, mu, nu, :, :, :] = self.flatgcov[
                    :, flatten_indices(mu, nu), :, :, :
                ]
        del self.flatgcov
        self.gcon = np.zeros([self.NumBlocks, 4, 4, self.Nx3, self.Nx2, self.Nx1])
        for b in range(self.NumBlocks):
            for k in range(self.Nx3):
                for j in range(self.Nx2):
                    for i in range(self.Nx1):
                        self.gcon[b, :, :, k, j, i] = np.linalg.inv(
                            self.gcov[b, :, :, k, j, i]
                        )
        self.alpha = np.zeros(self.ScalarField)
        self.alpha[:, :, :, :] = np.sqrt(-1.0 / self.gcon[:, 0, 0, :, :, :])
        self.betacon = np.zeros(self.ThreeVectorField)
        self.betacon[:, :, :, :, :] = self.gcon[:, 1:, 0, :, :, :] * (
            self.alpha[:, np.newaxis, :, :, :] ** 2
        )
        self.gammacon = np.zeros(self.ThreeTensorField)
>>>>>>> 766b99e7
        for ii in range(3):
            for jj in range(3):
                self.gammacon[:, ii, jj, :, :, :] = self.gcon[
                    :, ii + 1, jj + 1, :, :, :
                ] + self.betacon[:, ii, :, :, :] * self.betacon[:, jj, :, :, :] / (
                    self.alpha[:, :, :, :] ** 2
                )
        self.gdet = np.zeros(self.ScalarField)
        for b in range(self.NumBlocks):
            for k in range(self.Nx3):
                for j in range(self.Nx2):
                    for i in range(self.Nx1):
                        self.gdet[b, k, j, i] = np.sqrt(
                            -np.linalg.det(self.gcov[b, :, :, k, j, i])
                        )

        # Output quantities loaded upon request
        self.rho = None
        self.ug = None
        self.vpcon = None
        self.Bcon = None

        # Derived quantities evaluated upon request
        self.Gamma = None
        self.xi = None
        self.Pg = None
        self.Pm = None
        self.Pr = None
        self.tau = None
        self.Tg = None
        self.ucon = None
        self.bcon = None
        self.J = None
        self.Hcov = None
        self.E = None
        self.F = None
        self.P = None

    def GetRho(self):
        if self.rho is None:
            self.rho = self.Get("p.density", flatten=False)
            assert self.rho is not None

        return self.rho

    def GetUg(self):
        if self.ug is None:
            self.ug = self.Get("p.energy", flatten=False)
            assert self.ug is not None

        return self.ug

    def GetBcon(self):
        if self.Bcon is None:
            if self.Params["fluid/mhd"]:
                self.Bcon = self.Get("p.bfield", flatten=False)
                assert self.Bcon is not None
            else:
                self.Bcon = np.zeros(self.ThreeVectorField)

        return self.Bcon

    def GetJ(self):
        assert self.RadiationActive
        if self.J is None:
            self.J = self.Get("r.p.J", flatten=False)
            assert self.J is not None

        return self.J

    def GetHcov(self):
        if self.Hcov is None:
            self.Hcov = (
                self.Get("r.p.H", flatten=False)
                * self.GetJ()[:, np.newaxis, :, :, :, :]
            )
            assert self.Hcov is not None

        return self.Hcov

    def Getbcon(self):
        if self.bcon is None:
            self.bcon = np.zeros(self.FourVectorField)

            Bcon = self.GetBcon()
            Gamma = self.GetGamma()
            vcon = self.GetVpCon() / Gamma[:, np.newaxis, :, :, :]
            ucon = self.Getucon()
            gcov = self.gcov
            alpha = self.alpha

            for ii in range(3):
                for jj in range(3):
                    self.bcon[:, 0, :, :, :] += (
                        Gamma
                        * (
                            Bcon[:, ii, :, :, :]
                            * gcov[:, ii + 1, jj + 1, :, :, :]
                            * vcon[:, jj, :, :, :]
                        )
                        / alpha
                    )

            for ii in range(3):
                self.bcon[:, ii + 1, :, :, :] = (
                    Bcon[:, ii, :, :, :]
                    + alpha * self.bcon[:, 0, :, :, :] * ucon[:, ii + 1, :, :, :]
                ) / Gamma

        return self.bcon

    def GetEOS(self):
        return eos_type_dict[self.eos_type](self.Params)

    def GetOpacity(self, constants="cgs"):
        return opacity_type_dict[self.opacity_model](self.Params, constants)

    # Optical depth per zone
    def GetTau(self):
        if self.tau is None:
            self.tau = np.zeros(self.ScalarField)

            kappaH = self.Get("r.i.kappaH", flatten=False)
            assert kappaH is not None

            for b in range(self.NumBlocks):
                dX1 = (self.BlockBounds[b][1] - self.BlockBounds[b][0]) / self.Nx1
                dX2 = (self.BlockBounds[b][3] - self.BlockBounds[b][2]) / self.Nx2
                dX3 = (self.BlockBounds[b][5] - self.BlockBounds[b][4]) / self.Nx3
                if self.Nx3 > 1:
                    dX = np.sqrt(
                        (dX1 * np.sqrt(self.gcov[b, 1, 1, :, :, :])) ** 2
                        + (dX2 * np.sqrt(self.gcov[b, 2, 2, :, :, :])) ** 2
                        + (dX3 * np.sqrt(self.gcov[b, 3, 3, :, :, :])) ** 2
                    )
                elif self.Nx2 > 1:
                    dX = np.sqrt(
                        (dX1 * np.sqrt(self.gcov[b, 1, 1, :, :, :])) ** 2
                        + (dX2 * np.sqrt(self.gcov[b, 2, 2, :, :, :])) ** 2
                    )
                else:
                    dX = dX1 * np.sqrt(self.gcov[b, 1, 1, :, :, :])

                self.tau[b, :, :, :] = kappaH[b, :, :, :] * dX

            self.tau = np.clip(self.tau, 1.0e-100, 1.0e100)

        return self.tau

    def GetPg(self):
        if self.Pg is None:
            self.Pg = np.zeros(self.ScalarField)

            eos = self.GetEOS()
            rho = self.GetRho()
            ug = self.GetUg()
            Ye = np.zeros(self.ScalarField)
            self.Pg[:, :, :, :] = (
                eos.P_from_rho_u_Ye(
                    rho[:, :, :, :] * self.MassDensityCodeToCGS,
                    ug[:, :, :, :] * self.EnergyDensityCodeToCGS,
                    Ye[:, :, :, :],
                )
                / self.EnergyDensityCodeToCGS
            )

            self.Pg = np.clip(self.Pg, 1.0e-100, 1.0e100)

        return self.Pg

    def GetTg(self):
        if self.Tg is None:
            self.Tg = np.zeros(self.ScalarField)

            eos = self.GetEOS()
            rho = self.GetRho()
            u = self.GetUg()
            # TODO(BRR) actually get Ye
            Ye = np.zeros(self.ScalarField)
            self.Tg[:, :, :, :] = (
                eos.T_from_rho_u_Ye(
                    rho[:, :, :, :] * self.MassDensityCodeToCGS,
                    u[:, :, :, :] * self.EnergyDensityCodeToCGS,
                    Ye[:, :, :, :],
                )
                / self.TemperatureCodeToCGS
            )

            self.Tg = np.clip(self.Tg, 1.0e-100, 1.0e100)

        return self.Tg

    def GetPm(self):
        if self.Pm is None:
            self.Pm = np.zeros(self.ScalarField)

            Gamma = self.GetGamma()
            bcon = self.Getbcon()
            gcov = self.gcov

            bsq = np.zeros(self.ScalarField)
            for mu in range(4):
                for nu in range(4):
                    bsq[:, :, :, :] += (
                        gcov[:, mu, nu, :, :, :]
                        * bcon[:, mu, :, :, :]
                        * bcon[:, nu, :, :, :]
                    )

            self.Pm = bsq / 2.0
            self.Pm = np.clip(self.Pm, 1.0e-100, 1.0e100)

        return self.Pm

    def GetPr(self):
        if self.Pr is None:
            self.Pr = np.zeros(self.ScalarField)

            J = self.GetJ()
            for ispec in range(self.NumSpecies):
                self.Pr[:, :, :, :] += 1.0 / 3.0 * J[:, ispec, :, :, :]

            self.Pr = np.clip(self.Pr, 1.0e-100, 1.0e100)

        return self.Pr

    def GetGamma(self):
        if self.Gamma is None:
            self.Gamma = np.zeros(self.ScalarField)

            vpcon = self.GetVpCon()
            for ii in range(3):
                for jj in range(3):
                    self.Gamma[:, :, :, :] += (
                        self.gcov[:, ii + 1, jj + 1, :, :, :]
                        * vpcon[:, ii, :, :, :]
                        * vpcon[:, jj, :, :, :]
                    )
            self.Gamma = np.sqrt(1.0 + self.Gamma)

        return self.Gamma

    def GetVpCon(self):
        if self.vpcon is None:
            self.vpcon = np.clip(
                self.Get("p.velocity", flatten=False), -1.0e100, 1.0e100
            )
            assert self.vpcon is not None

        return self.vpcon

    def Getucon(self):
        if self.ucon is None:
            self.ucon = np.zeros(self.FourVectorField)

            vpcon = self.GetVpCon()
            Gamma = self.GetGamma()

            self.ucon[:, 0, :, :, :] = Gamma[:, :, :, :] / self.alpha[:, :, :, :]
            for ii in range(3):
                self.ucon[:, ii + 1, :, :, :] = (
                    vpcon[:, ii, :, :, :]
                    - Gamma[:, :, :, :]
                    * self.betacon[:, ii, :, :, :]
                    / self.alpha[:, :, :, :]
                )

        return self.ucon

    def GetXi(self):
        if self.xi is None:
            self.xi = np.zeros(
                [self.NumBlocks, self.NumSpecies, self.Nx3, self.Nx2, self.Nx1]
            )

            Hcov = self.GetHcov() / self.GetJ()[:, np.newaxis, :, :, :]
            Gamma = self.GetGamma()
            vcon = self.GetVpCon() / Gamma[:, np.newaxis, :, :, :]
            for ispec in range(self.NumSpecies):
                vdH = np.zeros(self.ScalarField)
                for ii in range(3):
                    vdH += vcon[:, ii, :, :, :] * Hcov[:, ii, ispec, :, :, :]
                    for jj in range(3):
                        self.xi[:, ispec, :, :, :] += (
                            self.gammacon[:, ii, jj, :, :, :]
                            * Hcov[:, ii, ispec, :, :, :]
                            * Hcov[:, jj, ispec, :, :, :]
                        )
                self.xi[:, ispec, :, :, :] -= vdH * vdH
            self.xi = np.sqrt(self.xi)

            self.xi = np.clip(self.xi, 1.0e-100, 1.0)

        return self.xi

    def GetE(self):
        if self.E is None:
            self.E = np.zeros(
                [self.NumBlocks, self.NumSpecies, self.Nx3, self.Nx2, self.Nx1]
            )

            Gamma = self.GetGamma()
            vcon = self.GetVpCon() / Gamma[:, np.newaxis, :, :, :]
            J = self.GetJ()
            Hcov = self.GetHcov()

            self.E[:, :, :, :, :] = (
                4.0 * Gamma[:, np.newaxis, :, :, :] ** 2 / 3.0 - 1.0 / 3.0
            ) * J[:, :, :, :, :]

            for ii in range(3):
                self.E[:, :, :, :, :] += (
                    2.0
                    * Gamma[:, np.newaxis, :, :, :]
                    * vcon[:, ii, np.newaxis, :, :, :]
                    * Hcov[:, ii, :, :, :, :]
                )

            # TODO(BRR) tilPi component

        return self.E

    def GetF(self):
        if self.F is None:
            self.F = np.zeros(
                [self.NumBlocks, 3, self.NumSpecies, self.Nx3, self.Nx2, self.Nx1]
            )

            Gamma = self.GetGamma()
            vcon = self.GetVpCon() / Gamma[:, np.newaxis, :, :, :]
            J = self.GetJ()
            Hcov = self.GetHcov()
            gammacon = self.gammacon

            for idir in range(3):
                for ispec in range(self.NumSpecies):
                    self.F[:, idir, ispec, :, :, :] = (
                        4.0
                        * Gamma[:, :, :, :] ** 2
                        / 3.0
                        * vcon[:, idir, :, :, :]
                        * J[:, ispec, :, :, :]
                    )
                for ii in range(3):
                    self.F[:, idir, ispec, :, :, :] += (
                        Gamma[:, :, :, :]
                        * vcon[:, idir, :, :, :]
                        * vcon[:, ii, :, :, :]
                        * Hcov[:, ii, ispec, :, :, :]
                    )

                for ii in range(3):
                    self.F[:, idir, ispec, :, :, :] += (
                        Gamma[:, :, :, :]
                        * gammacon[:, idir, ii, :, :, :]
                        * Hcov[:, ii, ispec, :, :, :]
                    )

            # TODO(BRR) tilPi component

        return self.F

    def GetP(self):
        if self.P is None:
            self.P = np.zeros(
                [self.NumBlocks, 3, 3, self.NumSpecies, self.Nx3, self.Nx2, self.Nx1]
            )

            Gamma = self.GetGamma()
            vcon = self.GetVpCon() / Gamma[:, np.newaxis, :, :, :]
            J = self.GetJ()
            Hcov = self.GetHcov()
            gammacon = self.gammacon

            for ii in range(3):
                for jj in range(3):
                    for ispec in range(self.NumSpecies):
                        self.P[:, ii, jj, ispec, :, :, :] = (
                            4.0
                            / 3.0
                            * Gamma[:, :, :, :] ** 2
                            * vcon[:, ii, :, :, :]
                            * vcon[:, jj, :, :, :]
                            + 1.0 / 3.0 * gammacon[:, ii, jj, :, :, :]
                        ) * J[:, ispec, :, :, :]

                    for kk in range(3):
                        self.P[:, ii, jj, ispec, :, :, :] += (
                            Gamma[:, :, :, :]
                            * vcon[:, ii, :, :, :]
                            * gammacon[:, jj, kk, :, :, :]
                            * Hcov[:, kk, ispec, :, :, :]
                        )

                    for kk in range(3):
                        self.P[:, ii, jj, ispec, :, :, :] += (
                            Gamma[:, :, :, :]
                            * vcon[:, jj, :, :, :]
                            * gammacon[:, ii, kk, :, :, :]
                            * Hcov[:, kk, ispec, :, :, :]
                        )

            # TODO(BRR) tilPi component

        return self.P

    def GetTmunu_concon(self, b, k, j, i):
        Tmunu = np.zeros([4, 4])

        rho = self.GetRho()[b, k, j, i]
        ug = self.GetUg()[b, k, j, i]
        Pg = self.GetPg()[b, k, j, i]
        ucon = self.Getucon()[b, :, k, j, i]
        bcon = self.Getbcon()[b, :, k, j, i]

        gcov = self.gcov[b, :, :, k, j, i]
        gcon = self.gcon[b, :, :, k, j, i]

        bsq = 0.0
        for mu in range(4):
            for nu in range(4):
                bsq += gcov[mu, nu] * bcon[mu] * bcon[nu]

        Ptot = ug + bsq / 2.0

        Tmunu[:, :] = (rho + ug + Ptot) * ucon[:, np.newaxis] * ucon[np.newaxis, :]
        Tmunu[:, :] += Ptot * gcon[:, :]
        Tmunu[:, :] -= bcon[:, np.newaxis] * bcon[np.newaxis, :]

        return Tmunu

    def GetTmunu_concov(self, b, k, j, i):
        Tmunu_concon = self.GetTmunu_concon(b, k, j, i)

        gcov = self.gcov[b, :, :, k, j, i]

        Tmunu_concov = np.zeros([4, 4])
        for mu in range(4):
            for nu in range(4):
                for lam in range(4):
                    Tmunu_concov[mu, nu] += Tmunu_concon[mu, lam] * gcov[lam, nu]

        return Tmunu_concov

    def GetRmunu_concon(self, b, k, j, i):
        Rmunu = np.zeros([4, 4, self.NumSpecies])

        ncon = np.zeros(4)
        ncon[0] = 1.0 / self.alpha[b, k, j, i]
        ncon[1:] = -self.betacon[b, :, k, j, i] / self.alpha[b, k, j, i]

        ncov = np.zeros(4)
        ncov[0] = -self.alpha[b, k, j, i]

        E = self.GetE()
        F = self.GetF()
        P = self.GetP()

        Rmunu[:, :, :] = (
            E[b, np.newaxis, np.newaxis, :, k, j, i]
            * ncon[:, np.newaxis, np.newaxis]
            * ncon[np.newaxis, :, np.newaxis]
        )
        Rmunu[:, 1:, :] += (
            ncon[:, np.newaxis, np.newaxis] * F[b, np.newaxis, :, :, k, j, i]
        )
        Rmunu[1:, :, :] += (
            ncon[np.newaxis, :, np.newaxis] * F[b, :, np.newaxis, :, k, j, i]
        )
        Rmunu[1:, 1:, :] += P[b, :, :, :, k, j, i]

        return Rmunu

    def GetRmunu_concov(self, b, k, j, i):
        Rmunu_concon = self.GetRmunu_concon(b, k, j, i)

        gcov = self.gcov[b, :, :, k, j, i]

        Rmunu_concov = np.zeros([4, 4, self.NumSpecies])
        for mu in range(4):
            for nu in range(4):
                for lam in range(4):
                    Rmunu_concov[mu, nu, :] += (
                        Rmunu_concon[mu, lam, :] * gcov[lam, nu, np.newaxis]
                    )

        return Rmunu_concov

    def GetMdotEddington(self, eff=0.1):
        Mbh = self.LengthCodeToCGS * cgs["CL"] ** 2 / cgs["GNEWT"]
        return 1.4e18 * Mbh / cgs["MSOLAR"]  # Nominal eff = 0.1<|MERGE_RESOLUTION|>--- conflicted
+++ resolved
@@ -25,353 +25,10 @@
 from phoebus_eos import *
 from phoebus_opacities import *
 
+
 # ---------------------------------------------------------------------------- #
 # Phoebus-specific derived class from Parthenon's phdf datafile reader
 class phoedf(phdf.phdf):
-<<<<<<< HEAD
-
-  def __init__(self, filename, geomfile=None):
-    super().__init__(filename)
-
-    try:
-      self.eos_type = self.Params['eos/type'].decode()
-    except (UnicodeDecodeError, AttributeError):
-      self.eos_type = self.Params['eos/type']
-
-    if 'opacity/type' in self.Params:
-      self.opacity_model = self.Params['opacity/type']
-
-    self.LengthCodeToCGS = self.Params['phoebus/LengthCodeToCGS']
-    self.TimeCodeToCGS = self.Params['phoebus/TimeCodeToCGS']
-    self.MassCodeToCGS = self.Params['phoebus/MassCodeToCGS']
-    self.TemperatureCodeToCGS = self.Params['phoebus/TemperatureCodeToCGS']
-    self.EnergyCodeToCGS = self.MassCodeToCGS * cgs['CL']**2
-    self.NumberDensityCodeToCGS = self.LengthCodeToCGS**(-3)
-    self.EnergyDensityCodeToCGS = self.EnergyCodeToCGS * self.NumberDensityCodeToCGS
-    self.MassDensityCodeToCGS = self.MassCodeToCGS * self.NumberDensityCodeToCGS
-
-    self.Nx1 = self.MeshBlockSize[0]
-    self.Nx2 = self.MeshBlockSize[1]
-    self.Nx3 = self.MeshBlockSize[2]
-
-    self.ScalarField = [self.NumBlocks, self.Nx3, self.Nx2, self.Nx1]
-    self.ThreeVectorField = [self.NumBlocks, 3, self.Nx3, self.Nx2, self.Nx1]
-    self.FourVectorField = [self.NumBlocks, 4, self.Nx3, self.Nx2, self.Nx1]
-    self.ThreeTensorField = [self.NumBlocks, 3, 3, self.Nx3, self.Nx2, self.Nx1]
-    self.FourTensorField = [self.NumBlocks, 4, 4, self.Nx3, self.Nx2, self.Nx1]
-
-    self.RadiationActive = self.Params['radiation/active']
-    if (self.RadiationActive):
-      self.NumSpecies = self.Params['radiation/num_species']
-
-# TODO(BRR) store output data only once with get/load functions
-
-    if geomfile is None:
-      self.flatgcov = self.Get("g.c.gcov", flatten=False)
-    def flatten_indices(mu, nu):
-      ind = [[0,1,3,6],[1,2,4,7],[3,4,5,8],[6,7,8,9]]
-      return ind[mu][nu]
-    if self.flatgcov is None:
-      if self.Params['geometry/geometry_name'] == "Minkowski":
-        self.flatgcov = np.zeros([self.NumBlocks, self.Nx3, self.Nx2, self.Nx1, 10])
-        self.flatgcov[:,flatten_indices(0, 0),:,:,:] = -1.
-        self.flatgcov[:,flatten_indices(1, 1),:,:,:] = 1.
-        self.flatgcov[:,flatten_indices(2, 2),:,:,:] = 1.
-        self.flatgcov[:,flatten_indices(3, 3),:,:,:] = 1.
-    self.gcov = np.zeros([self.NumBlocks, 4, 4, self.Nx3, self.Nx2, self.Nx1])
-    for mu in range(4):
-      for nu in range(4):
-        self.gcov[:,mu,nu,:,:,:] = self.flatgcov[:,flatten_indices(mu,nu),:,4:-4,4:-4]
-    del(self.flatgcov)
-    self.gcon = np.zeros([self.NumBlocks, 4, 4, self.Nx3, self.Nx2, self.Nx1])
-    for b in range(self.NumBlocks):
-      for k in range(self.Nx3):
-        for j in range(self.Nx2):
-          for i in range(self.Nx1):
-            self.gcon[b,:,:,k,j,i] = np.linalg.inv(self.gcov[b,:,:,k,j,i])
-    self.alpha = np.zeros(self.ScalarField)
-    self.alpha[:,:,:,:] = np.sqrt(-1./self.gcon[:,0,0,:,:,:])
-    self.betacon = np.zeros(self.ThreeVectorField)
-    self.betacon[:,:,:,:,:] = self.gcon[:,1:,0,:,:,:]*(self.alpha[:,np.newaxis,:,:,:]**2)
-    self.gammacon = np.zeros(self.ThreeTensorField)
-    for ii in range(3):
-      for jj in range(3):
-        self.gammacon[:,ii,jj,:,:,:] = self.gcon[:,ii+1,jj+1,:,:,:] + \
-                                       self.betacon[:,ii,:,:,:] * self.betacon[:,jj,:,:,:] / \
-                                       (self.alpha[:,:,:,:]**2)
-    self.gdet = np.zeros(self.ScalarField)
-    for b in range(self.NumBlocks):
-      for k in range(self.Nx3):
-        for j in range(self.Nx2):
-          for i in range(self.Nx1):
-            self.gdet[b,k,j,i] = np.sqrt(-np.linalg.det(self.gcov[b,:,:,k,j,i]))
-
-    # Output quantities loaded upon request
-    self.rho = None
-    self.ug = None
-    self.vpcon = None
-    self.Bcon = None
-
-    # Derived quantities evaluated upon request
-    self.Gamma = None
-    self.xi = None
-    self.Pg = None
-    self.Pm = None
-    self.Pr = None
-    self.tau = None
-    self.Tg = None
-    self.ucon = None
-    self.bcon = None
-    self.J = None
-    self.Hcov = None
-    self.E = None
-    self.F = None
-    self.P = None
-
-  def GetRho(self):
-    if self.rho is None:
-      self.rho = self.Get("p.density", flatten=False)
-      assert self.rho is not None
-
-    return self.rho
-
-  def GetUg(self):
-    if self.ug is None:
-      self.ug = self.Get("p.energy", flatten=False)
-      assert self.ug is not None
-
-    return self.ug
-
-  def GetBcon(self):
-    if self.Bcon is None:
-      if self.Params['fluid/mhd']:
-        self.Bcon = self.Get("p.bfield", flatten=False)
-        assert self.Bcon is not None
-      else:
-        self.Bcon = np.zeros(self.ThreeVectorField)
-
-    return self.Bcon
-
-  def GetJ(self):
-    assert self.RadiationActive
-    if self.J is None:
-      self.J = self.Get("r.p.J", flatten=False)
-      assert self.J is not None
-
-    return self.J
-
-  def GetHcov(self):
-    if self.Hcov is None:
-      self.Hcov = self.Get("r.p.H", flatten=False) * self.GetJ()[:,np.newaxis,:,:,:,:]
-      assert self.Hcov is not None
-
-    return self.Hcov
-
-  def Getbcon(self):
-    if self.bcon is None:
-      self.bcon = np.zeros(self.FourVectorField)
-
-      Bcon = self.GetBcon()
-      Gamma = self.GetGamma()
-      vcon = self.GetVpCon() / Gamma[:,np.newaxis,:,:,:]
-      ucon = self.Getucon()
-      gcov = self.gcov
-      alpha = self.alpha
-
-      for ii in range(3):
-        for jj in range(3):
-          self.bcon[:,0,:,:,:] += Gamma * (Bcon[:,ii,:,:,:] * gcov[:,ii+1,jj+1,:,:,:] * \
-                                           vcon[:,jj,:,:,:]) / alpha
-
-      for ii in range(3):
-        self.bcon[:,ii+1,:,:,:] = (Bcon[:,ii,:,:,:] + alpha * self.bcon[:,0,:,:,:] * \
-                                   ucon[:,ii+1,:,:,:]) / Gamma
-
-    return self.bcon
-
-  def GetEOS(self):
-    return eos_type_dict[self.eos_type](self.Params)
-
-  def GetOpacity(self, constants='cgs'):
-    return opacity_type_dict[self.opacity_model](self.Params, constants)
-
-  # Optical depth per zone
-  def GetTau(self):
-    if self.tau is None:
-      self.tau = np.zeros(self.ScalarField)
-
-      kappaH = self.Get("r.i.kappaH", flatten=False)
-      assert kappaH is not None
-
-      for b in range(self.NumBlocks):
-        dX1 = (self.BlockBounds[b][1] - self.BlockBounds[b][0])/self.Nx1
-        dX2 = (self.BlockBounds[b][3] - self.BlockBounds[b][2])/self.Nx2
-        dX3 = (self.BlockBounds[b][5] - self.BlockBounds[b][4])/self.Nx3
-        if self.Nx3 > 1:
-          dX = np.sqrt((dX1*np.sqrt(self.gcov[b,1,1,:,:,:]))**2 +
-                       (dX2*np.sqrt(self.gcov[b,2,2,:,:,:]))**2 +
-                       (dX3*np.sqrt(self.gcov[b,3,3,:,:,:]))**2)
-        elif self.Nx2 > 1:
-          dX = np.sqrt((dX1*np.sqrt(self.gcov[b,1,1,:,:,:]))**2 +
-                       (dX2*np.sqrt(self.gcov[b,2,2,:,:,:]))**2)
-        else:
-          dX = dX1*np.sqrt(self.gcov[b,1,1,:,:,:])
-
-        self.tau[b,:,:,:] = kappaH[b,:,:,:,]*dX
-
-      self.tau = np.clip(self.tau, 1.e-100, 1.e100)
-
-    return self.tau
-
-  def GetPg(self):
-    if self.Pg is None:
-      self.Pg = np.zeros(self.ScalarField)
-
-      eos = self.GetEOS()
-      rho = self.GetRho()
-      ug = self.GetUg()
-      Ye = np.zeros(self.ScalarField)
-      self.Pg[:,:,:,:] = eos.P_from_rho_u_Ye(rho[:,:,:,:]*self.MassDensityCodeToCGS,
-        ug[:,:,:,:]*self.EnergyDensityCodeToCGS, Ye[:,:,:,:]) / self.EnergyDensityCodeToCGS
-
-      self.Pg = np.clip(self.Pg, 1.e-100, 1.e100)
-
-    return self.Pg
-
-  def GetTg(self):
-    if self.Tg is None:
-      self.Tg = np.zeros(self.ScalarField)
-
-      eos = self.GetEOS()
-      rho = self.GetRho()
-      u = self.GetUg()
-      # TODO(BRR) actually get Ye
-      Ye = np.zeros(self.ScalarField)
-      self.Tg[:,:,:,:] = eos.T_from_rho_u_Ye(rho[:,:,:,:]*self.MassDensityCodeToCGS,
-        u[:,:,:,:]*self.EnergyDensityCodeToCGS, Ye[:,:,:,:]) / self.TemperatureCodeToCGS
-
-      self.Tg = np.clip(self.Tg, 1.e-100, 1.e100)
-
-    return self.Tg
-
-  def GetPm(self):
-    if self.Pm is None:
-      self.Pm = np.zeros(self.ScalarField)
-
-      Gamma = self.GetGamma()
-      bcon = self.Getbcon()
-      gcov = self.gcov
-
-      bsq = np.zeros(self.ScalarField)
-      for mu in range(4):
-        for nu in range(4):
-          bsq[:,:,:,:] += gcov[:,mu,nu,:,:,:]*bcon[:,mu,:,:,:]*bcon[:,nu,:,:,:]
-
-      self.Pm = bsq / 2.
-      self.Pm = np.clip(self.Pm, 1.e-100, 1.e100)
-
-    return self.Pm
-
-  def GetPr(self):
-    if self.Pr is None:
-      self.Pr = np.zeros(self.ScalarField)
-
-      J = self.GetJ()
-      for ispec in range(self.NumSpecies):
-        self.Pr[:,:,:,:] += 1. / 3. * J[:,ispec,:,:,:]
-
-      self.Pr = np.clip(self.Pr, 1.e-100, 1.e100)
-
-    return self.Pr
-
-  def GetGamma(self):
-    if self.Gamma is None:
-      self.Gamma = np.zeros(self.ScalarField)
-
-      vpcon = self.GetVpCon()
-      for ii in range(3):
-        for jj in range(3):
-          self.Gamma[:,:,:,:] += self.gcov[:,ii+1,jj+1,:,:,:] * vpcon[:,ii,:,:,:] * vpcon[:,jj,:,:,:]
-      self.Gamma = np.sqrt(1. + self.Gamma)
-
-    return self.Gamma
-
-  def GetVpCon(self):
-    if self.vpcon is None:
-      self.vpcon = np.clip(self.Get("p.velocity", flatten=False), -1.e100, 1.e100)
-      assert self.vpcon is not None
-
-    return self.vpcon
-
-  def Getucon(self):
-    if self.ucon is None:
-      self.ucon = np.zeros(self.FourVectorField)
-
-      vpcon = self.GetVpCon()
-      Gamma = self.GetGamma()
-
-      self.ucon[:,0,:,:,:] = Gamma[:,:,:,:] / self.alpha[:,:,:,:]
-      for ii in range(3):
-        self.ucon[:,ii + 1,:,:,:] = vpcon[:,ii,:,:,:] - Gamma[:,:,:,:] * \
-                                    self.betacon[:,ii,:,:,:] / self.alpha[:,:,:,:]
-
-    return self.ucon
-
-  def GetXi(self):
-    if self.xi is None:
-      self.xi = np.zeros([self.NumBlocks, self.NumSpecies, self.Nx3, self.Nx2, self.Nx1])
-
-      Hcov = self.GetHcov() / self.GetJ()[:,np.newaxis,:,:,:]
-      Gamma = self.GetGamma()
-      vcon = self.GetVpCon() / Gamma[:,np.newaxis,:,:,:]
-      for ispec in range(self.NumSpecies):
-        vdH = np.zeros(self.ScalarField)
-        for ii in range(3):
-          vdH += vcon[:,ii,:,:,:] * Hcov[:,ii,ispec,:,:,:]
-          for jj in range(3):
-            self.xi[:,ispec,:,:,:] += self.gammacon[:,ii,jj,:,:,:] * Hcov[:,ii,ispec,:,:,:] \
-                                      * Hcov[:,jj,ispec,:,:,:]
-        self.xi[:,ispec,:,:,:] -= vdH*vdH
-      self.xi = np.sqrt(self.xi)
-
-      self.xi = np.clip(self.xi, 1.e-100, 1.)
-
-    return self.xi
-
-  def GetE(self):
-    if self.E is None:
-      self.E = np.zeros([self.NumBlocks, self.NumSpecies, self.Nx3, self.Nx2, self.Nx1])
-
-      Gamma = self.GetGamma()
-      vcon = self.GetVpCon() / Gamma[:,np.newaxis,:,:,:]
-      J = self.GetJ()
-      Hcov = self.GetHcov()
-
-      self.E[:,:,:,:,:] = (4. * Gamma[:,np.newaxis,:,:,:]**2 / 3. - 1. / 3.)*J[:,:,:,:,:]
-
-      for ii in range(3):
-        self.E[:,:,:,:,:] += 2. * Gamma[:,np.newaxis,:,:,:] * vcon[:,ii,np.newaxis,:,:,:] * \
-                             Hcov[:,ii,:,:,:,:]
-
-      # TODO(BRR) tilPi component
-
-    return self.E
-
-  def GetF(self):
-    if self.F is None:
-      self.F = np.zeros([self.NumBlocks, 3, self.NumSpecies, self.Nx3, self.Nx2, self.Nx1])
-
-      Gamma = self.GetGamma()
-      vcon = self.GetVpCon() / Gamma[:,np.newaxis,:,:,:]
-      J = self.GetJ()
-      Hcov = self.GetHcov()
-      gammacon = self.gammacon
-
-      for idir in range(3):
-        for ispec in range(self.NumSpecies):
-          self.F[:,idir,ispec,:,:,:] = 4. * Gamma[:,:,:,:]**2 / 3. * \
-                                vcon[:,idir,:,:,:] * J[:,ispec,:,:,:]
-=======
     def __init__(self, filename, geomfile=None):
         super().__init__(filename)
 
@@ -446,7 +103,6 @@
             self.alpha[:, np.newaxis, :, :, :] ** 2
         )
         self.gammacon = np.zeros(self.ThreeTensorField)
->>>>>>> 766b99e7
         for ii in range(3):
             for jj in range(3):
                 self.gammacon[:, ii, jj, :, :, :] = self.gcon[
