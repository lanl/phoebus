#!/usr/bin/env python

# © 2022. Triad National Security, LLC. All rights reserved.  This
# program was produced under U.S. Government contract
# 89233218CNA000001 for Los Alamos National Laboratory (LANL), which
# is operated by Triad National Security, LLC for the U.S.  Department
# of Energy/National Nuclear Security Administration. All rights in
# the program are reserved by Triad National Security, LLC, and the
# U.S. Department of Energy/National Nuclear Security
# Administration. The Government is granted for itself and others
# acting on its behalf a nonexclusive, paid-up, irrevocable worldwide
# license in this material to reproduce, prepare derivative works,
# distribute copies to the public, perform publicly and display
# publicly, and to permit others to do so.

import argparse
import numpy as np
import matplotlib
import matplotlib.pyplot as plt
import matplotlib.patches as patches
from mpl_toolkits.axes_grid1 import make_axes_locatable
import sys
import shutil
import os
from subprocess import call, DEVNULL
import glob
from parthenon_tools import phdf
import time
from enum import Enum
from phoebus_constants import cgs, scalefree
import phoebus_utils
from phoedf import phoedf

<<<<<<< HEAD
def plot_frame(ifname, fname, savefig, geomfile=None, rlim=40, coords='cartesian'):
  print(fname)

  xlim = 0

  cmap_uniform = 'viridis'
  cmap_diverging = 'RdYlBu'

  dfile = phoedf(fname)

  rad_active = dfile.Params['radiation/active']

  a = dfile.Params['geometry/a']
  hslope = dfile.Params['geometry/h']

  if rad_active:
    fig, axes = plt.subplots(2, 4, figsize=(8,6))
  else:
    fig, axes = plt.subplots(2, 2, figsize=(4,6))

  if geomfile is None:
    geomfile = dfile

  nblocks = geomfile.NumBlocks
  nx = geomfile.MeshBlockSize[0]
  ny = geomfile.MeshBlockSize[1]
  nz = geomfile.MeshBlockSize[2]

  time = dfile.Time

  # Get pcolormesh grid for each block
  x1block = np.zeros([nblocks, nx+1, ny+1])
  x2block = np.zeros([nblocks, nx+1, ny+1])
  for b in range(nblocks):
    for i in range(nx+1):
      for j in range(ny+1):
        dx1 = (geomfile.BlockBounds[b][1] - geomfile.BlockBounds[b][0])/nx
        dx2 = (geomfile.BlockBounds[b][3] - geomfile.BlockBounds[b][2])/ny
        x1block[b,i,j] = geomfile.BlockBounds[b][0] + i*dx1
        x2block[b,i,j] = geomfile.BlockBounds[b][2] + j*dx2
  rblock = np.exp(x1block)
  thblock = np.pi*x2block + ((1. - hslope)/2.)*np.sin(2.*np.pi*x2block)
  xblock = rblock*np.sin(thblock)
  yblock = rblock*np.cos(thblock)

  if coords == "cartesian":
    xplot = xblock
    yplot = yblock
  elif coords == "mks":
    xplot = x1block
    yplot = x2block

  ax = axes[0,0]
  ldensity = np.log10(np.clip(dfile.Get("p.density", flatten=False), 1.e-20, None))
  for b in range(nblocks):
    im = ax.pcolormesh(xplot[b,:,:], yplot[b,:,:], ldensity[b,0,:,:].transpose(), vmin=-5, vmax=0,
    cmap=cmap_uniform)
  div = make_axes_locatable(ax)
  cax = div.append_axes('right', size="5%", pad = 0.05)
  fig.colorbar(im, cax=cax, orientation='vertical')
  ax.set_title(r'$\log_{10}~\rho$')

  ax = axes[0,1]
  Gamma = dfile.GetGamma()
  for b in range(nblocks):
    im = ax.pcolormesh(xplot[b,:,:], yplot[b,:,:], Gamma[b,0,:,:].transpose(), vmin=1, vmax=5,
    cmap=cmap_uniform)
  div = make_axes_locatable(ax)
  cax = div.append_axes('right', size="5%", pad = 0.05)
  fig.colorbar(im, cax=cax, orientation='vertical')
  ax.set_title(r'$\Gamma$')

  if rad_active:

    ax = axes[0,2]
    Pg = dfile.GetPg()
    Pm = np.clip(dfile.GetPm(), 1.e-100, 1.e100)
    lbeta = np.log10(Pg/Pm)
    for b in range(nblocks):
      im = ax.pcolormesh(xplot[b,:,:], yplot[b,:,:], lbeta[b,0,:,:].transpose(), vmin=-2, vmax=2,
        cmap=cmap_diverging)
    div = make_axes_locatable(ax)
    cax = div.append_axes('right', size="5%", pad = 0.05)
    fig.colorbar(im, cax=cax, orientation='vertical')
    ax.set_title(r'$\log_{10}~\beta_{\rm M}$')
=======
>>>>>>> ca15cb2e

def plot_frame(ifname, fname, savefig, geomfile=None, rlim=40, coords="cartesian"):
    print(fname)

    xlim = 0

    cmap_uniform = "viridis"
    cmap_diverging = "RdYlBu"

    dfile = phoedf(fname)

<<<<<<< HEAD
  else:
    ax = axes[1,0]
    lenergy = np.log10(np.clip(dfile.Get("p.energy", flatten=False), 1.e-20, None))
    for b in range(nblocks):
      im = ax.pcolormesh(xplot[b,:,:], yplot[b,:,:], lenergy[b,0,:,:].transpose(), vmin=-5, vmax=0,
      cmap=cmap_uniform)
    div = make_axes_locatable(ax)
    cax = div.append_axes('right', size="5%", pad = 0.05)
    fig.colorbar(im, cax=cax, orientation='vertical')
    ax.set_title(r'$\log_{10}~u$')

    ax = axes[1,1]
    Pg = dfile.GetPg()
    Pm = np.clip(dfile.GetPm(), 1.e-100, 1.e100)
    lbeta = np.log10(Pg/Pm)
    for b in range(nblocks):
      im = ax.pcolormesh(xplot[b,:,:], yplot[b,:,:], lbeta[b,0,:,:].transpose(), vmin=-2, vmax=2,
        cmap=cmap_diverging)
    div = make_axes_locatable(ax)
    cax = div.append_axes('right', size="5%", pad = 0.05)
    fig.colorbar(im, cax=cax, orientation='vertical')
    ax.set_title(r'$\log_{10}~\beta_{\rm M}$')
=======
    rad_active = dfile.Params["radiation/active"]
>>>>>>> ca15cb2e

    a = dfile.Params["geometry/a"]
    hslope = dfile.Params["geometry/h"]

    if rad_active:
        fig, axes = plt.subplots(2, 4, figsize=(8, 6))
    else:
        fig, axes = plt.subplots(2, 2, figsize=(4, 6))

    if geomfile is None:
        geomfile = dfile

    nblocks = geomfile.NumBlocks
    nx = geomfile.MeshBlockSize[0]
    ny = geomfile.MeshBlockSize[1]
    nz = geomfile.MeshBlockSize[2]

    time = dfile.Time

    # Get pcolormesh grid for each block
    x1block = np.zeros([nblocks, nx + 1, ny + 1])
    x2block = np.zeros([nblocks, nx + 1, ny + 1])
    for b in range(nblocks):
        for i in range(nx + 1):
            for j in range(ny + 1):
                dx1 = (geomfile.BlockBounds[b][1] - geomfile.BlockBounds[b][0]) / nx
                dx2 = (geomfile.BlockBounds[b][3] - geomfile.BlockBounds[b][2]) / ny
                x1block[b, i, j] = geomfile.BlockBounds[b][0] + i * dx1
                x2block[b, i, j] = geomfile.BlockBounds[b][2] + j * dx2
    rblock = np.exp(x1block)
    thblock = np.pi * x2block + ((1.0 - hslope) / 2.0) * np.sin(2.0 * np.pi * x2block)
    xblock = rblock * np.sin(thblock)
    yblock = rblock * np.cos(thblock)

    if coords == "cartesian":
        xplot = xblock
        yplot = yblock
    elif coords == "mks":
        xplot = x1block
        yplot = x2block

    ax = axes[0, 0]
    ldensity = np.log10(np.clip(dfile.Get("p.density", flatten=False), 1.0e-20, None))
    for b in range(nblocks):
        im = ax.pcolormesh(
            xplot[b, :, :],
            yplot[b, :, :],
            ldensity[b, 0, :, :].transpose(),
            vmin=-5,
            vmax=0,
            cmap=cmap_uniform,
        )
    div = make_axes_locatable(ax)
    cax = div.append_axes("right", size="5%", pad=0.05)
    fig.colorbar(im, cax=cax, orientation="vertical")
    ax.set_title(r"$\log_{10}~\rho$")

    ax = axes[0, 1]
    Gamma = dfile.GetGamma()
    for b in range(nblocks):
        im = ax.pcolormesh(
            xplot[b, :, :],
            yplot[b, :, :],
            Gamma[b, 0, :, :].transpose(),
            vmin=1,
            vmax=5,
            cmap=cmap_uniform,
        )
    div = make_axes_locatable(ax)
    cax = div.append_axes("right", size="5%", pad=0.05)
    fig.colorbar(im, cax=cax, orientation="vertical")
    ax.set_title(r"$\Gamma$")

    if rad_active:
        ax = axes[0, 2]
        Pg = dfile.GetPg()
        Pm = np.clip(dfile.GetPm(), 1.0e-20, 1.0e20)
        lbeta = np.log10(Pg / Pm)
        for b in range(nblocks):
            im = ax.pcolormesh(
                xplot[b, :, :],
                yplot[b, :, :],
                lbeta[b, 0, :, :].transpose(),
                vmin=-2,
                vmax=2,
                cmap=cmap_diverging,
            )
        div = make_axes_locatable(ax)
        cax = div.append_axes("right", size="5%", pad=0.05)
        fig.colorbar(im, cax=cax, orientation="vertical")
        ax.set_title(r"$\log_{10}~\beta_{\rm M}$")

        ax = axes[0, 3]
        lTg = np.log10(dfile.GetTg())
        for b in range(nblocks):
            im = ax.pcolormesh(
                xplot[b, :, :],
                yplot[b, :, :],
                lTg[b, 0, :, :].transpose(),
                vmin=5,
                vmax=10,
                cmap=cmap_diverging,
            )
        div = make_axes_locatable(ax)
        cax = div.append_axes("right", size="5%", pad=0.05)
        fig.colorbar(im, cax=cax, orientation="vertical")
        ax.set_title(r"$\log_{10}~T_{\rm g}~({\rm K})$")

        ax = axes[1, 0]
        lJ = np.log10(np.clip(dfile.Get("r.p.J", flatten=False), 1.0e-20, None))
        for b in range(nblocks):
            im = ax.pcolormesh(
                xplot[b, :, :],
                yplot[b, :, :],
                lJ[b, 0, :, :].transpose(),
                vmin=-5,
                vmax=0,
                cmap=cmap_uniform,
            )
        div = make_axes_locatable(ax)
        cax = div.append_axes("right", size="5%", pad=0.05)
        fig.colorbar(im, cax=cax, orientation="vertical")
        ax.set_title(r"$\log_{10}~J$")

        ax = axes[1, 1]
        lxi = np.log10(dfile.GetXi())
        for b in range(nblocks):
            im = ax.pcolormesh(
                xplot[b, :, :],
                yplot[b, :, :],
                lxi[b, 0, :, :].transpose(),
                vmin=-3,
                vmax=0,
                cmap=cmap_uniform,
            )
        div = make_axes_locatable(ax)
        cax = div.append_axes("right", size="5%", pad=0.05)
        fig.colorbar(im, cax=cax, orientation="vertical")
        ax.set_title(r"$\log_{10}~\xi$")

        ax = axes[1, 2]
        Pg = dfile.GetPg()
        Pr = dfile.GetPr()
        lbetar = np.log10(Pg / Pr)
        for b in range(nblocks):
            im = ax.pcolormesh(
                xplot[b, :, :],
                yplot[b, :, :],
                lbetar[b, 0, :, :].transpose(),
                vmin=-2,
                vmax=2,
                cmap=cmap_diverging,
            )
        div = make_axes_locatable(ax)
        cax = div.append_axes("right", size="5%", pad=0.05)
        fig.colorbar(im, cax=cax, orientation="vertical")
        ax.set_title(r"$\log_{10}~\beta_{\rm R}$")

        ax = axes[1, 3]
        ltau = np.log10(dfile.GetTau())
        for b in range(nblocks):
            im = ax.pcolormesh(
                xplot[b, :, :],
                yplot[b, :, :],
                ltau[b, 0, :, :].transpose(),
                vmin=-3,
                vmax=3,
                cmap=cmap_diverging,
            )
        div = make_axes_locatable(ax)
        cax = div.append_axes("right", size="5%", pad=0.05)
        fig.colorbar(im, cax=cax, orientation="vertical")
        ax.set_title(r"$\log_{10}~\tau_{\rm zone}$")

    else:
        ax = axes[1, 0]
        lenergy = np.log10(np.clip(dfile.Get("p.energy", flatten=False), 1.0e-20, None))
        for b in range(nblocks):
            im = ax.pcolormesh(
                xplot[b, :, :],
                yplot[b, :, :],
                lenergy[b, 0, :, :].transpose(),
                vmin=-5,
                vmax=0,
                cmap=cmap_uniform,
            )
        div = make_axes_locatable(ax)
        cax = div.append_axes("right", size="5%", pad=0.05)
        fig.colorbar(im, cax=cax, orientation="vertical")
        ax.set_title(r"$\log_{10}~u$")

        ax = axes[1, 1]
        Pg = dfile.GetPg()
        Pm = np.clip(dfile.GetPm(), 1.0e-20, 1.0e20)
        lbeta = np.log10(Pg / Pm)
        for b in range(nblocks):
            im = ax.pcolormesh(
                xplot[b, :, :],
                yplot[b, :, :],
                lbeta[b, 0, :, :].transpose(),
                vmin=-2,
                vmax=2,
                cmap=cmap_diverging,
            )
        div = make_axes_locatable(ax)
        cax = div.append_axes("right", size="5%", pad=0.05)
        fig.colorbar(im, cax=cax, orientation="vertical")
        ax.set_title(r"$\log_{10}~\beta_{\rm M}$")

    for nrow, tmp_ax in enumerate(axes):
        for ncol, ax in enumerate(tmp_ax):
            if coords == "cartesian":
                ax.set_xlim([xlim, rlim])
                ax.set_ylim([-rlim, rlim])
                ax.set_aspect("equal")
            if ncol > 0:
                ax.yaxis.set_ticklabels([])

    plt.suptitle("Time = %g M" % dfile.Time)

    fig.tight_layout()

    savename = str(ifname).rjust(5, "0") + ".png"
    plt.savefig(savename, dpi=300, bbox_inches="tight")
    plt.close(fig)


<<<<<<< HEAD
  parser = argparse.ArgumentParser(description='Plot neutrino thermalization')
  parser.add_argument('-gf', '--geometry_file', dest='geometry_file', default=None, help='Optional dump file containing the time-independent (no AMR) geometry data')
  parser.add_argument('--savefig', type=bool, default=False, help='Whether to save figure')
  parser.add_argument('--numin', type=float, default=1.e-4, help='Minimum frequency (Hz)')
  parser.add_argument('--numax', type=float, default=1.e2, help='Maximum frequency (Hz)')
  parser.add_argument('--rlim', type=float, default=40., help='Maximum radius to plot')
  parser.add_argument('--nnu', type=int, default=100, help='Number of frequency support points')
  parser.add_argument('--coords', type=str, default="cartesian", help='Coordinates to plot in')
  parser.add_argument('files', type=str, nargs='+',
                        help='Files to take a snapshot of')
  args = parser.parse_args()

  matplotlib.use('Agg')

  for i, fname in enumerate(args.files):
    plot_frame(i, fname, args.savefig, rlim = args.rlim, coords=args.coords)
=======
if __name__ == "__main__":
    parser = argparse.ArgumentParser(description="Plot neutrino thermalization")
    parser.add_argument(
        "-gf",
        "--geometry_file",
        dest="geometry_file",
        default=None,
        help="Optional dump file containing the time-independent (no AMR) geometry data",
    )
    parser.add_argument(
        "--savefig", type=bool, default=False, help="Whether to save figure"
    )
    parser.add_argument(
        "--numin", type=float, default=1.0e-4, help="Minimum frequency (Hz)"
    )
    parser.add_argument(
        "--numax", type=float, default=1.0e2, help="Maximum frequency (Hz)"
    )
    parser.add_argument(
        "--nnu", type=int, default=100, help="Number of frequency support points"
    )
    parser.add_argument(
        "--coords", type=str, default="cartesian", help="Coordinates to plot in"
    )
    parser.add_argument(
        "files", type=str, nargs="+", help="Files to take a snapshot of"
    )
    args = parser.parse_args()

    matplotlib.use("Agg")

    for i, fname in enumerate(args.files):
        plot_frame(i, fname, args.savefig, coords=args.coords)
>>>>>>> ca15cb2e
<|MERGE_RESOLUTION|>--- conflicted
+++ resolved
@@ -31,94 +31,6 @@
 import phoebus_utils
 from phoedf import phoedf
 
-<<<<<<< HEAD
-def plot_frame(ifname, fname, savefig, geomfile=None, rlim=40, coords='cartesian'):
-  print(fname)
-
-  xlim = 0
-
-  cmap_uniform = 'viridis'
-  cmap_diverging = 'RdYlBu'
-
-  dfile = phoedf(fname)
-
-  rad_active = dfile.Params['radiation/active']
-
-  a = dfile.Params['geometry/a']
-  hslope = dfile.Params['geometry/h']
-
-  if rad_active:
-    fig, axes = plt.subplots(2, 4, figsize=(8,6))
-  else:
-    fig, axes = plt.subplots(2, 2, figsize=(4,6))
-
-  if geomfile is None:
-    geomfile = dfile
-
-  nblocks = geomfile.NumBlocks
-  nx = geomfile.MeshBlockSize[0]
-  ny = geomfile.MeshBlockSize[1]
-  nz = geomfile.MeshBlockSize[2]
-
-  time = dfile.Time
-
-  # Get pcolormesh grid for each block
-  x1block = np.zeros([nblocks, nx+1, ny+1])
-  x2block = np.zeros([nblocks, nx+1, ny+1])
-  for b in range(nblocks):
-    for i in range(nx+1):
-      for j in range(ny+1):
-        dx1 = (geomfile.BlockBounds[b][1] - geomfile.BlockBounds[b][0])/nx
-        dx2 = (geomfile.BlockBounds[b][3] - geomfile.BlockBounds[b][2])/ny
-        x1block[b,i,j] = geomfile.BlockBounds[b][0] + i*dx1
-        x2block[b,i,j] = geomfile.BlockBounds[b][2] + j*dx2
-  rblock = np.exp(x1block)
-  thblock = np.pi*x2block + ((1. - hslope)/2.)*np.sin(2.*np.pi*x2block)
-  xblock = rblock*np.sin(thblock)
-  yblock = rblock*np.cos(thblock)
-
-  if coords == "cartesian":
-    xplot = xblock
-    yplot = yblock
-  elif coords == "mks":
-    xplot = x1block
-    yplot = x2block
-
-  ax = axes[0,0]
-  ldensity = np.log10(np.clip(dfile.Get("p.density", flatten=False), 1.e-20, None))
-  for b in range(nblocks):
-    im = ax.pcolormesh(xplot[b,:,:], yplot[b,:,:], ldensity[b,0,:,:].transpose(), vmin=-5, vmax=0,
-    cmap=cmap_uniform)
-  div = make_axes_locatable(ax)
-  cax = div.append_axes('right', size="5%", pad = 0.05)
-  fig.colorbar(im, cax=cax, orientation='vertical')
-  ax.set_title(r'$\log_{10}~\rho$')
-
-  ax = axes[0,1]
-  Gamma = dfile.GetGamma()
-  for b in range(nblocks):
-    im = ax.pcolormesh(xplot[b,:,:], yplot[b,:,:], Gamma[b,0,:,:].transpose(), vmin=1, vmax=5,
-    cmap=cmap_uniform)
-  div = make_axes_locatable(ax)
-  cax = div.append_axes('right', size="5%", pad = 0.05)
-  fig.colorbar(im, cax=cax, orientation='vertical')
-  ax.set_title(r'$\Gamma$')
-
-  if rad_active:
-
-    ax = axes[0,2]
-    Pg = dfile.GetPg()
-    Pm = np.clip(dfile.GetPm(), 1.e-100, 1.e100)
-    lbeta = np.log10(Pg/Pm)
-    for b in range(nblocks):
-      im = ax.pcolormesh(xplot[b,:,:], yplot[b,:,:], lbeta[b,0,:,:].transpose(), vmin=-2, vmax=2,
-        cmap=cmap_diverging)
-    div = make_axes_locatable(ax)
-    cax = div.append_axes('right', size="5%", pad = 0.05)
-    fig.colorbar(im, cax=cax, orientation='vertical')
-    ax.set_title(r'$\log_{10}~\beta_{\rm M}$')
-=======
->>>>>>> ca15cb2e
 
 def plot_frame(ifname, fname, savefig, geomfile=None, rlim=40, coords="cartesian"):
     print(fname)
@@ -129,33 +41,6 @@
     cmap_diverging = "RdYlBu"
 
     dfile = phoedf(fname)
-
-<<<<<<< HEAD
-  else:
-    ax = axes[1,0]
-    lenergy = np.log10(np.clip(dfile.Get("p.energy", flatten=False), 1.e-20, None))
-    for b in range(nblocks):
-      im = ax.pcolormesh(xplot[b,:,:], yplot[b,:,:], lenergy[b,0,:,:].transpose(), vmin=-5, vmax=0,
-      cmap=cmap_uniform)
-    div = make_axes_locatable(ax)
-    cax = div.append_axes('right', size="5%", pad = 0.05)
-    fig.colorbar(im, cax=cax, orientation='vertical')
-    ax.set_title(r'$\log_{10}~u$')
-
-    ax = axes[1,1]
-    Pg = dfile.GetPg()
-    Pm = np.clip(dfile.GetPm(), 1.e-100, 1.e100)
-    lbeta = np.log10(Pg/Pm)
-    for b in range(nblocks):
-      im = ax.pcolormesh(xplot[b,:,:], yplot[b,:,:], lbeta[b,0,:,:].transpose(), vmin=-2, vmax=2,
-        cmap=cmap_diverging)
-    div = make_axes_locatable(ax)
-    cax = div.append_axes('right', size="5%", pad = 0.05)
-    fig.colorbar(im, cax=cax, orientation='vertical')
-    ax.set_title(r'$\log_{10}~\beta_{\rm M}$')
-=======
-    rad_active = dfile.Params["radiation/active"]
->>>>>>> ca15cb2e
 
     a = dfile.Params["geometry/a"]
     hslope = dfile.Params["geometry/h"]
@@ -383,24 +268,6 @@
     plt.close(fig)
 
 
-<<<<<<< HEAD
-  parser = argparse.ArgumentParser(description='Plot neutrino thermalization')
-  parser.add_argument('-gf', '--geometry_file', dest='geometry_file', default=None, help='Optional dump file containing the time-independent (no AMR) geometry data')
-  parser.add_argument('--savefig', type=bool, default=False, help='Whether to save figure')
-  parser.add_argument('--numin', type=float, default=1.e-4, help='Minimum frequency (Hz)')
-  parser.add_argument('--numax', type=float, default=1.e2, help='Maximum frequency (Hz)')
-  parser.add_argument('--rlim', type=float, default=40., help='Maximum radius to plot')
-  parser.add_argument('--nnu', type=int, default=100, help='Number of frequency support points')
-  parser.add_argument('--coords', type=str, default="cartesian", help='Coordinates to plot in')
-  parser.add_argument('files', type=str, nargs='+',
-                        help='Files to take a snapshot of')
-  args = parser.parse_args()
-
-  matplotlib.use('Agg')
-
-  for i, fname in enumerate(args.files):
-    plot_frame(i, fname, args.savefig, rlim = args.rlim, coords=args.coords)
-=======
 if __name__ == "__main__":
     parser = argparse.ArgumentParser(description="Plot neutrino thermalization")
     parser.add_argument(
@@ -420,6 +287,9 @@
         "--numax", type=float, default=1.0e2, help="Maximum frequency (Hz)"
     )
     parser.add_argument(
+        "--rlim", type=float, default=40.0, help="Maximum radius to plot"
+    )
+    parser.add_argument(
         "--nnu", type=int, default=100, help="Number of frequency support points"
     )
     parser.add_argument(
@@ -433,5 +303,4 @@
     matplotlib.use("Agg")
 
     for i, fname in enumerate(args.files):
-        plot_frame(i, fname, args.savefig, coords=args.coords)
->>>>>>> ca15cb2e
+        plot_frame(i, fname, args.savefig, rlim=args.rlim, coords=args.coords)