# © 2021. Triad National Security, LLC. All rights reserved.  This
# program was produced under U.S. Government contract
# 89233218CNA000001 for Los Alamos National Laboratory (LANL), which
# is operated by Triad National Security, LLC for the U.S.  Department
# of Energy/National Nuclear Security Administration. All rights in
# the program are reserved by Triad National Security, LLC, and the
# U.S. Department of Energy/National Nuclear Security
# Administration. The Government is granted for itself and others
# acting on its behalf a nonexclusive, paid-up, irrevocable worldwide
# license in this material to reproduce, prepare derivative works,
# distribute copies to the public, perform publicly and display
# publicly, and to permit others to do so.

<<<<<<< HEAD
#PHDF_PATH = '/home/brryan/rpm/phoebus/external/parthenon/scripts/python/'
=======
>>>>>>> 98ac847a
DUMP_NAMES = '/home/brryan/builds/phoebus/cooling.out1.*.phdf'

import numpy as np
import sys
import matplotlib.pyplot as plt
import shutil
import os
from subprocess import call, DEVNULL
import glob
<<<<<<< HEAD
#sys.path.append(PHDF_PATH)
#import phdf
=======
>>>>>>> 98ac847a
from parthenon_tools import phdf
import time
from enum import Enum

NeutrinoSpecies = Enum('NeutrinoSpecies', 'electron electronanti')

s = NeutrinoSpecies.electron
mp = 1.672621777e-24
h = 6.62606957e-27
numax = 1.e17
numin = 1.e15
C = 1.
rho = 1.e6
u0 = 1.e20

Ac = mp/(h*rho)*C*np.log(numax/numin)
Bc = C*(numax - numin)

def get_yf(Ye):
  if s == NeutrinoSpecies.electron:
    return 2.*Ye
  elif s == NeutrinoSpecies.electronanti:
    return 1. - 2.*Ye
  else:
    return 0.
def get_Ye0():
  if s == NeutrinoSpecies.electron:
    return 0.5
  elif s == NeutrinoSpecies.electronanti:
    return 0.
  else:
    return None
def get_Ye(t):
  Ye0 = get_Ye0()
  if s == NeutrinoSpecies.electron:
    return np.exp(-2.*Ac*t)*Ye0
  elif s == NeutrinoSpecies.electronanti:
    return 0.5 + np.exp(-2.*Ac*t)*(Ye0 - 0.5)
  else:
    return None
def get_u(t):
  return u0 + Bc/(2.*Ac)*(np.exp(-2.*Ac*t) - 1.)

t = np.logspace(0, 3, 128)
Ye = get_Ye(t)
u = get_u(t)

# TODO(BRR) get these from dump files
T_unit = 1./2.997925e-04
U_unit = 8.987552e-22
#T_unit = 1./3.335641e-01
#U_unit = 8.987552e-10
#print(T_unit)



dfnams = np.sort(glob.glob(DUMP_NAMES))

dfile0 = phdf.phdf(dfnams[0])
#print(dfile0.Params)
#sys.exit()

t_code = np.zeros(dfnams.size)
Ye_code = np.zeros(dfnams.size)
u_code = np.zeros(dfnams.size)
for n, dfnam in enumerate(dfnams):
  dfile = phdf.phdf(dfnam)
  t_code[n] = dfile.Time*T_unit
  Ye_code[n] = dfile.Get("p.ye").mean()
  u_code[n] = dfile.Get("p.energy").mean()*U_unit

print(t_code)
print(Ye_code)
<<<<<<< HEAD
=======
print(u_code)
>>>>>>> 98ac847a

fig, axes = plt.subplots(2, 1, figsize=(8,6))
ax = axes[0]
ax.set_yscale('log')
ax.set_xticklabels([])
ax.plot(t_code, Ye_code, color='r', label='phoebus')
ax.plot(t, Ye, color='k', linestyle='--', label='Analytic')
ax.set_xlim([0, t[-1]])
ax.set_ylabel('Ye')
ax.legend(loc=1)

ax = axes[1]
ax.plot(t_code, u_code, color='r')
ax.plot(t, u, color='k', linestyle='--')
ax.set_xlim([0, t[-1]])
ax.set_xlabel('t')
ax.set_ylabel('u')

plt.show()<|MERGE_RESOLUTION|>--- conflicted
+++ resolved
@@ -11,10 +11,6 @@
 # distribute copies to the public, perform publicly and display
 # publicly, and to permit others to do so.
 
-<<<<<<< HEAD
-#PHDF_PATH = '/home/brryan/rpm/phoebus/external/parthenon/scripts/python/'
-=======
->>>>>>> 98ac847a
 DUMP_NAMES = '/home/brryan/builds/phoebus/cooling.out1.*.phdf'
 
 import numpy as np
@@ -24,11 +20,6 @@
 import os
 from subprocess import call, DEVNULL
 import glob
-<<<<<<< HEAD
-#sys.path.append(PHDF_PATH)
-#import phdf
-=======
->>>>>>> 98ac847a
 from parthenon_tools import phdf
 import time
 from enum import Enum
@@ -102,10 +93,6 @@
 
 print(t_code)
 print(Ye_code)
-<<<<<<< HEAD
-=======
-print(u_code)
->>>>>>> 98ac847a
 
 fig, axes = plt.subplots(2, 1, figsize=(8,6))
 ax = axes[0]
