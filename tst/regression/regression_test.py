--- conflicted
+++ resolved
@@ -188,10 +188,6 @@
 
 # -- Run test problem with previously built code, input file, and modified inputs, and compare
 #    to gold output
-<<<<<<< HEAD
-def gold_comparison(variables, input_file, modified_inputs={}, executable='./src/phoebus',
-                    upgold=False, compression_factor=1, save_output=False):
-=======
 def gold_comparison(variables, input_file, modified_inputs={},
                     executable=None, geometry='Minkowski', use_gpu=False, build_type='Release',
                     upgold=False, compression_factor=1, tolerance=1.e-5):
@@ -199,7 +195,6 @@
   if executable is None:
     executable = os.path.join(BUILD_DIR, 'src', 'phoebus')
     build_code(geometry, use_gpu, build_type)
->>>>>>> a9742c04
 
   if os.path.isdir(RUN_DIR):
     print(f"RUN_DIR \"{RUN_DIR}\" already exists! Clean up before calling a regression test script!")
@@ -213,15 +208,10 @@
     modify_input(key, modified_inputs[key], TEMPORARY_INPUT_FILE)
 
   # Run test problem
-<<<<<<< HEAD
-  #call(['mpirun', '-np', '1', executable, '-i', TEMPORARY_INPUT_FILE])
-  call([executable, '-i', TEMPORARY_INPUT_FILE])
-=======
   if os.path.isabs(executable):
     call([executable, '-i', TEMPORARY_INPUT_FILE])
   else:
     call([os.path.join('..', executable), '-i', TEMPORARY_INPUT_FILE])
->>>>>>> a9742c04
 
   # Get last dump file
   dumpfiles = np.sort(glob.glob('*.phdf'))
@@ -263,21 +253,7 @@
         if not soft_equiv(variables_data[n], gold_variables[n]):
           success = False
 
-<<<<<<< HEAD
-  # Clean up
-  os.chdir('..')
-  if os.path.isabs(BUILD_DIR):
-    print(f"Absolute paths not allowed for build directory \"{BUILD_DIR}\" -- unsafe when cleaning up!")
-    sys.exit()
-
-  try:
-    if not save_output: 
-      shutil.rmtree(BUILD_DIR)
-  except:
-    print(f"Error cleaning up build directory \"{BUILD_DIR}\"!")
-=======
   cleanup()
->>>>>>> a9742c04
 
   # Report upgolding, success, or failure
   if upgold:
