--- conflicted
+++ resolved
@@ -21,14 +21,8 @@
 #include <catch2/catch.hpp>
 
 int main(int argc, char *argv[]) {
-<<<<<<< HEAD
-  /* This currently only calls to Kokkos::initialize()/finalize().
-   * If MPI unit tests are desired in the future, it probably
-   * makes more sense to call parthenon::ParthenonManager::ParthenonInit/
-=======
   /* This currently calls Kokkos and MPI manually. It might
    * make more sense to call parthenon::ParthenonManager::ParthenonInit/
->>>>>>> 2dc5ca94
    * ParthenonFinalize but some work to break the parallel initialization apart
    * from the rest will be required.
    */
